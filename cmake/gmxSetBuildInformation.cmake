#
# This file is part of the GROMACS molecular simulation package.
#
# Copyright (c) 2012,2013,2014, by the GROMACS development team, led by
# Mark Abraham, David van der Spoel, Berk Hess, and Erik Lindahl,
# and including many others, as listed in the AUTHORS file in the
# top-level source directory and at http://www.gromacs.org.
#
# GROMACS is free software; you can redistribute it and/or
# modify it under the terms of the GNU Lesser General Public License
# as published by the Free Software Foundation; either version 2.1
# of the License, or (at your option) any later version.
#
# GROMACS is distributed in the hope that it will be useful,
# but WITHOUT ANY WARRANTY; without even the implied warranty of
# MERCHANTABILITY or FITNESS FOR A PARTICULAR PURPOSE.  See the GNU
# Lesser General Public License for more details.
#
# You should have received a copy of the GNU Lesser General Public
# License along with GROMACS; if not, see
# http://www.gnu.org/licenses, or write to the Free Software Foundation,
# Inc., 51 Franklin Street, Fifth Floor, Boston, MA  02110-1301  USA.
#
# If you want to redistribute modifications to GROMACS, please
# consider that scientific software is very special. Version
# control is crucial - bugs must be traceable. We will be happy to
# consider code for inclusion in the official distribution, but
# derived work must not be called official GROMACS. Details are found
# in the README & COPYING files - if they are missing, get the
# official version at http://www.gromacs.org.
#
# To help us fund GROMACS development, we humbly ask that you cite
# the research papers on the package. Check out http://www.gromacs.org.

# - Check the username performing the build, as well as date and time
#
# gmx_set_build_information()
#
# The macro variables will be set to the user/host/cpu used for configuration,
# or anonymous/unknown if it cannot be detected (windows)
#
# BUILD_TIME
# BUILD_USER
# BUILD_HOST
# BUILD_CPU_VENDOR
# BUILD_CPU_BRAND
# BUILD_CPU_FAMILY
# BUILD_CPU_MODEL
# BUILD_CPU_STEPPING
# BUILD_CPU_FEATURES
#

# we rely on inline asm support for GNU!
include(gmxTestInlineASM)

macro(gmx_set_build_information)
    IF(NOT DEFINED BUILD_USER)

    gmx_test_inline_asm_gcc_x86(GMX_X86_GCC_INLINE_ASM)

    if(GMX_X86_GCC_INLINE_ASM)
        set(GCC_INLINE_ASM_DEFINE "-DGMX_X86_GCC_INLINE_ASM")
    else()
        set(GCC_INLINE_ASM_DEFINE "")
    endif()

    message(STATUS "Setting build user/date/host/cpu information")
    if(CMAKE_HOST_UNIX)
        execute_process( COMMAND date     OUTPUT_VARIABLE TMP_TIME    OUTPUT_STRIP_TRAILING_WHITESPACE)
        execute_process( COMMAND whoami   OUTPUT_VARIABLE TMP_USER       OUTPUT_STRIP_TRAILING_WHITESPACE)
        execute_process( COMMAND hostname OUTPUT_VARIABLE TMP_HOSTNAME   OUTPUT_STRIP_TRAILING_WHITESPACE)
        set(BUILD_USER    "${TMP_USER}\@${TMP_HOSTNAME} [CMAKE]" CACHE INTERNAL "Build user")
        set(BUILD_TIME    "${TMP_TIME}" CACHE INTERNAL "Build date & time")
        execute_process( COMMAND uname -srm OUTPUT_VARIABLE TMP_HOST OUTPUT_STRIP_TRAILING_WHITESPACE)
        set(BUILD_HOST    "${TMP_HOST}" CACHE INTERNAL "Build host & architecture")
        message(STATUS "Setting build user & time - OK")
    else()
        set(BUILD_USER    "Anonymous\@unknown [CMAKE]" CACHE INTERNAL "Build user")
        set(BUILD_TIME    "Unknown date" CACHE INTERNAL "Build date & time")
        set(BUILD_HOST    "${CMAKE_HOST_SYSTEM} ${CMAKE_HOST_SYSTEM_PROCESSOR}" CACHE INTERNAL "Build host & architecture")
        message(STATUS "Setting build user & time - not on Unix, using anonymous")
    endif()

    if(NOT CMAKE_CROSSCOMPILING)
        # Get CPU information, e.g. for deciding what SIMD support exists
<<<<<<< HEAD
        set(_compile_definitions "@GCC_INLINE_ASM_DEFINE@ -I${CMAKE_SOURCE_DIR}/src -DGMX_CPUID_STANDALONE")
=======
        set(_compile_definitions "${GCC_INLINE_ASM_DEFINE} -I${CMAKE_SOURCE_DIR}/src/gromacs/legacyheaders -DGMX_CPUID_STANDALONE")
>>>>>>> af78f4c5
        if(GMX_TARGET_X86)
            set(_compile_definitions "${_compile_definitions} -DGMX_TARGET_X86")
        endif()
        try_run(GMX_CPUID_RUN_VENDOR GMX_CPUID_COMPILED
            ${CMAKE_BINARY_DIR}
            ${CMAKE_SOURCE_DIR}/src/gromacs/gmxlib/gmx_cpuid.c
            COMPILE_DEFINITIONS ${_compile_definitions}
            RUN_OUTPUT_VARIABLE OUTPUT_CPU_VENDOR ARGS "-vendor")
        try_run(GMX_CPUID_RUN_BRAND GMX_CPUID_COMPILED
            ${CMAKE_BINARY_DIR}
            ${CMAKE_SOURCE_DIR}/src/gromacs/gmxlib/gmx_cpuid.c
            COMPILE_DEFINITIONS ${_compile_definitions}
            RUN_OUTPUT_VARIABLE OUTPUT_CPU_BRAND ARGS "-brand")
        try_run(GMX_CPUID_RUN_FAMILY GMX_CPUID_COMPILED
            ${CMAKE_BINARY_DIR}
            ${CMAKE_SOURCE_DIR}/src/gromacs/gmxlib/gmx_cpuid.c
            COMPILE_DEFINITIONS ${_compile_definitions}
            RUN_OUTPUT_VARIABLE OUTPUT_CPU_FAMILY ARGS "-family")
        try_run(GMX_CPUID_RUN_MODEL GMX_CPUID_COMPILED
            ${CMAKE_BINARY_DIR}
            ${CMAKE_SOURCE_DIR}/src/gromacs/gmxlib/gmx_cpuid.c
            COMPILE_DEFINITIONS ${_compile_definitions}
            RUN_OUTPUT_VARIABLE OUTPUT_CPU_MODEL ARGS "-model")
       try_run(GMX_CPUID_RUN_STEPPING GMX_CPUID_COMPILED
            ${CMAKE_BINARY_DIR}
            ${CMAKE_SOURCE_DIR}/src/gromacs/gmxlib/gmx_cpuid.c
            COMPILE_DEFINITIONS ${_compile_definitions}
            RUN_OUTPUT_VARIABLE OUTPUT_CPU_STEPPING ARGS "-stepping")
        try_run(GMX_CPUID_RUN_FEATURES GMX_CPUID_COMPILED
            ${CMAKE_BINARY_DIR}
            ${CMAKE_SOURCE_DIR}/src/gromacs/gmxlib/gmx_cpuid.c
            COMPILE_DEFINITIONS ${_compile_definitions}
            RUN_OUTPUT_VARIABLE OUTPUT_CPU_FEATURES ARGS "-features")
        unset(_compile_definitions)

        string(STRIP "${OUTPUT_CPU_VENDOR}" OUTPUT_CPU_VENDOR)
        string(STRIP "${OUTPUT_CPU_BRAND}" OUTPUT_CPU_BRAND)
        string(STRIP "${OUTPUT_CPU_FAMILY}" OUTPUT_CPU_FAMILY)
        string(STRIP "${OUTPUT_CPU_MODEL}" OUTPUT_CPU_MODEL)
        string(STRIP "${OUTPUT_CPU_STEPPING}" OUTPUT_CPU_STEPPING)
        string(STRIP "${OUTPUT_CPU_FEATURES}" OUTPUT_CPU_FEATURES)

        if(GMX_CPUID_RUN_VENDOR EQUAL 0)
            set(BUILD_CPU_VENDOR   "${OUTPUT_CPU_VENDOR}"   CACHE INTERNAL "Build CPU vendor")
        else()
            set(BUILD_CPU_VENDOR   "Unknown, detect failed" CACHE INTERNAL "Build CPU vendor")
        endif()
        if(GMX_CPUID_RUN_BRAND EQUAL 0)
            set(BUILD_CPU_BRAND    "${OUTPUT_CPU_BRAND}"    CACHE INTERNAL "Build CPU brand")
        else()
            set(BUILD_CPU_BRAND    "Unknown, detect failed" CACHE INTERNAL "Build CPU brand")
        endif()
        if(GMX_CPUID_RUN_FAMILY EQUAL 0)
            set(BUILD_CPU_FAMILY   "${OUTPUT_CPU_FAMILY}"   CACHE INTERNAL "Build CPU family")
        else()
            set(BUILD_CPU_FAMILY   "0"                     CACHE INTERNAL "Build CPU family")
        endif()
        if(GMX_CPUID_RUN_MODEL EQUAL 0)
            set(BUILD_CPU_MODEL    "${OUTPUT_CPU_MODEL}"    CACHE INTERNAL "Build CPU model")
        else()
            set(BUILD_CPU_MODEL    "0"                     CACHE INTERNAL "Build CPU model")
        endif()
        if(GMX_CPUID_RUN_STEPPING EQUAL 0)
            set(BUILD_CPU_STEPPING "${OUTPUT_CPU_STEPPING}" CACHE INTERNAL "Build CPU stepping")
        else()
            set(BUILD_CPU_STEPPING "0"                     CACHE INTERNAL "Build CPU stepping")
        endif()
            if(GMX_CPUID_RUN_FEATURES EQUAL 0)
            set(BUILD_CPU_FEATURES "${OUTPUT_CPU_FEATURES}" CACHE INTERNAL "Build CPU features")
        else()
            set(BUILD_CPU_FEATURES ""                      CACHE INTERNAL "Build CPU features")
        endif()

    else()

        set(BUILD_CPU_VENDOR   "Unknown, cross-compiled"   CACHE INTERNAL "Build CPU vendor")
        set(BUILD_CPU_BRAND    "Unknown, cross-compiled"    CACHE INTERNAL "Build CPU brand")
        set(BUILD_CPU_FAMILY   "0"   CACHE INTERNAL "Build CPU family")
        set(BUILD_CPU_MODEL    "0"    CACHE INTERNAL "Build CPU model")
        set(BUILD_CPU_STEPPING "0" CACHE INTERNAL "Build CPU stepping")
        set(BUILD_CPU_FEATURES "" CACHE INTERNAL "Build CPU features")

    endif()

    ENDIF(NOT DEFINED BUILD_USER)
endmacro(gmx_set_build_information)<|MERGE_RESOLUTION|>--- conflicted
+++ resolved
@@ -83,11 +83,7 @@
 
     if(NOT CMAKE_CROSSCOMPILING)
         # Get CPU information, e.g. for deciding what SIMD support exists
-<<<<<<< HEAD
-        set(_compile_definitions "@GCC_INLINE_ASM_DEFINE@ -I${CMAKE_SOURCE_DIR}/src -DGMX_CPUID_STANDALONE")
-=======
-        set(_compile_definitions "${GCC_INLINE_ASM_DEFINE} -I${CMAKE_SOURCE_DIR}/src/gromacs/legacyheaders -DGMX_CPUID_STANDALONE")
->>>>>>> af78f4c5
+        set(_compile_definitions "${GCC_INLINE_ASM_DEFINE} -I${CMAKE_SOURCE_DIR}/src -DGMX_CPUID_STANDALONE")
         if(GMX_TARGET_X86)
             set(_compile_definitions "${_compile_definitions} -DGMX_TARGET_X86")
         endif()
