--- conflicted
+++ resolved
@@ -230,13 +230,8 @@
   variables:
     CMAKE: /usr/local/cmake-3.13.0/bin/cmake
     CMAKE_SIMD_OPTIONS: "-DGMX_SIMD=AVX2_256"
-<<<<<<< HEAD
     CMAKE_EXTRA_OPTIONS: "-DGMX_EXTERNAL_CLFFT=ON -DGMX_INSTALL_LEGACY_API=ON"
-    COMPILER_MAJOR_VERSION: 7
-=======
-    CMAKE_EXTRA_OPTIONS: "-DGMX_EXTERNAL_CLFFT=ON"
     COMPILER_MAJOR_VERSION: 10
->>>>>>> c1a0727c
 
 gromacs:clang-8-cuda-10.0:configure:
   extends:
