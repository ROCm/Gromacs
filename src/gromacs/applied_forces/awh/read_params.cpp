/*
 * This file is part of the GROMACS molecular simulation package.
 *
 * Copyright (c) 1991-2000, University of Groningen, The Netherlands.
 * Copyright (c) 2001-2004, The GROMACS development team.
 * Copyright (c) 2013,2014,2015,2016,2017 by the GROMACS development team.
 * Copyright (c) 2018,2019,2020,2021, by the GROMACS development team, led by
 * Mark Abraham, David van der Spoel, Berk Hess, and Erik Lindahl,
 * and including many others, as listed in the AUTHORS file in the
 * top-level source directory and at http://www.gromacs.org.
 *
 * GROMACS is free software; you can redistribute it and/or
 * modify it under the terms of the GNU Lesser General Public License
 * as published by the Free Software Foundation; either version 2.1
 * of the License, or (at your option) any later version.
 *
 * GROMACS is distributed in the hope that it will be useful,
 * but WITHOUT ANY WARRANTY; without even the implied warranty of
 * MERCHANTABILITY or FITNESS FOR A PARTICULAR PURPOSE.  See the GNU
 * Lesser General Public License for more details.
 *
 * You should have received a copy of the GNU Lesser General Public
 * License along with GROMACS; if not, see
 * http://www.gnu.org/licenses, or write to the Free Software Foundation,
 * Inc., 51 Franklin Street, Fifth Floor, Boston, MA  02110-1301  USA.
 *
 * If you want to redistribute modifications to GROMACS, please
 * consider that scientific software is very special. Version
 * control is crucial - bugs must be traceable. We will be happy to
 * consider code for inclusion in the official distribution, but
 * derived work must not be called official GROMACS. Details are found
 * in the README & COPYING files - if they are missing, get the
 * official version at http://www.gromacs.org.
 *
 * To help us fund GROMACS development, we humbly ask that you cite
 * the research papers on the package. Check out http://www.gromacs.org.
 */
#include "gmxpre.h"

#include "read_params.h"

#include "gromacs/applied_forces/awh/awh.h"
#include "gromacs/fileio/readinp.h"
#include "gromacs/fileio/warninp.h"
#include "gromacs/math/units.h"
#include "gromacs/math/utilities.h"
#include "gromacs/math/vec.h"
#include "gromacs/mdtypes/awh_params.h"
#include "gromacs/mdtypes/inputrec.h"
#include "gromacs/mdtypes/md_enums.h"
#include "gromacs/mdtypes/multipletimestepping.h"
#include "gromacs/mdtypes/pull_params.h"
#include "gromacs/pbcutil/pbc.h"
#include "gromacs/pulling/pull.h"
#include "gromacs/random/seed.h"
#include "gromacs/topology/mtop_util.h"
#include "gromacs/utility/cstringutil.h"
#include "gromacs/utility/enumerationhelpers.h"
#include "gromacs/utility/fatalerror.h"
#include "gromacs/utility/iserializer.h"
#include "gromacs/utility/smalloc.h"
#include "gromacs/utility/stringutil.h"

#include "biasparams.h"
#include "biassharing.h"

namespace gmx
{

const char* enumValueToString(AwhTargetType enumValue)
{
    constexpr gmx::EnumerationArray<AwhTargetType, const char*> awhTargetTypeNames = {
        "constant", "cutoff", "boltzmann", "local-boltzmann"
    };
    return awhTargetTypeNames[enumValue];
}

const char* enumValueToString(AwhHistogramGrowthType enumValue)
{
    constexpr gmx::EnumerationArray<AwhHistogramGrowthType, const char*> awhHistogramGrowthTypeNames = {
        "exp-linear", "linear"
    };
    return awhHistogramGrowthTypeNames[enumValue];
}

const char* enumValueToString(AwhPotentialType enumValue)
{
    constexpr gmx::EnumerationArray<AwhPotentialType, const char*> awhPotentialTypeNames = {
        "convolved", "umbrella"
    };
    return awhPotentialTypeNames[enumValue];
}

const char* enumValueToString(AwhCoordinateProviderType enumValue)
{
    constexpr gmx::EnumerationArray<AwhCoordinateProviderType, const char*> awhCoordinateProviderTypeNames = {
        "pull", "fep-lambda"
    };
    return awhCoordinateProviderTypeNames[enumValue];
}

namespace
{

/*! \brief
 * Check multiple time-stepping consistency between AWH and pull and/or FEP
 *
 * \param[in] inputrec  Inputput parameter struct.
 * \param[in,out] wi    Struct for bookeeping warnings.
 */
void checkMtsConsistency(const t_inputrec& inputrec, warninp_t wi)
{
    if (!inputrec.useMts)
    {
        return;
    }

    GMX_RELEASE_ASSERT(inputrec.mtsLevels.size() == 2, "Only 2 MTS levels supported here");

    bool usesPull = false;
    bool usesFep  = false;
    for (const auto& awhBiasParam : inputrec.awhParams->awhBiasParams())
    {
        for (const auto& dimParam : awhBiasParam.dimParams())
        {
            switch (dimParam.coordinateProvider())
            {
                case AwhCoordinateProviderType::Pull: usesPull = true; break;
                case AwhCoordinateProviderType::FreeEnergyLambda: usesFep = true; break;
                default: GMX_RELEASE_ASSERT(false, "Unsupported coord provider");
            }
        }
    }
    const int awhMtsLevel = forceGroupMtsLevel(inputrec.mtsLevels, MtsForceGroups::Awh);
    if (usesPull && forceGroupMtsLevel(inputrec.mtsLevels, MtsForceGroups::Pull) != awhMtsLevel)
    {
        warning_error(wi,
                      "When AWH is applied to pull coordinates, pull and AWH should be computed at "
                      "the same MTS level");
    }
    if (usesFep && awhMtsLevel != ssize(inputrec.mtsLevels) - 1)
    {
        warning_error(wi,
                      "When AWH is applied to the free-energy lambda with MTS, AWH should be "
                      "computed at the slow MTS level");
    }

    if (inputrec.awhParams->nstSampleCoord() % inputrec.mtsLevels[awhMtsLevel].stepFactor != 0)
    {
        warning_error(wi,
                      "With MTS applied to AWH, awh-nstsample should be a multiple of mts-factor");
    }
}

/*! \brief
 * Check the parameters of an AWH bias pull dimension.
 *
 * \param[in] prefix         Prefix for dimension parameters.
 * \param[in,out] dimParams  AWH dimensional parameters.
 * \param[in] pull_params    Pull parameters.
 * \param[in,out] wi         Struct for bookeeping warnings.
 */
void checkPullDimParams(const std::string&   prefix,
                        const AwhDimParams&  dimParams,
                        const pull_params_t& pull_params,
                        warninp_t            wi)
{
    if (dimParams.coordinateIndex() < 0)
    {
        gmx_fatal(FARGS,
                  "Failed to read a valid coordinate index for %s-coord-index. "
                  "Note that the pull coordinate indexing starts at 1.",
                  prefix.c_str());
    }
    if (dimParams.coordinateIndex() >= pull_params.ncoord)
    {
        gmx_fatal(FARGS,
                  "The given AWH coordinate index (%d) is larger than the number of pull "
                  "coordinates (%d)",
                  dimParams.coordinateIndex() + 1,
                  pull_params.ncoord);
    }
    if (pull_params.coord[dimParams.coordinateIndex()].rate != 0)
    {
        auto message = formatString(
                "Setting pull-coord%d-rate (%g) is incompatible with AWH biasing this coordinate",
                dimParams.coordinateIndex() + 1,
                pull_params.coord[dimParams.coordinateIndex()].rate);
        warning_error(wi, message);
    }

    if (gmx_within_tol(dimParams.end() - dimParams.origin(), 0, GMX_REAL_EPS))
    {
        auto message = formatString(
                "The given interval length given by %s-start (%g) and %s-end (%g) is zero. "
                "This will result in only one point along this axis in the coordinate value grid.",
                prefix.c_str(),
                dimParams.origin(),
                prefix.c_str(),
                dimParams.end());
        warning(wi, message);
    }

    if (dimParams.forceConstant() <= 0)
    {
        warning_error(wi, "The force AWH bias force constant should be > 0");
    }

    /* Grid params for each axis */
    PullGroupGeometry eGeom = pull_params.coord[dimParams.coordinateIndex()].eGeom;

    /* Check that the requested interval is in allowed range */
    if (eGeom == PullGroupGeometry::Distance)
    {
        if (dimParams.origin() < 0 || dimParams.end() < 0)
        {
            gmx_fatal(FARGS,
                      "%s-start (%g) or %s-end (%g) set to a negative value. With pull "
                      "geometry distance coordinate values are non-negative. "
                      "Perhaps you want to use geometry %s instead?",
                      prefix.c_str(),
                      dimParams.origin(),
                      prefix.c_str(),
                      dimParams.end(),
                      enumValueToString(PullGroupGeometry::Direction));
        }
    }
    else if (eGeom == PullGroupGeometry::Angle || eGeom == PullGroupGeometry::AngleAxis)
    {
        if (dimParams.origin() < 0 || dimParams.end() > 180)
        {
            gmx_fatal(FARGS,
                      "%s-start (%g) and %s-end (%g) are outside of the allowed range "
                      "0 to 180 deg for pull geometries %s and %s ",
                      prefix.c_str(),
                      dimParams.origin(),
                      prefix.c_str(),
                      dimParams.end(),
                      enumValueToString(PullGroupGeometry::Angle),
                      enumValueToString(PullGroupGeometry::AngleAxis));
        }
    }
    else if (eGeom == PullGroupGeometry::Dihedral)
    {
        if (dimParams.origin() < -180 || dimParams.end() > 180)
        {
            gmx_fatal(FARGS,
                      "%s-start (%g) and %s-end (%g) are outside of the allowed range "
                      "-180 to 180 deg for pull geometry %s. ",
                      prefix.c_str(),
                      dimParams.origin(),
                      prefix.c_str(),
                      dimParams.end(),
                      enumValueToString(PullGroupGeometry::Dihedral));
        }
    }
}

/*! \brief
 * Check parameters of an AWH bias in a free energy lambda state dimension.
 *
 * \param[in] prefix         Prefix for dimension parameters.
 * \param[in,out] dimParams  AWH dimensional parameters.
 * \param[in] lambdaParams   The free energy lambda related parameters.
 * \param[in] efep           This is the type of FEP calculation (efep enumerator).
 * \param[in,out] wi         Struct for bookeeping warnings.
 */
void checkFepLambdaDimParams(const std::string&               prefix,
                             const AwhDimParams&              dimParams,
                             const t_lambda*                  lambdaParams,
                             const FreeEnergyPerturbationType efep,
                             warninp_t                        wi)
{
    std::string opt;

    if (!lambdaParams)
    {
        gmx_fatal(FARGS,
                  "There must be free energy input if using AWH to steer the free energy lambda "
                  "state.");
    }

    if (lambdaParams->lambda_neighbors != -1)
    {
        gmx_fatal(FARGS,
                  "When running AWH coupled to the free energy lambda state all lambda states "
                  "should be used as neighbors in order to get correct probabilities, i.e. "
                  "calc-lambda-neighbors (%d) must be %d.",
                  lambdaParams->lambda_neighbors,
                  -1);
    }

    if (efep == FreeEnergyPerturbationType::SlowGrowth || lambdaParams->delta_lambda != 0)
    {
        gmx_fatal(FARGS,
                  "AWH coupled to the free energy lambda state is not compatible with slow-growth "
                  "and delta-lambda must be 0.");
    }

    if (efep == FreeEnergyPerturbationType::Expanded)
    {
        gmx_fatal(FARGS,
                  "AWH is not treated like other expanded ensemble methods. Do not use expanded.");
    }

    if (dimParams.origin() < 0)
    {
        opt = prefix + "-start";
        gmx_fatal(FARGS,
                  "When running AWH coupled to the free energy lambda state the lower lambda state "
                  "for AWH, %s (%.0f), must be >= 0.",
                  opt.c_str(),
                  dimParams.origin());
    }
    if (dimParams.end() >= lambdaParams->n_lambda)
    {
        opt = prefix + "-end";
        gmx_fatal(FARGS,
                  "When running AWH coupled to the free energy lambda state the upper lambda state "
                  "for AWH, %s (%.0f), must be < n_lambda (%d).",
                  opt.c_str(),
                  dimParams.origin(),
                  lambdaParams->n_lambda);
    }
    if (gmx_within_tol(dimParams.end() - dimParams.origin(), 0, GMX_REAL_EPS))
    {
        auto message = formatString(
                "The given interval length given by %s-start (%g) and %s-end (%g) is zero. "
                "This will result in only one lambda point along this free energy lambda state "
                "axis in the coordinate value grid.",
                prefix.c_str(),
                dimParams.origin(),
                prefix.c_str(),
                dimParams.end());
        warning(wi, message);
    }

    if (dimParams.forceConstant() != 0)
    {
        warning_error(
                wi,
                "The force AWH bias force constant is not used with free energy lambda state as "
                "coordinate provider.");
    }
}

/*! \brief
 * Check that AWH FEP is not combined with incompatible decoupling.
 *
 * \param[in] mtop      System topology.
 * \param[in,out] wi    Struct for bookeeping warnings.
 */
void checkFepLambdaDimDecouplingConsistency(const gmx_mtop_t& mtop, warninp_t wi)
{
    if (haveFepPerturbedMasses(mtop))
    {
        warning(wi,
                "Masses may not be perturbed when using the free energy lambda state as AWH "
                "coordinate provider. If you are using fep-lambdas to specify lambda states "
                "make sure that you also specify mass-lambdas without perturbation.");
    }
    if (havePerturbedConstraints(mtop))
    {
        warning(wi,
                "Constraints may not be perturbed when using the free energy lambda state as AWH "
                "coordinate provider. If you are using fep-lambdas to specify lambda states "
                "make sure that you also specify mass-lambdas without perturbation.");
    }
}

/*! \brief
 * Check the parameters of an AWH bias dimension.
 *
 * \param[in] prefix         Prefix for dimension parameters.
 * \param[in,out] dimParams  AWH dimensional parameters.
 * \param[in] ir             Input parameter struct.
 * \param[in,out] wi         Struct for bookeeping warnings.
 */
void checkDimParams(const std::string& prefix, const AwhDimParams& dimParams, const t_inputrec& ir, warninp_t wi)
{
    if (dimParams.coordinateProvider() == AwhCoordinateProviderType::Pull)
    {
        if (!ir.bPull)
        {
            gmx_fatal(FARGS,
                      "AWH biasing along a pull dimension is only compatible with COM pulling "
                      "turned on");
        }
        checkPullDimParams(prefix, dimParams, *ir.pull, wi);
    }
    else if (dimParams.coordinateProvider() == AwhCoordinateProviderType::FreeEnergyLambda)
    {
        if (ir.efep == FreeEnergyPerturbationType::No)
        {
            gmx_fatal(FARGS,
                      "AWH biasing along a free energy lambda state dimension is only compatible "
                      "with free energy turned on");
        }
        checkFepLambdaDimParams(prefix, dimParams, ir.fepvals.get(), ir.efep, wi);
    }
    else
    {
        gmx_fatal(FARGS,
                  "AWH biasing can only be  applied to pull and free energy lambda state "
                  "coordinates");
    }
}

/*! \brief
 * Check the parameters of an AWH bias.
 *
 * \param[in]     awhBiasParams  AWH dimensional parameters.
 * \param[in]     prefix         Prefix for bias parameters.
 * \param[in]     ir             Input parameter struct.
 * \param[in,out] wi             Struct for bookeeping warnings.
 */
void checkBiasParams(const AwhBiasParams& awhBiasParams, const std::string& prefix, const t_inputrec& ir, warninp_t wi)
{
    std::string opt = prefix + "-error-init";
    if (awhBiasParams.initialErrorEstimate() <= 0)
    {
        gmx_fatal(FARGS, "%s needs to be > 0.", opt.c_str());
    }

    opt = prefix + "-equilibrate-histogram";
    if (awhBiasParams.equilibrateHistogram()
        && awhBiasParams.growthType() != AwhHistogramGrowthType::ExponentialLinear)
    {
        auto message =
                formatString("Option %s will only have an effect for histogram growth type '%s'.",
                             opt.c_str(),
                             enumValueToString(AwhHistogramGrowthType::ExponentialLinear));
        warning(wi, message);
    }

    if ((awhBiasParams.targetDistribution() == AwhTargetType::LocalBoltzmann)
        && (awhBiasParams.growthType() == AwhHistogramGrowthType::ExponentialLinear))
    {
        auto message = formatString(
                "Target type '%s' combined with histogram growth type '%s' is not "
                "expected to give stable bias updates. You probably want to use growth type "
                "'%s' instead.",
                enumValueToString(AwhTargetType::LocalBoltzmann),
                enumValueToString(AwhHistogramGrowthType::ExponentialLinear),
                enumValueToString(AwhHistogramGrowthType::Linear));
        warning(wi, message);
    }

    opt = prefix + "-target-beta-scaling";
    switch (awhBiasParams.targetDistribution())
    {
        case AwhTargetType::Boltzmann:
        case AwhTargetType::LocalBoltzmann:
            if (awhBiasParams.targetBetaScaling() < 0 || awhBiasParams.targetBetaScaling() > 1)
            {
                gmx_fatal(FARGS,
                          "%s = %g is not useful for target type %s.",
                          opt.c_str(),
                          awhBiasParams.targetBetaScaling(),
                          enumValueToString(awhBiasParams.targetDistribution()));
            }
            break;
        default:
            if (awhBiasParams.targetBetaScaling() != 0)
            {
                gmx_fatal(
                        FARGS,
                        "Value for %s (%g) set explicitly but will not be used for target type %s.",
                        opt.c_str(),
                        awhBiasParams.targetBetaScaling(),
                        enumValueToString(awhBiasParams.targetDistribution()));
            }
            break;
    }

    opt = prefix + "-target-cutoff";
    switch (awhBiasParams.targetDistribution())
    {
        case AwhTargetType::Cutoff:
            if (awhBiasParams.targetCutoff() <= 0)
            {
                gmx_fatal(FARGS,
                          "%s = %g is not useful for target type %s.",
                          opt.c_str(),
                          awhBiasParams.targetCutoff(),
                          enumValueToString(awhBiasParams.targetDistribution()));
            }
            break;
        default:
            if (awhBiasParams.targetCutoff() != 0)
            {
                gmx_fatal(
                        FARGS,
                        "Value for %s (%g) set explicitly but will not be used for target type %s.",
                        opt.c_str(),
                        awhBiasParams.targetCutoff(),
                        enumValueToString(awhBiasParams.targetDistribution()));
            }
            break;
    }

    opt = prefix + "-share-group";
    if (awhBiasParams.shareGroup() < 0)
    {
        warning_error(wi, "AWH bias share-group should be >= 0");
    }

    opt = prefix + "-ndim";
    if (awhBiasParams.ndim() <= 0 || awhBiasParams.ndim() > c_biasMaxNumDim)
    {
        gmx_fatal(FARGS, "%s (%d) needs to be > 0 and at most %d\n", opt.c_str(), awhBiasParams.ndim(), c_biasMaxNumDim);
    }
    if (awhBiasParams.ndim() > 2)
    {
        warning_note(wi,
                     "For awh-dim > 2 the estimate based on the diffusion and the initial error is "
                     "currently only a rough guideline."
                     " You should verify its usefulness for your system before production runs!");
    }
    for (int d = 0; d < awhBiasParams.ndim(); d++)
    {
        std::string prefixdim = prefix + formatString("-dim%d", d + 1);
        checkDimParams(prefixdim, awhBiasParams.dimParams()[d], ir, wi);
    }
}

/*! \brief
 * Check consistency of input at the AWH bias level.
 *
 * \param[in]     awhBiasParams  AWH bias parameters.
 * \param[in,out] wi             Struct for bookkeeping warnings.
 */
void checkInputConsistencyAwhBias(const AwhBiasParams& awhBiasParams, warninp_t wi)
{
    /* Covering diameter and sharing warning. */
    auto awhBiasDimensionParams = awhBiasParams.dimParams();
    for (const auto& dimensionParam : awhBiasDimensionParams)
    {
        double coverDiameter = dimensionParam.coverDiameter();
        if (awhBiasParams.shareGroup() <= 0 && coverDiameter > 0)
        {
            warning(wi,
                    "The covering diameter is only relevant to set for bias sharing simulations.");
        }
    }
}

/*! \brief
 * Check consistency of input at the AWH level.
 *
 * \param[in]     awhParams  AWH parameters.
 * \param[in,out] wi         Struct for bookkeeping warnings.
 */
void checkInputConsistencyAwh(const AwhParams& awhParams, warninp_t wi)
{
    /* Each pull coord can map to at most 1 AWH coord.
     * Check that we have a shared bias when requesting multisim sharing.
     */
    bool haveSharedBias = false;
    auto awhBiasParams  = awhParams.awhBiasParams();
    for (int k1 = 0; k1 < awhParams.numBias(); k1++)
    {
        const AwhBiasParams& awhBiasParams1 = awhBiasParams[k1];

        if (awhBiasParams1.shareGroup() > 0)
        {
            haveSharedBias = true;
        }

        /* k1 is the reference AWH, k2 is the AWH we compare with (can be equal to k1) */
        for (int k2 = k1; k2 < awhParams.numBias(); k2++)
        {
            const AwhBiasParams& awhBiasParams2 = awhBiasParams[k2];
            const auto&          dimParams1     = awhBiasParams1.dimParams();
            const auto&          dimParams2     = awhBiasParams2.dimParams();
            for (int d1 = 0; d1 < gmx::ssize(dimParams1); d1++)
            {
                if (dimParams1[d1].coordinateProvider() == AwhCoordinateProviderType::FreeEnergyLambda)
                {
                    continue;
                }
                /* d1 is the reference dimension of the reference AWH. d2 is the dim index of the AWH to compare with. */
                for (int d2 = 0; d2 < gmx::ssize(dimParams2); d2++)
                {
                    if (dimParams2[d2].coordinateProvider() == AwhCoordinateProviderType::FreeEnergyLambda)
                    {
                        continue;
                    }
                    /* Give an error if (d1, k1) is different from (d2, k2) but the pull coordinate is the same */
                    if ((d1 != d2 || k1 != k2)
                        && (dimParams1[d1].coordinateIndex() == dimParams2[d2].coordinateIndex()))
                    {
                        char errormsg[STRLEN];
                        sprintf(errormsg,
                                "One pull coordinate (%d) cannot be mapped to two separate AWH "
                                "dimensions (awh%d-dim%d and awh%d-dim%d). "
                                "If this is really what you want to do you will have to duplicate "
                                "this pull coordinate.",
                                dimParams1[d1].coordinateIndex() + 1,
                                k1 + 1,
                                d1 + 1,
                                k2 + 1,
                                d2 + 1);
                        gmx_fatal(FARGS, "%s", errormsg);
                    }
                }
            }
        }
    }

    if (awhParams.shareBiasMultisim() && !haveSharedBias)
    {
        warning(wi,
                "Sharing of biases over multiple simulations is requested, but no bias is marked "
                "as shared (share-group > 0)");
    }

    /* mdrun does not support this (yet), but will check again */
    if (haveBiasSharingWithinSimulation(awhParams))
    {
        warning(wi,
                "You have shared biases within a single simulation, but mdrun does not support "
                "this (yet)");
    }
}

} // namespace

AwhDimParams::AwhDimParams(std::vector<t_inpfile>* inp, const std::string& prefix, warninp_t wi, bool bComment)
{
    std::string opt;
    if (bComment)
    {
        printStringNoNewline(
                inp,
                "The provider of the reaction coordinate, "
                "currently only 'pull' and 'fep-lambda' (free energy lambda state) is supported");
    }

    opt             = prefix + "-coord-provider";
    eCoordProvider_ = getEnum<AwhCoordinateProviderType>(inp, opt.c_str(), wi);

    if (bComment)
    {
        printStringNoNewline(inp, "The coordinate index for this dimension");
    }
    opt = prefix + "-coord-index";
    int coordIndexInput;
    coordIndexInput = get_eint(inp, opt, 1, wi);
    if (coordIndexInput < 1)
    {
        gmx_fatal(FARGS,
                  "Failed to read a valid coordinate index for %s. "
                  "Note that the pull coordinate indexing starts at 1.",
                  opt.c_str());
    }

    /* The pull coordinate indices start at 1 in the input file, at 0 internally */
    coordIndex_ = coordIndexInput - 1;

    if (bComment)
    {
        printStringNoNewline(inp, "Start and end values for each coordinate dimension");
    }

    opt     = prefix + "-start";
    origin_ = get_ereal(inp, opt, 0., wi);

    opt  = prefix + "-end";
    end_ = get_ereal(inp, opt, 0., wi);

    if (bComment)
    {
        printStringNoNewline(
                inp, "The force constant for this coordinate (kJ/mol/nm^2 or kJ/mol/rad^2)");
    }
    opt            = prefix + "-force-constant";
    forceConstant_ = get_ereal(inp, opt, 0, wi);

    if (bComment)
    {
        printStringNoNewline(inp, "Estimated diffusion constant (nm^2/ps or rad^2/ps or ps^-1)");
    }
    opt                   = prefix + "-diffusion";
    double diffusionValue = get_ereal(inp, opt, 0, wi);
    if (diffusionValue <= 0)
    {
        const double diffusion_default = 1e-5;
        auto         message           = formatString(
                "%s not explicitly set by user. You can choose to use a default "
                "value (%g nm^2/ps or rad^2/ps) but this may very well be "
                "non-optimal for your system!",
                opt.c_str(),
                diffusion_default);
        warning(wi, message);
        diffusionValue = diffusion_default;
    }
    diffusion_ = diffusionValue;

    if (bComment)
    {
        printStringNoNewline(inp,
                             "Diameter that needs to be sampled around a point before it is "
                             "considered covered. In FEP dimensions the cover diameter is "
                             "specified in lambda states.");
    }
    opt            = prefix + "-cover-diameter";
    coverDiameter_ = get_ereal(inp, opt, 0, wi);
}

AwhDimParams::AwhDimParams(ISerializer* serializer)
{
    GMX_RELEASE_ASSERT(serializer->reading(),
                       "Can not use writing serializer for creating datastructure");
    serializer->doEnumAsInt(&eCoordProvider_);
    serializer->doInt(&coordIndex_);
    serializer->doDouble(&origin_);
    serializer->doDouble(&end_);
    serializer->doDouble(&period_);
    serializer->doDouble(&forceConstant_);
    serializer->doDouble(&diffusion_);
    serializer->doDouble(&coordValueInit_);
    serializer->doDouble(&coverDiameter_);
}

void AwhDimParams::serialize(ISerializer* serializer)
{
    GMX_RELEASE_ASSERT(!serializer->reading(),
                       "Can not use reading serializer for writing datastructure");
    serializer->doEnumAsInt(&eCoordProvider_);
    serializer->doInt(&coordIndex_);
    serializer->doDouble(&origin_);
    serializer->doDouble(&end_);
    serializer->doDouble(&period_);
    serializer->doDouble(&forceConstant_);
    serializer->doDouble(&diffusion_);
    serializer->doDouble(&coordValueInit_);
    serializer->doDouble(&coverDiameter_);
}

AwhBiasParams::AwhBiasParams(std::vector<t_inpfile>* inp, const std::string& prefix, warninp_t wi, bool bComment)
{
    if (bComment)
    {
        printStringNoNewline(inp, "Estimated initial PMF error (kJ/mol)");
    }

    std::string opt = prefix + "-error-init";
    errorInitial_   = get_ereal(inp, opt, 10, wi);

    if (bComment)
    {
        printStringNoNewline(inp,
                             "Growth rate of the reference histogram determining the bias update "
                             "size: exp-linear or linear");
    }
    opt      = prefix + "-growth";
    eGrowth_ = getEnum<AwhHistogramGrowthType>(inp, opt.c_str(), wi);

    if (bComment)
    {
        printStringNoNewline(inp,
                             "Start the simulation by equilibrating histogram towards the target "
                             "distribution: no or yes");
    }
    opt                   = prefix + "-equilibrate-histogram";
    equilibrateHistogram_ = (getEnum<Boolean>(inp, opt.c_str(), wi) != Boolean::No);

    if (bComment)
    {
        printStringNoNewline(
                inp, "Target distribution type: constant, cutoff, boltzmann or local-boltzmann");
    }
    opt      = prefix + "-target";
    eTarget_ = getEnum<AwhTargetType>(inp, opt.c_str(), wi);

    if (bComment)
    {
        printStringNoNewline(inp,
                             "Boltzmann beta scaling factor for target distribution types "
                             "'boltzmann' and 'boltzmann-local'");
    }
    opt                = prefix + "-target-beta-scaling";
    targetBetaScaling_ = get_ereal(inp, opt, 0, wi);

    if (bComment)
    {
        printStringNoNewline(inp, "Free energy cutoff value for target distribution type 'cutoff'");
    }
    opt           = prefix + "-target-cutoff";
    targetCutoff_ = get_ereal(inp, opt, 0, wi);

    if (bComment)
    {
        printStringNoNewline(inp, "Initialize PMF and target with user data: no or yes");
    }
    opt        = prefix + "-user-data";
    bUserData_ = getEnum<Boolean>(inp, opt.c_str(), wi) != Boolean::No;

    if (bComment)
    {
        printStringNoNewline(inp, "Group index to share the bias with, 0 means not shared");
    }
    opt         = prefix + "-share-group";
    shareGroup_ = get_eint(inp, opt, 0, wi);

    if (bComment)
    {
        printStringNoNewline(inp, "Dimensionality of the coordinate");
    }
    opt      = prefix + "-ndim";
    int ndim = get_eint(inp, opt, 0, wi);

    /* Check this before starting to read the AWH dimension parameters. */
    if (ndim <= 0 || ndim > c_biasMaxNumDim)
    {
        gmx_fatal(FARGS, "%s (%d) needs to be > 0 and at most %d\n", opt.c_str(), ndim, c_biasMaxNumDim);
    }
    for (int d = 0; d < ndim; d++)
    {
        bComment              = bComment && d == 0;
        std::string prefixdim = prefix + formatString("-dim%d", d + 1);
        dimParams_.emplace_back(inp, prefixdim, wi, bComment);
    }
}

AwhBiasParams::AwhBiasParams(ISerializer* serializer)
{
    GMX_RELEASE_ASSERT(serializer->reading(),
                       "Can not use writing serializer to create datastructure");
    serializer->doEnumAsInt(&eTarget_);
    serializer->doDouble(&targetBetaScaling_);
    serializer->doDouble(&targetCutoff_);
    serializer->doEnumAsInt(&eGrowth_);
    int temp = 0;
    serializer->doInt(&temp);
    bUserData_ = static_cast<bool>(temp);
    serializer->doDouble(&errorInitial_);
    int numDimensions = dimParams_.size();
    serializer->doInt(&numDimensions);
    serializer->doInt(&shareGroup_);
    serializer->doBool(&equilibrateHistogram_);

    for (int k = 0; k < numDimensions; k++)
    {
        dimParams_.emplace_back(serializer);
    }
    /* Check consistencies here that cannot be checked at read time at a lower level. */
    checkInputConsistencyAwhBias(*this, nullptr);
}

void AwhBiasParams::serialize(ISerializer* serializer)
{
    GMX_RELEASE_ASSERT(!serializer->reading(),
                       "Can not use reading serializer to write datastructure");
    serializer->doEnumAsInt(&eTarget_);
    serializer->doDouble(&targetBetaScaling_);
    serializer->doDouble(&targetCutoff_);
    serializer->doEnumAsInt(&eGrowth_);
    int temp = static_cast<int>(bUserData_);
    serializer->doInt(&temp);
    serializer->doDouble(&errorInitial_);
    int numDimensions = ndim();
    serializer->doInt(&numDimensions);
    serializer->doInt(&shareGroup_);
    serializer->doBool(&equilibrateHistogram_);

    for (int k = 0; k < numDimensions; k++)
    {
        dimParams_[k].serialize(serializer);
    }
}

AwhParams::AwhParams(std::vector<t_inpfile>* inp, warninp_t wi)
{
    std::string opt;

    /* Parameters common for all biases */

    printStringNoNewline(inp, "The way to apply the biasing potential: convolved or umbrella");
    opt            = "awh-potential";
    potentialEnum_ = getEnum<AwhPotentialType>(inp, opt.c_str(), wi);

    printStringNoNewline(inp,
                         "The random seed used for sampling the umbrella center in the case of "
                         "umbrella type potential");
    opt   = "awh-seed";
    seed_ = get_eint(inp, opt, -1, wi);
    if (seed_ == -1)
    {
        seed_ = static_cast<int>(gmx::makeRandomSeed());
        fprintf(stderr, "Setting the AWH bias MC random seed to %" PRId64 "\n", seed_);
    }

    printStringNoNewline(inp, "Data output interval in number of steps");
    opt     = "awh-nstout";
    nstOut_ = get_eint(inp, opt, 100000, wi);

    printStringNoNewline(inp, "Coordinate sampling interval in number of steps");
    opt             = "awh-nstsample";
    nstSampleCoord_ = get_eint(inp, opt, 10, wi);

    printStringNoNewline(inp, "Free energy and bias update interval in number of samples");
    opt                         = "awh-nsamples-update";
    numSamplesUpdateFreeEnergy_ = get_eint(inp, opt, 10, wi);

    printStringNoNewline(
            inp, "When true, biases with share-group>0 are shared between multiple simulations");
    opt                = "awh-share-multisim";
    shareBiasMultisim_ = (getEnum<Boolean>(inp, opt.c_str(), wi) != Boolean::No);

    printStringNoNewline(inp, "The number of independent AWH biases");
    opt         = "awh-nbias";
    int numBias = get_eint(inp, opt, 1, wi);
    /* Check this before starting to read the AWH biases. */
    if (numBias <= 0)
    {
        gmx_fatal(FARGS, "%s needs to be an integer > 0", opt.c_str());
    }

    /* Read the parameters specific to each AWH bias */
    for (int k = 0; k < numBias; k++)
    {
        bool        bComment  = (k == 0);
        std::string prefixawh = formatString("awh%d", k + 1);
        awhBiasParams_.emplace_back(inp, prefixawh, wi, bComment);
    }
    checkInputConsistencyAwh(*this, wi);
}

AwhParams::AwhParams(ISerializer* serializer)
{
<<<<<<< HEAD
    GMX_RELEASE_ASSERT(serializer->reading(),
                       "Can not use writing serializer to read AWH parameters");
    int numberOfBiases = awhBiasParams_.size();
    serializer->doInt(&numberOfBiases);
    serializer->doInt(&nstOut_);
    serializer->doInt64(&seed_);
    serializer->doInt(&nstSampleCoord_);
    serializer->doInt(&numSamplesUpdateFreeEnergy_);
    serializer->doEnumAsInt(&potentialEnum_);
    serializer->doBool(&shareBiasMultisim_);

    if (numberOfBiases > 0)
    {
        for (int k = 0; k < numberOfBiases; k++)
        {
            awhBiasParams_.emplace_back(serializer);
=======
    std::string opt;

    checkMtsConsistency(*ir, wi);

    opt = "awh-nstout";
    if (awhParams->nstOut <= 0)
    {
        auto message = formatString("Not writing AWH output with AWH (%s = %d) does not make sense",
                                    opt.c_str(), awhParams->nstOut);
        warning_error(wi, message);
    }
    /* This restriction can be removed by changing a flag of print_ebin() */
    if (ir->nstenergy == 0 || awhParams->nstOut % ir->nstenergy != 0)
    {
        auto message = formatString("%s (%d) should be a multiple of nstenergy (%d)", opt.c_str(),
                                    awhParams->nstOut, ir->nstenergy);
        warning_error(wi, message);
    }

    opt = "awh-nsamples-update";
    if (awhParams->numSamplesUpdateFreeEnergy <= 0)
    {
        warning_error(wi, opt + " needs to be an integer > 0");
    }

    bool haveFepLambdaDim = false;
    for (int k = 0; k < awhParams->numBias; k++)
    {
        std::string prefixawh = formatString("awh%d", k + 1);
        checkBiasParams(&awhParams->awhBiasParams[k], prefixawh, ir, wi);
        /* Check if there is a FEP lambda dimension. */
        for (int l = 0; l < awhParams->awhBiasParams[k].ndim; l++)
        {
            if (awhParams->awhBiasParams[k].dimParams[l].eCoordProvider == eawhcoordproviderFREE_ENERGY_LAMBDA)
            {
                haveFepLambdaDim = true;
                break;
            }
        }
    }

    if (haveFepLambdaDim)
    {
        if (awhParams->nstSampleCoord % ir->nstcalcenergy != 0)
        {
            opt          = "awh-nstsample";
            auto message = formatString(
                    "%s (%d) should be a multiple of nstcalcenergy (%d) when using AWH for "
                    "sampling an FEP lambda dimension",
                    opt.c_str(), awhParams->nstSampleCoord, ir->nstcalcenergy);
            warning_error(wi, message);
        }
        if (awhParams->ePotential != eawhpotentialUMBRELLA)
        {
            opt          = "awh-potential";
            auto message = formatString(
                    "%s (%s) must be set to %s when using AWH for sampling an FEP lambda dimension",
                    opt.c_str(), eawhpotential_names[awhParams->ePotential],
                    eawhpotential_names[eawhpotentialUMBRELLA]);
            warning_error(wi, message);
>>>>>>> d09f2a36
        }
    }
    checkInputConsistencyAwh(*this, nullptr);
}

void AwhParams::serialize(ISerializer* serializer)
{
    GMX_RELEASE_ASSERT(!serializer->reading(),
                       "Can not use reading serializer to write AWH parameters");
    int numberOfBiases = numBias();
    serializer->doInt(&numberOfBiases);
    serializer->doInt(&nstOut_);
    serializer->doInt64(&seed_);
    serializer->doInt(&nstSampleCoord_);
    serializer->doInt(&numSamplesUpdateFreeEnergy_);
    serializer->doEnumAsInt(&potentialEnum_);
    serializer->doBool(&shareBiasMultisim_);

    if (numberOfBiases > 0)
    {
        for (int k = 0; k < numberOfBiases; k++)
        {
            awhBiasParams_[k].serialize(serializer);
        }
    }
}

/*! \brief
 * Gets the period of a pull coordinate.
 *
 * \param[in] pullCoordParams   The parameters for the pull coordinate.
 * \param[in] pbc               The PBC setup
 * \param[in] intervalLength    The length of the AWH interval for this pull coordinate
 * \returns the period (or 0 if not periodic).
 */
static double get_pull_coord_period(const t_pull_coord& pullCoordParams, const t_pbc& pbc, const real intervalLength)
{
    double period = 0;

    if (pullCoordParams.eGeom == PullGroupGeometry::Direction)
    {
        const real margin = 0.001;
        // Make dims periodic when the interval covers > 95%
        const real periodicFraction = 0.95;

        // Check if the pull direction is along a box vector
        for (int dim = 0; dim < pbc.ndim_ePBC; dim++)
        {
            const real boxLength    = norm(pbc.box[dim]);
            const real innerProduct = iprod(pullCoordParams.vec, pbc.box[dim]);
            if (innerProduct >= (1 - margin) * boxLength && innerProduct <= (1 + margin) * boxLength)
            {
                if (intervalLength > (1 + margin) * boxLength)
                {
                    gmx_fatal(FARGS,
                              "The AWH interval (%f nm) for a pull coordinate is larger than the "
                              "box size (%f nm)",
                              intervalLength,
                              boxLength);
                }

                if (intervalLength > periodicFraction * boxLength)
                {
                    period = boxLength;
                }
            }
        }
    }
    else if (pullCoordParams.eGeom == PullGroupGeometry::Dihedral)
    {
        /* The dihedral angle is periodic in -180 to 180 deg */
        period = 360;
    }

    return period;
}

/*! \brief
 * Checks if the given interval is defined in the correct periodic interval.
 *
 * \param[in] origin      Start value of interval.
 * \param[in] end         End value of interval.
 * \param[in] period      Period (or 0 if not periodic).
 * \returns true if the end point values are in the correct periodic interval.
 */
static bool intervalIsInPeriodicInterval(double origin, double end, double period)
{
    return (period == 0) || (std::fabs(origin) <= 0.5 * period && std::fabs(end) <= 0.5 * period);
}

/*! \brief
 * Checks if a value is within an interval.
 *
 * \param[in] origin      Start value of interval.
 * \param[in] end         End value of interval.
 * \param[in] period      Period (or 0 if not periodic).
 * \param[in] value       Value to check.
 * \returns true if the value is within the interval.
 */
static bool valueIsInInterval(double origin, double end, double period, double value)
{
    bool bIn_interval;

    if (period > 0)
    {
        if (origin < end)
        {
            /* The interval closes within the periodic interval */
            bIn_interval = (value >= origin) && (value <= end);
        }
        else
        {
            /* The interval wraps around the periodic boundary */
            bIn_interval = ((value >= origin) && (value <= 0.5 * period))
                           || ((value >= -0.5 * period) && (value <= end));
        }
    }
    else
    {
        bIn_interval = (value >= origin) && (value <= end);
    }

    return bIn_interval;
}

/*! \brief
 * Check if the starting configuration is consistent with the given interval.
 *
 * \param[in]     awhParams  AWH parameters.
 * \param[in,out] wi         Struct for bookeeping warnings.
 */
static void checkInputConsistencyInterval(const AwhParams& awhParams, warninp_t wi)
{
    const auto& awhBiasParams = awhParams.awhBiasParams();
    for (int k = 0; k < gmx::ssize(awhBiasParams); k++)
    {
        const auto& dimParams = awhBiasParams[k].dimParams();
        for (int d = 0; d < gmx::ssize(dimParams); d++)
        {
            int    coordIndex = dimParams[d].coordinateIndex();
            double origin = dimParams[d].origin(), end = dimParams[d].end(),
                   period         = dimParams[d].period();
            double coordValueInit = dimParams[d].initialCoordinate();

            if ((period == 0) && (origin > end))
            {
                gmx_fatal(FARGS,
                          "For the non-periodic pull coordinates awh%d-dim%d-start (%f) cannot be "
                          "larger than awh%d-dim%d-end (%f)",
                          k + 1,
                          d + 1,
                          origin,
                          k + 1,
                          d + 1,
                          end);
            }

            /* Currently we assume symmetric periodic intervals, meaning we use [-period/2, period/2] as the reference interval.
               Make sure the AWH interval is within this reference interval.

               Note: we could fairly simply allow using a  more general interval (e.g. [x, x + period]) but it complicates
               things slightly and I don't see that there is a great need for it. It would also mean that the interval would
               depend on AWH input. Also, for dihedral angles you would always want the reference interval to be -180, +180,
               independent of AWH parameters.
             */
            if (!intervalIsInPeriodicInterval(origin, end, period))
            {
                gmx_fatal(FARGS,
                          "When using AWH with periodic pull coordinate geometries "
                          "awh%d-dim%d-start (%.8g) and "
                          "awh%d-dim%d-end (%.8g) should cover at most one period (%.8g) and take "
                          "values in between "
                          "minus half a period and plus half a period, i.e. in the interval [%.8g, "
                          "%.8g].",
                          k + 1,
                          d + 1,
                          origin,
                          k + 1,
                          d + 1,
                          end,
                          period,
                          -0.5 * period,
                          0.5 * period);
            }

            /* Warn if the pull initial coordinate value is not in the grid */
            if (!valueIsInInterval(origin, end, period, coordValueInit))
            {
                auto message = formatString(
                        "The initial coordinate value (%.8g) for pull coordinate index %d falls "
                        "outside "
                        "of the sampling nterval awh%d-dim%d-start (%.8g) to awh%d-dim%d-end "
                        "(%.8g). "
                        "This can lead to large initial forces pulling the coordinate towards the "
                        "sampling interval.",
                        coordValueInit,
                        coordIndex + 1,
                        k + 1,
                        d + 1,
                        origin,
                        k + 1,
                        d + 1,
                        end);
                warning(wi, message);
            }
        }
    }
}

/*! \brief
 * Sets AWH parameters, for one AWH pull dimension.
 *
 * \param[in,out] dimParams          AWH dimension parameters.
 * \param[in]     biasIndex             The index of the bias containing this AWH pull dimension.
 * \param[in]     dimIndex              The index of this AWH pull dimension.
 * \param[in]     pull_params           Pull parameters.
 * \param[in,out] pull_work             Pull working struct to register AWH bias in.
 * \param[in]     pbc                   A pbc information structure.
 * \param[in]     compressibility       Compressibility matrix for pressure coupling,
 * pass all 0 without pressure coupling.
 * \param[in,out] wi                    Struct for bookeeping warnings.
 *
 */
static void setStateDependentAwhPullDimParams(AwhDimParams*        dimParams,
                                              const int            biasIndex,
                                              const int            dimIndex,
                                              const pull_params_t& pull_params,
                                              pull_t*              pull_work,
                                              const t_pbc&         pbc,
                                              const tensor&        compressibility,
                                              warninp_t            wi)
{
    const t_pull_coord& pullCoordParams = pull_params.coord[dimParams->coordinateIndex()];

    if (pullCoordParams.eGeom == PullGroupGeometry::DirectionPBC)
    {
        gmx_fatal(FARGS,
                  "AWH does not support pull geometry '%s'. "
                  "If the maximum distance between the groups is always "
                  "less than half the box size, "
                  "you can use geometry '%s' instead.",
                  enumValueToString(PullGroupGeometry::DirectionPBC),
                  enumValueToString(PullGroupGeometry::Direction));
    }

    dimParams->setPeriod(
            get_pull_coord_period(pullCoordParams, pbc, dimParams->end() - dimParams->origin()));
    // We would like to check for scaling, but we don't have the full inputrec available here
    if (dimParams->period() > 0
        && !(pullCoordParams.eGeom == PullGroupGeometry::Angle
             || pullCoordParams.eGeom == PullGroupGeometry::Dihedral))
    {
        bool coordIsScaled = false;
        for (int d2 = 0; d2 < DIM; d2++)
        {
            if (pullCoordParams.vec[d2] != 0 && norm2(compressibility[d2]) != 0)
            {
                coordIsScaled = true;
            }
        }
        if (coordIsScaled)
        {
            std::string mesg = gmx::formatString(
                    "AWH dimension %d of bias %d is periodic with pull geometry '%s', "
                    "while you should be applying pressure scaling to the "
                    "corresponding box vector, this is not supported.",
                    dimIndex + 1,
                    biasIndex + 1,
                    enumValueToString(pullCoordParams.eGeom));
            warning(wi, mesg.c_str());
        }
    }

    /* The initial coordinate value, converted to external user units. */
    double initialCoordinate = get_pull_coord_value(pull_work, dimParams->coordinateIndex(), &pbc);
    initialCoordinate *= pull_conversion_factor_internal2userinput(pullCoordParams);
    dimParams->setInitialCoordinate(initialCoordinate);
}

void setStateDependentAwhParams(AwhParams*           awhParams,
                                const pull_params_t& pull_params,
                                pull_t*              pull_work,
                                const matrix         box,
                                PbcType              pbcType,
                                const tensor&        compressibility,
                                const t_grpopts*     inputrecGroupOptions,
                                const real           initLambda,
                                const gmx_mtop_t&    mtop,
                                warninp_t            wi)
{
    /* The temperature is not really state depenendent but is not known
     * when read_awhParams is called (in get ir).
     * It is known first after do_index has been called in grompp.cpp.
     */
    if (inputrecGroupOptions->ref_t == nullptr || inputrecGroupOptions->ref_t[0] <= 0)
    {
        gmx_fatal(FARGS, "AWH biasing is only supported for temperatures > 0");
    }
    for (int i = 1; i < inputrecGroupOptions->ngtc; i++)
    {
        if (inputrecGroupOptions->ref_t[i] != inputrecGroupOptions->ref_t[0])
        {
            gmx_fatal(FARGS,
                      "AWH biasing is currently only supported for identical temperatures for all "
                      "temperature coupling groups");
        }
    }

    t_pbc pbc;
    set_pbc(&pbc, pbcType, box);

    auto awhBiasParams = awhParams->awhBiasParams();
    for (int k = 0; k < awhParams->numBias(); k++)
    {
        auto awhBiasDimensionParams = awhBiasParams[k].dimParams();
        for (int d = 0; d < awhBiasParams[k].ndim(); d++)
        {
            AwhDimParams* dimParams = &awhBiasDimensionParams[d];
            if (dimParams->coordinateProvider() == AwhCoordinateProviderType::Pull)
            {
                setStateDependentAwhPullDimParams(
                        dimParams, k, d, pull_params, pull_work, pbc, compressibility, wi);
            }
            else
            {
                dimParams->setInitialCoordinate(initLambda);
                checkFepLambdaDimDecouplingConsistency(mtop, wi);
            }
        }
    }
    checkInputConsistencyInterval(*awhParams, wi);

    /* Register AWH as external potential with pull (for AWH dimensions that use pull as
     * reaction coordinate provider) to check consistency. */
    Awh::registerAwhWithPull(*awhParams, pull_work);
}

void checkAwhParams(const AwhParams& awhParams, const t_inputrec& ir, warninp_t wi)
{
    std::string opt;
    checkMtsConsistency(ir, wi);

    opt = "awh-nstout";
    if (awhParams.nstout() <= 0)
    {
        auto message = formatString("Not writing AWH output with AWH (%s = %d) does not make sense",
                                    opt.c_str(),
                                    awhParams.nstout());
        warning_error(wi, message);
    }
    /* This restriction can be removed by changing a flag of print_ebin() */
    if (ir.nstenergy == 0 || awhParams.nstout() % ir.nstenergy != 0)
    {
        auto message = formatString(
                "%s (%d) should be a multiple of nstenergy (%d)", opt.c_str(), awhParams.nstout(), ir.nstenergy);
        warning_error(wi, message);
    }

    opt = "awh-nsamples-update";
    if (awhParams.numSamplesUpdateFreeEnergy() <= 0)
    {
        warning_error(wi, opt + " needs to be an integer > 0");
    }

    for (int k = 0; k < awhParams.numBias(); k++)
    {
        std::string prefixawh = formatString("awh%d", k + 1);
        checkBiasParams(awhParams.awhBiasParams()[k], prefixawh, ir, wi);
    }

    if (ir.init_step != 0)
    {
        warning_error(wi, "With AWH init-step should be 0");
    }
}

} // namespace gmx<|MERGE_RESOLUTION|>--- conflicted
+++ resolved
@@ -35,9 +35,12 @@
  * To help us fund GROMACS development, we humbly ask that you cite
  * the research papers on the package. Check out http://www.gromacs.org.
  */
+
 #include "gmxpre.h"
 
 #include "read_params.h"
+
+#include <algorithm>
 
 #include "gromacs/applied_forces/awh/awh.h"
 #include "gromacs/fileio/readinp.h"
@@ -930,7 +933,6 @@
 
 AwhParams::AwhParams(ISerializer* serializer)
 {
-<<<<<<< HEAD
     GMX_RELEASE_ASSERT(serializer->reading(),
                        "Can not use writing serializer to read AWH parameters");
     int numberOfBiases = awhBiasParams_.size();
@@ -947,68 +949,6 @@
         for (int k = 0; k < numberOfBiases; k++)
         {
             awhBiasParams_.emplace_back(serializer);
-=======
-    std::string opt;
-
-    checkMtsConsistency(*ir, wi);
-
-    opt = "awh-nstout";
-    if (awhParams->nstOut <= 0)
-    {
-        auto message = formatString("Not writing AWH output with AWH (%s = %d) does not make sense",
-                                    opt.c_str(), awhParams->nstOut);
-        warning_error(wi, message);
-    }
-    /* This restriction can be removed by changing a flag of print_ebin() */
-    if (ir->nstenergy == 0 || awhParams->nstOut % ir->nstenergy != 0)
-    {
-        auto message = formatString("%s (%d) should be a multiple of nstenergy (%d)", opt.c_str(),
-                                    awhParams->nstOut, ir->nstenergy);
-        warning_error(wi, message);
-    }
-
-    opt = "awh-nsamples-update";
-    if (awhParams->numSamplesUpdateFreeEnergy <= 0)
-    {
-        warning_error(wi, opt + " needs to be an integer > 0");
-    }
-
-    bool haveFepLambdaDim = false;
-    for (int k = 0; k < awhParams->numBias; k++)
-    {
-        std::string prefixawh = formatString("awh%d", k + 1);
-        checkBiasParams(&awhParams->awhBiasParams[k], prefixawh, ir, wi);
-        /* Check if there is a FEP lambda dimension. */
-        for (int l = 0; l < awhParams->awhBiasParams[k].ndim; l++)
-        {
-            if (awhParams->awhBiasParams[k].dimParams[l].eCoordProvider == eawhcoordproviderFREE_ENERGY_LAMBDA)
-            {
-                haveFepLambdaDim = true;
-                break;
-            }
-        }
-    }
-
-    if (haveFepLambdaDim)
-    {
-        if (awhParams->nstSampleCoord % ir->nstcalcenergy != 0)
-        {
-            opt          = "awh-nstsample";
-            auto message = formatString(
-                    "%s (%d) should be a multiple of nstcalcenergy (%d) when using AWH for "
-                    "sampling an FEP lambda dimension",
-                    opt.c_str(), awhParams->nstSampleCoord, ir->nstcalcenergy);
-            warning_error(wi, message);
-        }
-        if (awhParams->ePotential != eawhpotentialUMBRELLA)
-        {
-            opt          = "awh-potential";
-            auto message = formatString(
-                    "%s (%s) must be set to %s when using AWH for sampling an FEP lambda dimension",
-                    opt.c_str(), eawhpotential_names[awhParams->ePotential],
-                    eawhpotential_names[eawhpotentialUMBRELLA]);
-            warning_error(wi, message);
->>>>>>> d09f2a36
         }
     }
     checkInputConsistencyAwh(*this, nullptr);
@@ -1373,10 +1313,42 @@
         warning_error(wi, opt + " needs to be an integer > 0");
     }
 
-    for (int k = 0; k < awhParams.numBias(); k++)
+    bool       haveFepLambdaDim = false;
+    const auto awhBiasParams    = awhParams.awhBiasParams();
+    for (int k = 0; k < awhParams.numBias() && !haveFepLambdaDim; k++)
     {
         std::string prefixawh = formatString("awh%d", k + 1);
-        checkBiasParams(awhParams.awhBiasParams()[k], prefixawh, ir, wi);
+        checkBiasParams(awhBiasParams[k], prefixawh, ir, wi);
+        /* Check if there is a FEP lambda dimension. */
+        const auto dimParams = awhBiasParams[k].dimParams();
+        haveFepLambdaDim = std::any_of(dimParams.begin(), dimParams.end(), [](const auto& dimParam) {
+            return dimParam.coordinateProvider() == AwhCoordinateProviderType::FreeEnergyLambda;
+        });
+    }
+
+    if (haveFepLambdaDim)
+    {
+        if (awhParams.nstSampleCoord() % ir.nstcalcenergy != 0)
+        {
+            opt          = "awh-nstsample";
+            auto message = formatString(
+                    "%s (%d) should be a multiple of nstcalcenergy (%d) when using AWH for "
+                    "sampling an FEP lambda dimension",
+                    opt.c_str(),
+                    awhParams.nstSampleCoord(),
+                    ir.nstcalcenergy);
+            warning_error(wi, message);
+        }
+        if (awhParams.potential() != AwhPotentialType::Umbrella)
+        {
+            opt          = "awh-potential";
+            auto message = formatString(
+                    "%s (%s) must be set to %s when using AWH for sampling an FEP lambda dimension",
+                    opt.c_str(),
+                    enumValueToString(awhParams.potential()),
+                    enumValueToString(AwhPotentialType::Umbrella));
+            warning_error(wi, message);
+        }
     }
 
     if (ir.init_step != 0)
