/*
 * This file is part of the GROMACS molecular simulation package.
 *
 * Copyright (c) 1991-2000, University of Groningen, The Netherlands.
 * Copyright (c) 2001-2004, The GROMACS development team.
 * Copyright (c) 2013,2014,2015,2016,2017 by the GROMACS development team.
 * Copyright (c) 2018,2019,2020,2021, by the GROMACS development team, led by
 * Mark Abraham, David van der Spoel, Berk Hess, and Erik Lindahl,
 * and including many others, as listed in the AUTHORS file in the
 * top-level source directory and at http://www.gromacs.org.
 *
 * GROMACS is free software; you can redistribute it and/or
 * modify it under the terms of the GNU Lesser General Public License
 * as published by the Free Software Foundation; either version 2.1
 * of the License, or (at your option) any later version.
 *
 * GROMACS is distributed in the hope that it will be useful,
 * but WITHOUT ANY WARRANTY; without even the implied warranty of
 * MERCHANTABILITY or FITNESS FOR A PARTICULAR PURPOSE.  See the GNU
 * Lesser General Public License for more details.
 *
 * You should have received a copy of the GNU Lesser General Public
 * License along with GROMACS; if not, see
 * http://www.gnu.org/licenses, or write to the Free Software Foundation,
 * Inc., 51 Franklin Street, Fifth Floor, Boston, MA  02110-1301  USA.
 *
 * If you want to redistribute modifications to GROMACS, please
 * consider that scientific software is very special. Version
 * control is crucial - bugs must be traceable. We will be happy to
 * consider code for inclusion in the official distribution, but
 * derived work must not be called official GROMACS. Details are found
 * in the README & COPYING files - if they are missing, get the
 * official version at http://www.gromacs.org.
 *
 * To help us fund GROMACS development, we humbly ask that you cite
 * the research papers on the package. Check out http://www.gromacs.org.
 */
#include "gmxpre.h"

#include "trjconv.h"

#include <cmath>
#include <cstdlib>
#include <cstring>

#include <algorithm>
#include <memory>

#include "gromacs/commandline/pargs.h"
#include "gromacs/commandline/viewit.h"
#include "gromacs/fileio/confio.h"
#include "gromacs/fileio/g96io.h"
#include "gromacs/fileio/gmxfio.h"
#include "gromacs/fileio/groio.h"
#include "gromacs/fileio/pdbio.h"
#include "gromacs/fileio/tngio.h"
#include "gromacs/fileio/tpxio.h"
#include "gromacs/fileio/trrio.h"
#include "gromacs/fileio/trxio.h"
#include "gromacs/fileio/xtcio.h"
#include "gromacs/fileio/xvgr.h"
#include "gromacs/math/do_fit.h"
#include "gromacs/math/functions.h"
#include "gromacs/math/vec.h"
#include "gromacs/mdtypes/md_enums.h"
#include "gromacs/pbcutil/pbc.h"
#include "gromacs/pbcutil/pbcmethods.h"
#include "gromacs/pbcutil/rmpbc.h"
#include "gromacs/topology/index.h"
#include "gromacs/topology/topology.h"
#include "gromacs/trajectory/trajectoryframe.h"
#include "gromacs/utility/arrayref.h"
#include "gromacs/utility/arraysize.h"
#include "gromacs/utility/fatalerror.h"
#include "gromacs/utility/futil.h"
#include "gromacs/utility/smalloc.h"

static void mk_filenm(char* base, const char* ext, int ndigit, int file_nr, char out_file[])
{
    char nbuf[128];
    int  nd = 0, fnr;

    std::strcpy(out_file, base);
    fnr = file_nr;
    do
    {
        fnr /= 10;
        nd++;
    } while (fnr > 0);

    if (nd < ndigit)
    {
        std::strncat(out_file, "00000000000", ndigit - nd);
    }
    sprintf(nbuf, "%d.", file_nr);
    std::strcat(out_file, nbuf);
    std::strcat(out_file, ext);
}

static void check_trr(const char* fn)
{
    if (fn2ftp(fn) != efTRR)
    {
        gmx_fatal(FARGS, "%s is not a trajectory file, exiting\n", fn);
    }
}

static void do_trunc(const char* fn, real t0)
{
    t_fileio*        in;
    FILE*            fp;
    gmx_bool         bStop, bOK;
    gmx_trr_header_t sh;
    gmx_off_t        fpos;
    char             yesno[256];
    int              j;
    real             t = 0;

    if (t0 == -1)
    {
        gmx_fatal(FARGS, "You forgot to set the truncation time");
    }

    /* Check whether this is a .trr file */
    check_trr(fn);

    in = gmx_trr_open(fn, "r");
    fp = gmx_fio_getfp(in);
    if (fp == nullptr)
    {
        fprintf(stderr, "Sorry, can not trunc %s, truncation of this filetype is not supported\n", fn);
        gmx_trr_close(in);
    }
    else
    {
        j     = 0;
        fpos  = gmx_fio_ftell(in);
        bStop = FALSE;
        while (!bStop && gmx_trr_read_frame_header(in, &sh, &bOK))
        {
            gmx_trr_read_frame_data(in, &sh, nullptr, nullptr, nullptr, nullptr);
            fpos = gmx_ftell(fp);
            t    = sh.t;
            if (t >= t0)
            {
                gmx_fseek(fp, fpos, SEEK_SET);
                bStop = TRUE;
            }
        }
        if (bStop)
        {
            fprintf(stderr,
                    "Do you REALLY want to truncate this trajectory (%s) at:\n"
                    "frame %d, time %g, bytes %ld ??? (type YES if so)\n",
                    fn,
                    j,
                    t,
                    static_cast<long int>(fpos));
            if (1 != scanf("%s", yesno))
            {
                gmx_fatal(FARGS, "Error reading user input");
            }
            if (std::strcmp(yesno, "YES") == 0)
            {
                fprintf(stderr, "Once again, I'm gonna DO this...\n");
                gmx_trr_close(in);
                if (0 != gmx_truncate(fn, fpos))
                {
                    gmx_fatal(FARGS, "Error truncating file %s", fn);
                }
            }
            else
            {
                fprintf(stderr, "Ok, I'll forget about it\n");
            }
        }
        else
        {
            fprintf(stderr, "Already at end of file (t=%g)...\n", t);
            gmx_trr_close(in);
        }
    }
}

/*! \brief Read a full molecular topology if useful and available.
 *
 * If the input trajectory file is not in TNG format, and the output
 * file is in TNG format, then we want to try to read a full topology
 * (if available), so that we can write molecule information to the
 * output file. The full topology provides better molecule information
 * than is available from the normal t_topology data used by GROMACS
 * tools.
 *
 * Also, the t_topology is only read under (different) particular
 * conditions. If both apply, then a .tpr file might be read
 * twice. Trying to fix this redundancy while trjconv is still an
 * all-purpose tool does not seem worthwhile.
 *
 * Because of the way gmx_prepare_tng_writing is implemented, the case
 * where the input TNG file has no molecule information will never
 * lead to an output TNG file having molecule information. Since
 * molecule information will generally be present if the input TNG
 * file was written by a GROMACS tool, this seems like reasonable
 * behaviour. */
static std::unique_ptr<gmx_mtop_t> read_mtop_for_tng(const char* tps_file,
                                                     const char* input_file,
                                                     const char* output_file)
{
    std::unique_ptr<gmx_mtop_t> mtop;

    if (fn2bTPX(tps_file) && efTNG != fn2ftp(input_file) && efTNG == fn2ftp(output_file))
    {
        int temp_natoms = -1;
        mtop            = std::make_unique<gmx_mtop_t>();
        read_tpx(tps_file, nullptr, nullptr, &temp_natoms, nullptr, nullptr, mtop.get());
    }

    return mtop;
}

int gmx_trjconv(int argc, char* argv[])
{
    const char* desc[] = {
        "[THISMODULE] can convert trajectory files in many ways:",
        "",
        "* from one format to another",
        "* select a subset of atoms",
        "* change the periodicity representation",
        "* keep multimeric molecules together",
        "* center atoms in the box",
        "* fit atoms to reference structure",
        "* reduce the number of frames",
        "* change the timestamps of the frames ([TT]-t0[tt] and [TT]-timestep[tt])",
        "* select frames within a certain range of a quantity given",
        "  in an [REF].xvg[ref] file.",
        "",
        "The option to write subtrajectories (-sub) based on the information obtained from",
        "cluster analysis has been removed from [THISMODULE] and is now part of",
        "[gmx extract-cluster]",
        "",
        "[gmx-trjcat] is better suited for concatenating multiple trajectory files.",
        "[PAR]",

        "The following formats are supported for input and output:",
        "[REF].xtc[ref], [REF].trr[ref], [REF].gro[ref], [TT].g96[tt]",
        "and [REF].pdb[ref].",
        "The file formats are detected from the file extension.",
        "The precision of the [REF].xtc[ref] output is taken from the",
        "input file for [REF].xtc[ref], [REF].gro[ref] and [REF].pdb[ref],",
        "and from the [TT]-ndec[tt] option for other input formats. The precision",
        "is always taken from [TT]-ndec[tt], when this option is set.",
        "All other formats have fixed precision. [REF].trr[ref]",
        "output can be single or double precision, depending on the precision",
        "of the [THISMODULE] binary.",
        "Note that velocities are only supported in",
        "[REF].trr[ref], [REF].gro[ref] and [TT].g96[tt] files.[PAR]",

        "Option [TT]-sep[tt] can be used to write every frame to a separate",
        "[TT].gro, .g96[tt] or [REF].pdb[ref] file. By default, all frames all written to ",
        "one file.",
        "[REF].pdb[ref] files with all frames concatenated can be viewed with",
        "[TT]rasmol -nmrpdb[tt].[PAR]",

        "It is possible to select part of your trajectory and write it out",
        "to a new trajectory file in order to save disk space, e.g. for leaving",
        "out the water from a trajectory of a protein in water.",
        "[BB]ALWAYS[bb] put the original trajectory on tape!",
        "We recommend to use the portable [REF].xtc[ref] format for your analysis",
        "to save disk space and to have portable files.[PAR]",

        "There are two options for fitting the trajectory to a reference",
        "either for essential dynamics analysis, etc.",
        "The first option is just plain fitting to a reference structure",
        "in the structure file. The second option is a progressive fit",
        "in which the first timeframe is fitted to the reference structure ",
        "in the structure file to obtain and each subsequent timeframe is ",
        "fitted to the previously fitted structure. This way a continuous",
        "trajectory is generated, which might not be the case when using the",
        "regular fit method, e.g. when your protein undergoes large",
        "conformational transitions.[PAR]",

        "Option [TT]-pbc[tt] sets the type of periodic boundary condition",
        "treatment:",
        "",
        " * [TT]mol[tt] puts the center of mass of molecules in the box,",
        "   and requires a run input file to be supplied with [TT]-s[tt].",
        " * [TT]res[tt] puts the center of mass of residues in the box.",
        " * [TT]atom[tt] puts all the atoms in the box.",
        " * [TT]nojump[tt] checks if atoms jump across the box and then puts",
        "   them back. This has the effect that all molecules",
        "   will remain whole (provided they were whole in the initial",
        "   conformation). [BB]Note[bb] that this ensures a continuous trajectory but",
        "   molecules may diffuse out of the box. The starting configuration",
        "   for this procedure is taken from the structure file, if one is",
        "   supplied, otherwise it is the first frame.",
        " * [TT]cluster[tt] clusters all the atoms in the selected index",
        "   such that they are all closest to the center of mass of the cluster,",
        "   which is iteratively updated. [BB]Note[bb] that this will only give meaningful",
        "   results if you in fact have a cluster. Luckily that can be checked",
        "   afterwards using a trajectory viewer. Note also that if your molecules",
        "   are broken this will not work either.",
        " * [TT]whole[tt] only makes broken molecules whole.",
        "",

        "Option [TT]-ur[tt] sets the unit cell representation for options",
        "[TT]mol[tt], [TT]res[tt] and [TT]atom[tt] of [TT]-pbc[tt].",
        "All three options give different results for triclinic boxes and",
        "identical results for rectangular boxes.",
        "[TT]rect[tt] is the ordinary brick shape.",
        "[TT]tric[tt] is the triclinic unit cell.",
        "[TT]compact[tt] puts all atoms at the closest distance from the center",
        "of the box. This can be useful for visualizing e.g. truncated octahedra",
        "or rhombic dodecahedra. The center for options [TT]tric[tt] and [TT]compact[tt]",
        "is [TT]tric[tt] (see below), unless the option [TT]-boxcenter[tt]",
        "is set differently.[PAR]",

        "Option [TT]-center[tt] centers the system in the box. The user can",
        "select the group which is used to determine the geometrical center.",
        "Option [TT]-boxcenter[tt] sets the location of the center of the box",
        "for options [TT]-pbc[tt] and [TT]-center[tt]. The center options are:",
        "[TT]tric[tt]: half of the sum of the box vectors,",
        "[TT]rect[tt]: half of the box diagonal,",
        "[TT]zero[tt]: zero.",
        "Use option [TT]-pbc mol[tt] in addition to [TT]-center[tt] when you",
        "want all molecules in the box after the centering.[PAR]",

        "Option [TT]-box[tt] sets the size of the new box. This option only works",
        "for leading dimensions and is thus generally only useful for rectangular boxes.",
        "If you want to modify only some of the dimensions, e.g. when reading from",
        "a trajectory, you can use -1 for those dimensions that should stay the same",

        "It is not always possible to use combinations of [TT]-pbc[tt],",
        "[TT]-fit[tt], [TT]-ur[tt] and [TT]-center[tt] to do exactly what",
        "you want in one call to [THISMODULE]. Consider using multiple",
        "calls, and check out the GROMACS website for suggestions.[PAR]",

        "With [TT]-dt[tt], it is possible to reduce the number of ",
        "frames in the output. This option relies on the accuracy of the times",
        "in your input trajectory, so if these are inaccurate use the",
        "[TT]-timestep[tt] option to modify the time (this can be done",
        "simultaneously). For making smooth movies, the program [gmx-filter]",
        "can reduce the number of frames while using low-pass frequency",
        "filtering, this reduces aliasing of high frequency motions.[PAR]",

        "Using [TT]-trunc[tt] [THISMODULE] can truncate [REF].trr[ref] in place, i.e.",
        "without copying the file. This is useful when a run has crashed",
        "during disk I/O (i.e. full disk), or when two contiguous",
        "trajectories must be concatenated without having double frames.[PAR]",

        "Option [TT]-dump[tt] can be used to extract a frame at or near",
        "one specific time from your trajectory, but only works reliably",
        "if the time interval between frames is uniform.[PAR]",

        "Option [TT]-drop[tt] reads an [REF].xvg[ref] file with times and values.",
        "When options [TT]-dropunder[tt] and/or [TT]-dropover[tt] are set,",
        "frames with a value below and above the value of the respective options",
        "will not be written."
    };

    int pbc_enum;
    enum
    {
        epSel,
        epNone,
        epComMol,
        epComRes,
        epComAtom,
        epNojump,
        epCluster,
        epWhole,
        epNR
    };
    const char* pbc_opt[epNR + 1] = { nullptr,  "none",    "mol",   "res",  "atom",
                                      "nojump", "cluster", "whole", nullptr };

    int         unitcell_enum;
    const char* unitcell_opt[euNR + 1] = { nullptr, "rect", "tric", "compact", nullptr };

    enum
    {
        ecSel,
        ecTric,
        ecRect,
        ecZero,
        ecNR
    };
    const char* center_opt[ecNR + 1] = { nullptr, "tric", "rect", "zero", nullptr };
    int         ecenter;

    int fit_enum;
    enum
    {
        efSel,
        efNone,
        efFit,
        efFitXY,
        efReset,
        efResetXY,
        efPFit,
        efNR
    };
    const char* fit[efNR + 1] = { nullptr,       "none",    "rot+trans",   "rotxy+transxy",
                                  "translation", "transxy", "progressive", nullptr };

    gmx_bool bSeparate = FALSE, bVels = TRUE, bForce = FALSE, bCONECT = FALSE;
    gmx_bool bCenter = FALSE;
    int      skip_nr = 1, ndec = 3, nzero = 0;
    real     tzero = 0, delta_t = 0, timestep = 0, ttrunc = -1, tdump = -1, split_t = 0;
    rvec     newbox = { 0, 0, 0 }, shift = { 0, 0, 0 }, trans = { 0, 0, 0 };
    char*    exec_command = nullptr;
    real     dropunder = 0, dropover = 0;
    gmx_bool bRound = FALSE;

    t_pargs pa[] = {
        { "-skip", FALSE, etINT, { &skip_nr }, "Only write every nr-th frame" },
        { "-dt", FALSE, etTIME, { &delta_t }, "Only write frame when t MOD dt = first time (%t)" },
        { "-round", FALSE, etBOOL, { &bRound }, "Round measurements to nearest picosecond" },
        { "-dump", FALSE, etTIME, { &tdump }, "Dump frame nearest specified time (%t)" },
        { "-t0", FALSE, etTIME, { &tzero }, "Starting time (%t) (default: don't change)" },
        { "-timestep", FALSE, etTIME, { &timestep }, "Change time step between input frames (%t)" },
        { "-pbc", FALSE, etENUM, { pbc_opt }, "PBC treatment (see help text for full description)" },
        { "-ur", FALSE, etENUM, { unitcell_opt }, "Unit-cell representation" },
        { "-center", FALSE, etBOOL, { &bCenter }, "Center atoms in box" },
        { "-boxcenter", FALSE, etENUM, { center_opt }, "Center for -pbc and -center" },
        { "-box", FALSE, etRVEC, { newbox }, "Size for new cubic box (default: read from input)" },
        { "-trans",
          FALSE,
          etRVEC,
          { trans },
          "All coordinates will be translated by trans. This "
          "can advantageously be combined with -pbc mol -ur "
          "compact." },
        { "-shift", FALSE, etRVEC, { shift }, "All coordinates will be shifted by framenr*shift" },
        { "-fit", FALSE, etENUM, { fit }, "Fit molecule to ref structure in the structure file" },
        { "-ndec", FALSE, etINT, { &ndec }, "Number of decimal places to write to .xtc output" },
        { "-vel", FALSE, etBOOL, { &bVels }, "Read and write velocities if possible" },
        { "-force", FALSE, etBOOL, { &bForce }, "Read and write forces if possible" },
        { "-trunc",
          FALSE,
          etTIME,
          { &ttrunc },
          "Truncate input trajectory file after this time (%t)" },
        { "-exec",
          FALSE,
          etSTR,
          { &exec_command },
          "Execute command for every output frame with the "
          "frame number as argument" },
        { "-split",
          FALSE,
          etTIME,
          { &split_t },
          "Start writing new file when t MOD split = first "
          "time (%t)" },
        { "-sep",
          FALSE,
          etBOOL,
          { &bSeparate },
          "Write each frame to a separate .gro, .g96 or .pdb "
          "file" },
        { "-nzero",
          FALSE,
          etINT,
          { &nzero },
          "If the -sep flag is set, use these many digits "
          "for the file numbers and prepend zeros as needed" },
        { "-dropunder", FALSE, etREAL, { &dropunder }, "Drop all frames below this value" },
        { "-dropover", FALSE, etREAL, { &dropover }, "Drop all frames above this value" },
        { "-conect",
          FALSE,
          etBOOL,
          { &bCONECT },
          "Add CONECT PDB records when writing [REF].pdb[ref] files. Useful "
          "for visualization of non-standard molecules, e.g. "
          "coarse grained ones" }
    };
#define NPA asize(pa)

    FILE*        out    = nullptr;
    t_trxstatus* trxout = nullptr;
    t_trxstatus* trxin;
    int          file_nr;
    t_trxframe   fr, frout;
    int          flags;
    rvec *       xmem = nullptr, *vmem = nullptr, *fmem = nullptr;
    rvec *       xp    = nullptr, x_shift, hbox;
    real*        w_rls = nullptr;
    int          m, i, d, frame, outframe, natoms, nout, ncent, newstep = 0, model_nr;
#define SKIP 10
    t_topology* top     = nullptr;
    gmx_conect  gc      = nullptr;
    PbcType     pbcType = PbcType::Unset;
    t_atoms *   atoms   = nullptr, useatoms;
    matrix      top_box;
    int *       index = nullptr, *cindex = nullptr;
    char*       grpnm = nullptr;
    int *       frindex, nrfri;
    char*       frname;
    int         ifit;
    int*        ind_fit;
    char*       gn_fit;
    int         ndrop = 0, ncol, drop0 = 0, drop1 = 0, dropuse = 0;
    double**    dropval;
    real        tshift = 0, dt = -1, prec;
    gmx_bool    bFit, bPFit, bReset;
    int         nfitdim;
    gmx_rmpbc_t gpbc = nullptr;
    gmx_bool    bRmPBC, bPBCWhole, bPBCcomRes, bPBCcomMol, bPBCcomAtom, bPBC, bNoJump, bCluster;
    gmx_bool    bCopy, bDoIt, bIndex, bTDump, bSetTime, bTPS = FALSE, bDTset = FALSE;
    gmx_bool    bExec, bTimeStep = FALSE, bDumpFrame = FALSE, bSetXtcPrec, bNeedPrec;
    gmx_bool    bHaveFirstFrame, bHaveNextFrame, bSetBox, bSetUR, bSplit = FALSE;
    gmx_bool    bDropUnder = FALSE, bDropOver = FALSE, bTrans = FALSE;
    gmx_bool    bWriteFrame, bSplitHere;
    const char *top_file, *in_file, *out_file = nullptr;
    char        out_file2[256], *charpt;
    char*       outf_base = nullptr;
    const char* outf_ext  = nullptr;
    char        top_title[256], timestr[32], stepstr[32], filemode[5];
    gmx_output_env_t* oenv;

    t_filenm fnm[] = { { efTRX, "-f", nullptr, ffREAD },     { efTRO, "-o", nullptr, ffWRITE },
                       { efTPS, nullptr, nullptr, ffOPTRD }, { efNDX, nullptr, nullptr, ffOPTRD },
                       { efNDX, "-fr", "frames", ffOPTRD },  { efNDX, "-sub", "cluster", ffOPTRD },
                       { efXVG, "-drop", "drop", ffOPTRD } };
#define NFILE asize(fnm)

    if (!parse_common_args(&argc,
                           argv,
                           PCA_CAN_BEGIN | PCA_CAN_END | PCA_CAN_VIEW | PCA_TIME_UNIT,
                           NFILE,
                           fnm,
                           NPA,
                           pa,
                           asize(desc),
                           desc,
                           0,
                           nullptr,
                           &oenv))
    {
        return 0;
    }
    fprintf(stdout,
            "Note that major changes are planned in future for "
            "trjconv, to improve usability and utility.\n");

    top_file = ftp2fn(efTPS, NFILE, fnm);

    /* Check command line */
    in_file = opt2fn("-f", NFILE, fnm);

    if (ttrunc != -1)
    {
        do_trunc(in_file, ttrunc);
    }
    else
    {
        /* mark active cmdline options */
        bSetBox     = opt2parg_bSet("-box", NPA, pa);
        bSetTime    = opt2parg_bSet("-t0", NPA, pa);
        bSetXtcPrec = opt2parg_bSet("-ndec", NPA, pa);
        bSetUR      = opt2parg_bSet("-ur", NPA, pa);
        bExec       = opt2parg_bSet("-exec", NPA, pa);
        bTimeStep   = opt2parg_bSet("-timestep", NPA, pa);
        bTDump      = opt2parg_bSet("-dump", NPA, pa);
        bDropUnder  = opt2parg_bSet("-dropunder", NPA, pa);
        bDropOver   = opt2parg_bSet("-dropover", NPA, pa);
        bTrans      = opt2parg_bSet("-trans", NPA, pa);
        bSplit      = (split_t != 0);

        /* parse enum options */
        fit_enum      = nenum(fit);
        bFit          = (fit_enum == efFit || fit_enum == efFitXY);
        bReset        = (fit_enum == efReset || fit_enum == efResetXY);
        bPFit         = fit_enum == efPFit;
        pbc_enum      = nenum(pbc_opt);
        bPBCWhole     = pbc_enum == epWhole;
        bPBCcomRes    = pbc_enum == epComRes;
        bPBCcomMol    = pbc_enum == epComMol;
        bPBCcomAtom   = pbc_enum == epComAtom;
        bNoJump       = pbc_enum == epNojump;
        bCluster      = pbc_enum == epCluster;
        bPBC          = pbc_enum != epNone;
        unitcell_enum = nenum(unitcell_opt);
        ecenter       = nenum(center_opt) - ecTric;

        /* set and check option dependencies */
        if (bPFit)
        {
            bFit = TRUE; /* for pfit, fit *must* be set */
        }
        if (bFit)
        {
            bReset = TRUE; /* for fit, reset *must* be set */
        }
        nfitdim = 0;
        if (bFit || bReset)
        {
            nfitdim = (fit_enum == efFitXY || fit_enum == efResetXY) ? 2 : 3;
        }
        bRmPBC = bFit || bPBCWhole || bPBCcomRes || bPBCcomMol;

        if (bSetUR)
        {
            if (!(bPBCcomRes || bPBCcomMol || bPBCcomAtom))
            {
                fprintf(stderr,
                        "WARNING: Option for unitcell representation (-ur %s)\n"
                        "         only has effect in combination with -pbc %s, %s or %s.\n"
<<<<<<< HEAD
                        "         Ingoring unitcell representation.\n\n",
                        unitcell_opt[0],
                        pbc_opt[2],
                        pbc_opt[3],
                        pbc_opt[4]);
=======
                        "         Ignoring unitcell representation.\n\n",
                        unitcell_opt[0], pbc_opt[2], pbc_opt[3], pbc_opt[4]);
>>>>>>> 3a78d26f
            }
        }
        if (bFit && bPBC)
        {
            gmx_fatal(FARGS,
                      "PBC condition treatment does not work together with rotational fit.\n"
                      "Please do the PBC condition treatment first and then run trjconv in a "
                      "second step\n"
                      "for the rotational fit.\n"
                      "First doing the rotational fit and then doing the PBC treatment gives "
                      "incorrect\n"
                      "results!");
        }

        /* ndec for XTC writing is in nr of decimal places, prec is a multiplication factor: */
        prec = 1;
        for (i = 0; i < ndec; i++)
        {
            prec *= 10;
        }

        bIndex = ftp2bSet(efNDX, NFILE, fnm);


        /* Determine output type */
        out_file = opt2fn("-o", NFILE, fnm);
        int ftp  = fn2ftp(out_file);
        fprintf(stderr, "Will write %s: %s\n", ftp2ext(ftp), ftp2desc(ftp));
        bNeedPrec = (ftp == efXTC);
        int ftpin = fn2ftp(in_file);
        if (bVels)
        {
            /* check if velocities are possible in input and output files */
            bVels = (ftp == efTRR || ftp == efGRO || ftp == efG96 || ftp == efTNG)
                    && (ftpin == efTRR || ftpin == efGRO || ftpin == efG96 || ftpin == efTNG
                        || ftpin == efCPT);
        }
        if (bSeparate || bSplit)
        {
            outf_ext = std::strrchr(out_file, '.');
            if (outf_ext == nullptr)
            {
                gmx_fatal(FARGS, "Output file name '%s' does not contain a '.'", out_file);
            }
            outf_base                      = gmx_strdup(out_file);
            outf_base[outf_ext - out_file] = '\0';
        }

        bool bSubTraj = opt2bSet("-sub", NFILE, fnm);
        if (bSubTraj)
        {
            gmx_fatal(FARGS,
                      "The -sub option has been removed from gmx trjconv and is now part\n"
                      "of gmx extract-cluster and does nothing here\n");
        }

        /* skipping */
        if (skip_nr <= 0)
        {
            gmx_fatal(FARGS, "Argument for -skip (%d) needs to be greater or equal to 1.", skip_nr);
        }

        std::unique_ptr<gmx_mtop_t> mtop = read_mtop_for_tng(top_file, in_file, out_file);

        /* Determine whether to read a topology */
        bTPS = (ftp2bSet(efTPS, NFILE, fnm) || bRmPBC || bReset || bPBCcomMol || bCluster
                || (ftp == efGRO) || (ftp == efPDB) || bCONECT);

        /* Determine if when can read index groups */
        bIndex = (bIndex || bTPS);

        if (bTPS)
        {
            snew(top, 1);
            read_tps_conf(top_file, top, &pbcType, &xp, nullptr, top_box, bReset || bPBCcomRes);
            std::strncpy(top_title, *top->name, 255);
            top_title[255] = '\0';
            atoms          = &top->atoms;

            if (0 == top->mols.nr && (bCluster || bPBCcomMol))
            {
                gmx_fatal(FARGS, "Option -pbc %s requires a .tpr file for the -s option", pbc_opt[pbc_enum]);
            }

            /* top_title is only used for gro and pdb,
             * the header in such a file is top_title, followed by
             * t= ... and/or step= ...
             * to prevent double t= or step=, remove it from top_title.
             * From GROMACS-2018 we only write t/step when the frame actually
             * has a valid time/step, so we need to check for both separately.
             */
            if ((charpt = std::strstr(top_title, " t= ")))
            {
                charpt[0] = '\0';
            }
            if ((charpt = std::strstr(top_title, " step= ")))
            {
                charpt[0] = '\0';
            }

            if (bCONECT)
            {
                gc = gmx_conect_generate(top);
            }
            if (bRmPBC)
            {
                gpbc = gmx_rmpbc_init(&top->idef, pbcType, top->atoms.nr);
            }
        }

        /* get frame number index */
        frindex = nullptr;
        if (opt2bSet("-fr", NFILE, fnm))
        {
            printf("Select groups of frame number indices:\n");
            rd_index(opt2fn("-fr", NFILE, fnm), 1, &nrfri, &frindex, &frname);
            if (debug)
            {
                for (i = 0; i < nrfri; i++)
                {
                    fprintf(debug, "frindex[%4d]=%4d\n", i, frindex[i]);
                }
            }
        }

        /* get index groups etc. */
        if (bReset)
        {
            printf("Select group for %s fit\n", bFit ? "least squares" : "translational");
            get_index(atoms, ftp2fn_null(efNDX, NFILE, fnm), 1, &ifit, &ind_fit, &gn_fit);

            if (bFit)
            {
                if (ifit < 2)
                {
                    gmx_fatal(FARGS, "Need at least 2 atoms to fit!\n");
                }
                else if (ifit == 3)
                {
                    fprintf(stderr, "WARNING: fitting with only 2 atoms is not unique\n");
                }
            }
        }
        else if (bCluster)
        {
            printf("Select group for clustering\n");
            get_index(atoms, ftp2fn_null(efNDX, NFILE, fnm), 1, &ifit, &ind_fit, &gn_fit);
        }

        if (bIndex)
        {
            if (bCenter)
            {
                printf("Select group for centering\n");
                get_index(atoms, ftp2fn_null(efNDX, NFILE, fnm), 1, &ncent, &cindex, &grpnm);
            }
            printf("Select group for output\n");
            get_index(atoms, ftp2fn_null(efNDX, NFILE, fnm), 1, &nout, &index, &grpnm);
        }
        else
        {
            /* no index file, so read natoms from TRX */
            if (!read_first_frame(oenv, &trxin, in_file, &fr, TRX_DONT_SKIP))
            {
                gmx_fatal(FARGS, "Could not read a frame from %s", in_file);
            }
            natoms = fr.natoms;
            close_trx(trxin);
            sfree(fr.x);
            snew(index, natoms);
            for (i = 0; i < natoms; i++)
            {
                index[i] = i;
            }
            nout = natoms;
            if (bCenter)
            {
                ncent  = nout;
                cindex = index;
            }
        }

        if (bReset)
        {
            snew(w_rls, atoms->nr);
            for (i = 0; (i < ifit); i++)
            {
                w_rls[ind_fit[i]] = atoms->atom[ind_fit[i]].m;
            }

            /* Restore reference structure and set to origin,
               store original location (to put structure back) */
            if (bRmPBC)
            {
                gmx_rmpbc(gpbc, top->atoms.nr, top_box, xp);
            }
            copy_rvec(xp[index[0]], x_shift);
            reset_x_ndim(nfitdim, ifit, ind_fit, atoms->nr, nullptr, xp, w_rls);
            rvec_dec(x_shift, xp[index[0]]);
        }
        else
        {
            clear_rvec(x_shift);
        }

        if (bDropUnder || bDropOver)
        {
            /* Read the .xvg file with the drop values */
            fprintf(stderr, "\nReading drop file ...");
            ndrop = read_xvg(opt2fn("-drop", NFILE, fnm), &dropval, &ncol);
            fprintf(stderr, " %d time points\n", ndrop);
            if (ndrop == 0 || ncol < 2)
            {
                gmx_fatal(FARGS, "Found no data points in %s", opt2fn("-drop", NFILE, fnm));
            }
            drop0 = 0;
            drop1 = 0;
        }

        /* Make atoms struct for output in GRO or PDB files */
        if ((ftp == efGRO) || ((ftp == efG96) && bTPS) || (ftp == efPDB))
        {
            /* get memory for stuff to go in .pdb file, and initialize
             * the pdbinfo structure part if the input has it.
             */
            init_t_atoms(&useatoms, atoms->nr, atoms->havePdbInfo);
            sfree(useatoms.resinfo);
            useatoms.resinfo = atoms->resinfo;
            for (i = 0; (i < nout); i++)
            {
                useatoms.atomname[i] = atoms->atomname[index[i]];
                useatoms.atom[i]     = atoms->atom[index[i]];
                if (atoms->havePdbInfo)
                {
                    useatoms.pdbinfo[i] = atoms->pdbinfo[index[i]];
                }
                useatoms.nres = std::max(useatoms.nres, useatoms.atom[i].resind + 1);
            }
            useatoms.nr = nout;
        }
        /* select what to read */
        if (ftp == efTRR)
        {
            flags = TRX_READ_X;
        }
        else
        {
            flags = TRX_NEED_X;
        }
        if (bVels)
        {
            flags = flags | TRX_READ_V;
        }
        if (bForce)
        {
            flags = flags | TRX_READ_F;
        }

        /* open trx file for reading */
        bHaveFirstFrame = read_first_frame(oenv, &trxin, in_file, &fr, flags);
        if (fr.bPrec)
        {
            fprintf(stderr, "\nPrecision of %s is %g (nm)\n", in_file, 1 / fr.prec);
        }
        if (bNeedPrec)
        {
            if (bSetXtcPrec || !fr.bPrec)
            {
                fprintf(stderr, "\nSetting output precision to %g (nm)\n", 1 / prec);
            }
            else
            {
                fprintf(stderr, "Using output precision of %g (nm)\n", 1 / prec);
            }
        }

        if (bHaveFirstFrame)
        {
            if (bTDump)
            {
                // Determine timestep (assuming constant spacing for now) if we
                // need to dump frames based on time. This is required so we do not
                // skip the first frame if that was the one that should have been dumped
                double firstFrameTime = fr.time;
                if (read_next_frame(oenv, trxin, &fr))
                {
                    dt     = fr.time - firstFrameTime;
                    bDTset = TRUE;
                    if (dt <= 0)
                    {
                        fprintf(stderr,
                                "Warning: Frame times are not incrementing - will dump first "
                                "frame.\n");
                    }
                }
                // Now close and reopen so we are at first frame again
                close_trx(trxin);
                done_frame(&fr);
                // Reopen at first frame (We already know it exists if we got here)
                read_first_frame(oenv, &trxin, in_file, &fr, flags);
            }

            setTrxFramePbcType(&fr, pbcType);
            natoms = fr.natoms;

            if (bSetTime)
            {
                tshift = tzero - fr.time;
            }
            else
            {
                tzero = fr.time;
            }

            bCopy = FALSE;
            if (bIndex)
            {
                /* check if index is meaningful */
                for (i = 0; i < nout; i++)
                {
                    if (index[i] >= natoms)
                    {
                        gmx_fatal(FARGS,
                                  "Index[%d] %d is larger than the number of atoms in the\n"
                                  "trajectory file (%d). There is a mismatch in the contents\n"
                                  "of your -f, -s and/or -n files.",
                                  i,
                                  index[i] + 1,
                                  natoms);
                    }
                    bCopy = bCopy || (i != index[i]);
                }
            }

            /* open output for writing */
            std::strcpy(filemode, "w");
            switch (ftp)
            {
                case efTNG:
                    trxout = trjtools_gmx_prepare_tng_writing(out_file,
                                                              filemode[0],
                                                              trxin,
                                                              nullptr,
                                                              nout,
                                                              mtop.get(),
                                                              gmx::arrayRefFromArray(index, nout),
                                                              grpnm);
                    break;
                case efXTC:
                case efTRR:
                    out = nullptr;
                    if (!bSplit)
                    {
                        trxout = open_trx(out_file, filemode);
                    }
                    break;
                case efGRO:
                case efG96:
                case efPDB:
                    if (!bSeparate && !bSplit)
                    {
                        out = gmx_ffopen(out_file, filemode);
                    }
                    break;
                default: gmx_incons("Illegal output file format");
            }

            if (bCopy)
            {
                snew(xmem, nout);
                if (bVels)
                {
                    snew(vmem, nout);
                }
                if (bForce)
                {
                    snew(fmem, nout);
                }
            }

            /* Start the big loop over frames */
            file_nr  = 0;
            frame    = 0;
            outframe = 0;
            model_nr = 0;

            /* Main loop over frames */
            do
            {
                if (!fr.bStep)
                {
                    /* set the step */
                    fr.step = newstep;
                    newstep++;
                }

                if (bSetBox)
                {
                    /* generate new box */
                    if (!fr.bBox)
                    {
                        clear_mat(fr.box);
                    }
                    for (m = 0; m < DIM; m++)
                    {
                        if (newbox[m] >= 0)
                        {
                            fr.box[m][m] = newbox[m];
                        }
                        else
                        {
                            if (!fr.bBox)
                            {
                                gmx_fatal(FARGS, "Cannot preserve a box that does not exist.\n");
                            }
                        }
                    }
                }

                if (bTrans)
                {
                    for (i = 0; i < natoms; i++)
                    {
                        rvec_inc(fr.x[i], trans);
                    }
                }

                if (bTDump)
                {
                    // If we could not read two frames or times are not incrementing
                    // we have almost no idea what to do,
                    // but dump the first frame so output is not broken.
                    if (dt <= 0 || !bDTset)
                    {
                        bDumpFrame = true;
                    }
                    else
                    {
                        // Dump the frame if we are less than half a frame time
                        // below it. This will also ensure we at least dump a
                        // somewhat reasonable frame if the spacing is unequal
                        // and we have overrun the frame time. Once we dump one
                        // frame based on time we quit, so it does not matter
                        // that this might be true for all subsequent frames too.
                        bDumpFrame = (fr.time > tdump - 0.5 * dt);
                    }
                }
                else
                {
                    bDumpFrame = FALSE;
                }

                /* determine if an atom jumped across the box and reset it if so */
                if (bNoJump && (bTPS || frame != 0))
                {
                    for (d = 0; d < DIM; d++)
                    {
                        hbox[d] = 0.5 * fr.box[d][d];
                    }
                    for (i = 0; i < natoms; i++)
                    {
                        if (bReset)
                        {
                            rvec_dec(fr.x[i], x_shift);
                        }
                        for (m = DIM - 1; m >= 0; m--)
                        {
                            if (hbox[m] > 0)
                            {
                                while (fr.x[i][m] - xp[i][m] <= -hbox[m])
                                {
                                    for (d = 0; d <= m; d++)
                                    {
                                        fr.x[i][d] += fr.box[m][d];
                                    }
                                }
                                while (fr.x[i][m] - xp[i][m] > hbox[m])
                                {
                                    for (d = 0; d <= m; d++)
                                    {
                                        fr.x[i][d] -= fr.box[m][d];
                                    }
                                }
                            }
                        }
                    }
                }
                else if (bCluster)
                {
                    calc_pbc_cluster(ecenter, ifit, top, pbcType, fr.x, ind_fit, fr.box);
                }

                if (bPFit)
                {
                    /* Now modify the coords according to the flags,
                       for normal fit, this is only done for output frames */
                    if (bRmPBC)
                    {
                        gmx_rmpbc_trxfr(gpbc, &fr);
                    }

                    reset_x_ndim(nfitdim, ifit, ind_fit, natoms, nullptr, fr.x, w_rls);
                    do_fit(natoms, w_rls, xp, fr.x);
                }

                /* store this set of coordinates for future use */
                if (bPFit || bNoJump)
                {
                    if (xp == nullptr)
                    {
                        snew(xp, natoms);
                    }
                    for (i = 0; (i < natoms); i++)
                    {
                        copy_rvec(fr.x[i], xp[i]);
                        rvec_inc(fr.x[i], x_shift);
                    }
                }

                if (frindex)
                {
                    /* see if we have a frame from the frame index group */
                    for (i = 0; i < nrfri && !bDumpFrame; i++)
                    {
                        bDumpFrame = frame == frindex[i];
                    }
                }
                if (debug && bDumpFrame)
                {
                    fprintf(debug, "dumping %d\n", frame);
                }

                bWriteFrame = ((!bTDump && (frindex == nullptr) && frame % skip_nr == 0) || bDumpFrame);

                if (bWriteFrame && (bDropUnder || bDropOver))
                {
                    while (dropval[0][drop1] < fr.time && drop1 + 1 < ndrop)
                    {
                        drop0 = drop1;
                        drop1++;
                    }
                    if (std::abs(dropval[0][drop0] - fr.time) < std::abs(dropval[0][drop1] - fr.time))
                    {
                        dropuse = drop0;
                    }
                    else
                    {
                        dropuse = drop1;
                    }
                    if ((bDropUnder && dropval[1][dropuse] < dropunder)
                        || (bDropOver && dropval[1][dropuse] > dropover))
                    {
                        bWriteFrame = FALSE;
                    }
                }

                if (bWriteFrame)
                {
                    /* We should avoid modifying the input frame,
                     * but since here we don't have the output frame yet,
                     * we introduce a temporary output frame time variable.
                     */
                    real frout_time;

                    frout_time = fr.time;

                    /* calc new time */
                    if (bTimeStep)
                    {
                        frout_time = tzero + frame * timestep;
                    }
                    else if (bSetTime)
                    {
                        frout_time += tshift;
                    }

                    if (bTDump)
                    {
                        fprintf(stderr,
                                "\nDumping frame at t= %g %s\n",
                                output_env_conv_time(oenv, frout_time),
                                output_env_get_time_unit(oenv).c_str());
                    }

                    /* check for writing at each delta_t */
                    bDoIt = (delta_t == 0);
                    if (!bDoIt)
                    {
                        if (!bRound)
                        {
                            bDoIt = bRmod(frout_time, tzero, delta_t);
                        }
                        else
                        {
                            /* round() is not C89 compatible, so we do this:  */
                            bDoIt = bRmod(std::floor(frout_time + 0.5),
                                          std::floor(tzero + 0.5),
                                          std::floor(delta_t + 0.5));
                        }
                    }

                    if (bDoIt || bTDump)
                    {
                        /* print sometimes */
                        if (((outframe % SKIP) == 0) || (outframe < SKIP))
                        {
                            fprintf(stderr,
                                    " ->  frame %6d time %8.3f      \r",
                                    outframe,
                                    output_env_conv_time(oenv, frout_time));
                            fflush(stderr);
                        }

                        if (!bPFit)
                        {
                            /* Now modify the coords according to the flags,
                               for PFit we did this already! */

                            if (bRmPBC)
                            {
                                gmx_rmpbc_trxfr(gpbc, &fr);
                            }

                            if (bReset)
                            {
                                reset_x_ndim(nfitdim, ifit, ind_fit, natoms, nullptr, fr.x, w_rls);
                                if (bFit)
                                {
                                    do_fit_ndim(nfitdim, natoms, w_rls, xp, fr.x);
                                }
                                if (!bCenter)
                                {
                                    for (i = 0; i < natoms; i++)
                                    {
                                        rvec_inc(fr.x[i], x_shift);
                                    }
                                }
                            }

                            if (bCenter)
                            {
                                center_x(ecenter, fr.x, fr.box, natoms, ncent, cindex);
                            }
                        }

                        auto positionsArrayRef =
                                gmx::arrayRefFromArray(reinterpret_cast<gmx::RVec*>(fr.x), natoms);
                        if (bPBCcomAtom)
                        {
                            switch (unitcell_enum)
                            {
                                case euRect:
                                    put_atoms_in_box(pbcType, fr.box, positionsArrayRef);
                                    break;
                                case euTric:
                                    put_atoms_in_triclinic_unitcell(ecenter, fr.box, positionsArrayRef);
                                    break;
                                case euCompact:
                                    put_atoms_in_compact_unitcell(
                                            pbcType, ecenter, fr.box, positionsArrayRef);
                                    break;
                            }
                        }
                        if (bPBCcomRes)
                        {
                            put_residue_com_in_box(
                                    unitcell_enum, ecenter, natoms, atoms->atom, pbcType, fr.box, fr.x);
                        }
                        if (bPBCcomMol)
                        {
                            put_molecule_com_in_box(
                                    unitcell_enum, ecenter, &top->mols, natoms, atoms->atom, pbcType, fr.box, fr.x);
                        }
                        /* Copy the input trxframe struct to the output trxframe struct */
                        frout        = fr;
                        frout.time   = frout_time;
                        frout.bV     = (frout.bV && bVels);
                        frout.bF     = (frout.bF && bForce);
                        frout.natoms = nout;
                        if (bNeedPrec && (bSetXtcPrec || !fr.bPrec))
                        {
                            frout.bPrec = TRUE;
                            frout.prec  = prec;
                        }
                        if (bCopy)
                        {
                            frout.x = xmem;
                            if (frout.bV)
                            {
                                frout.v = vmem;
                            }
                            if (frout.bF)
                            {
                                frout.f = fmem;
                            }
                            for (i = 0; i < nout; i++)
                            {
                                copy_rvec(fr.x[index[i]], frout.x[i]);
                                if (frout.bV)
                                {
                                    copy_rvec(fr.v[index[i]], frout.v[i]);
                                }
                                if (frout.bF)
                                {
                                    copy_rvec(fr.f[index[i]], frout.f[i]);
                                }
                            }
                        }

                        if (opt2parg_bSet("-shift", NPA, pa))
                        {
                            for (i = 0; i < nout; i++)
                            {
                                for (d = 0; d < DIM; d++)
                                {
                                    frout.x[i][d] += outframe * shift[d];
                                }
                            }
                        }

                        if (!bRound)
                        {
                            bSplitHere = bSplit && bRmod(frout.time, tzero, split_t);
                        }
                        else
                        {
                            /* round() is not C89 compatible, so we do this: */
                            bSplitHere = bSplit
                                         && bRmod(std::floor(frout.time + 0.5),
                                                  std::floor(tzero + 0.5),
                                                  std::floor(split_t + 0.5));
                        }
                        if (bSeparate || bSplitHere)
                        {
                            mk_filenm(outf_base, ftp2ext(ftp), nzero, file_nr, out_file2);
                        }

                        std::string title;
                        switch (ftp)
                        {
                            case efTNG:
                                write_tng_frame(trxout, &frout);
                                // TODO when trjconv behaves better: work how to read and write lambda
                                break;
                            case efTRR:
                            case efXTC:
                                if (bSplitHere)
                                {
                                    if (trxout)
                                    {
                                        close_trx(trxout);
                                    }
                                    trxout = open_trx(out_file2, filemode);
                                }
                                write_trxframe(trxout, &frout, gc);
                                break;
                            case efGRO:
                            case efG96:
                            case efPDB:
                                // Only add a generator statement if title is empty,
                                // to avoid multiple generated-by statements from various programs
                                if (std::strlen(top_title) == 0)
                                {
                                    sprintf(top_title, "Generated by trjconv");
                                }
                                if (frout.bTime)
                                {
                                    sprintf(timestr, " t= %9.5f", frout.time);
                                }
                                else
                                {
                                    std::strcpy(timestr, "");
                                }
                                if (frout.bStep)
                                {
                                    sprintf(stepstr, " step= %" PRId64, frout.step);
                                }
                                else
                                {
                                    std::strcpy(stepstr, "");
                                }
                                title = gmx::formatString("%s%s%s", top_title, timestr, stepstr);
                                if (bSeparate || bSplitHere)
                                {
                                    out = gmx_ffopen(out_file2, "w");
                                }
                                switch (ftp)
                                {
                                    case efGRO:
                                        write_hconf_p(out,
                                                      title.c_str(),
                                                      &useatoms,
                                                      frout.x,
                                                      frout.bV ? frout.v : nullptr,
                                                      frout.box);
                                        break;
                                    case efPDB:
                                        fprintf(out, "REMARK    GENERATED BY TRJCONV\n");
                                        /* if reading from pdb, we want to keep the original
                                           model numbering else we write the output frame
                                           number plus one, because model 0 is not allowed in pdb */
                                        if (ftpin == efPDB && fr.bStep && fr.step > model_nr)
                                        {
                                            model_nr = fr.step;
                                        }
                                        else
                                        {
                                            model_nr++;
                                        }
                                        write_pdbfile(out,
                                                      title.c_str(),
                                                      &useatoms,
                                                      frout.x,
                                                      frout.pbcType,
                                                      frout.box,
                                                      ' ',
                                                      model_nr,
                                                      gc);
                                        break;
                                    case efG96:
                                        const char* outputTitle = "";
                                        if (bSeparate || bTDump)
                                        {
                                            outputTitle = title.c_str();
                                            if (bTPS)
                                            {
                                                frout.bAtoms = TRUE;
                                            }
                                            frout.atoms = &useatoms;
                                            frout.bStep = FALSE;
                                            frout.bTime = FALSE;
                                        }
                                        else
                                        {
                                            if (outframe == 0)
                                            {
                                                outputTitle = title.c_str();
                                            }
                                            frout.bAtoms = FALSE;
                                            frout.bStep  = TRUE;
                                            frout.bTime  = TRUE;
                                        }
                                        write_g96_conf(out, outputTitle, &frout, -1, nullptr);
                                }
                                if (bSeparate || bSplitHere)
                                {
                                    gmx_ffclose(out);
                                    out = nullptr;
                                }
                                break;
                            default: gmx_fatal(FARGS, "DHE, ftp=%d\n", ftp);
                        }
                        if (bSeparate || bSplitHere)
                        {
                            file_nr++;
                        }

                        /* execute command */
                        if (bExec)
                        {
                            char c[255];
                            sprintf(c, "%s  %d", exec_command, file_nr - 1);
                            /*fprintf(stderr,"Executing '%s'\n",c);*/
                            if (0 != system(c))
                            {
                                gmx_fatal(FARGS, "Error executing command: %s", c);
                            }
                        }
                        outframe++;
                    }
                }
                frame++;
                bHaveNextFrame = read_next_frame(oenv, trxin, &fr);
            } while (!(bTDump && bDumpFrame) && bHaveNextFrame);
        }

        if (!bHaveFirstFrame || (bTDump && !bDumpFrame))
        {
            fprintf(stderr,
                    "\nWARNING no output, "
                    "last frame read at t=%g\n",
                    fr.time);
        }
        fprintf(stderr, "\n");

        close_trx(trxin);
        sfree(outf_base);

        if (bRmPBC)
        {
            gmx_rmpbc_done(gpbc);
        }

        if (trxout)
        {
            close_trx(trxout);
        }
        else if (out != nullptr)
        {
            gmx_ffclose(out);
        }
    }

    if (bTPS)
    {
        done_top(top);
        sfree(top);
    }
    sfree(xp);
    sfree(xmem);
    sfree(vmem);
    sfree(fmem);
    sfree(grpnm);
    sfree(index);
    sfree(cindex);
    done_frame(&fr);

    do_view(oenv, out_file, nullptr);

    output_env_done(oenv);
    return 0;
}<|MERGE_RESOLUTION|>--- conflicted
+++ resolved
@@ -606,16 +606,11 @@
                 fprintf(stderr,
                         "WARNING: Option for unitcell representation (-ur %s)\n"
                         "         only has effect in combination with -pbc %s, %s or %s.\n"
-<<<<<<< HEAD
                         "         Ingoring unitcell representation.\n\n",
                         unitcell_opt[0],
                         pbc_opt[2],
                         pbc_opt[3],
                         pbc_opt[4]);
-=======
-                        "         Ignoring unitcell representation.\n\n",
-                        unitcell_opt[0], pbc_opt[2], pbc_opt[3], pbc_opt[4]);
->>>>>>> 3a78d26f
             }
         }
         if (bFit && bPBC)
