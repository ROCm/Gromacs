/*
 * This file is part of the GROMACS molecular simulation package.
 *
 * Copyright (c) 1991-2000, University of Groningen, The Netherlands.
 * Copyright (c) 2001-2004, The GROMACS development team.
 * Copyright (c) 2012,2013,2014,2015,2017 by the GROMACS development team.
 * Copyright (c) 2018,2019,2020, by the GROMACS development team, led by
 * Mark Abraham, David van der Spoel, Berk Hess, and Erik Lindahl,
 * and including many others, as listed in the AUTHORS file in the
 * top-level source directory and at http://www.gromacs.org.
 *
 * GROMACS is free software; you can redistribute it and/or
 * modify it under the terms of the GNU Lesser General Public License
 * as published by the Free Software Foundation; either version 2.1
 * of the License, or (at your option) any later version.
 *
 * GROMACS is distributed in the hope that it will be useful,
 * but WITHOUT ANY WARRANTY; without even the implied warranty of
 * MERCHANTABILITY or FITNESS FOR A PARTICULAR PURPOSE.  See the GNU
 * Lesser General Public License for more details.
 *
 * You should have received a copy of the GNU Lesser General Public
 * License along with GROMACS; if not, see
 * http://www.gnu.org/licenses, or write to the Free Software Foundation,
 * Inc., 51 Franklin Street, Fifth Floor, Boston, MA  02110-1301  USA.
 *
 * If you want to redistribute modifications to GROMACS, please
 * consider that scientific software is very special. Version
 * control is crucial - bugs must be traceable. We will be happy to
 * consider code for inclusion in the official distribution, but
 * derived work must not be called official GROMACS. Details are found
 * in the README & COPYING files - if they are missing, get the
 * official version at http://www.gromacs.org.
 *
 * To help us fund GROMACS development, we humbly ask that you cite
 * the research papers on the package. Check out http://www.gromacs.org.
 */
#include "gmxpre.h"

#include "config.h"

#include <cstdlib>
#include <cstring>

#include <algorithm>
#include <numeric>

#include "gromacs/commandline/pargs.h"
#include "gromacs/commandline/viewit.h"
#include "gromacs/fileio/confio.h"
#include "gromacs/fileio/matio.h"
#include "gromacs/fileio/pdbio.h"
#include "gromacs/fileio/trxio.h"
#include "gromacs/fileio/xvgr.h"
#include "gromacs/gmxana/gmx_ana.h"
#include "gromacs/gmxana/gstat.h"
#include "gromacs/pbcutil/rmpbc.h"
#include "gromacs/topology/index.h"
#include "gromacs/topology/topology.h"
#include "gromacs/utility/arraysize.h"
#include "gromacs/utility/cstringutil.h"
#include "gromacs/utility/dir_separator.h"
#include "gromacs/utility/fatalerror.h"
#include "gromacs/utility/futil.h"
#include "gromacs/utility/smalloc.h"
#include "gromacs/utility/strdb.h"

#if GMX_NATIVE_WINDOWS
#    define NULL_DEVICE "nul"
#    define popen _popen
#    define pclose _pclose
#else
#    define NULL_DEVICE "/dev/null"
#endif

struct DsspInputStrings
{
    std::string dptr;
    std::string pdbfile;
    std::string tmpfile;
};

static const char* prepareToRedirectStdout(bool bVerbose)
{
    return bVerbose ? "" : "2>" NULL_DEVICE;
}

static void printDsspResult(char* dssp, const DsspInputStrings& strings, const std::string& redirectionString)
{
#if HAVE_PIPES || GMX_NATIVE_WINDOWS
    sprintf(dssp, "%s -i %s %s", strings.dptr.c_str(), strings.pdbfile.c_str(), redirectionString.c_str());
#else
    sprintf(dssp, "%s -i %s -o %s > %s %s", strings.dptr.c_str(), strings.pdbfile.c_str(),
            strings.tmpfile.c_str(), NULL_DEVICE, redirectionString.c_str());
#endif
}


static int strip_dssp(FILE*                   tapeout,
                      int                     nres,
                      const gmx_bool          bPhobres[],
                      real                    t,
                      real*                   acc,
                      FILE*                   fTArea,
                      t_matrix*               mat,
                      int                     average_area[],
                      const gmx_output_env_t* oenv)
{
    static gmx_bool bFirst = TRUE;
    static char*    ssbuf;
    char            buf[STRLEN + 1];
    char            SSTP;
    int             nr, iacc, nresidues;
    int             naccf, naccb; /* Count hydrophobic and hydrophilic residues */
    real            iaccf, iaccb;


    /* Skip header */
    do
    {
        fgets2(buf, STRLEN, tapeout);
    } while (std::strstr(buf, "KAPPA") == nullptr);
    if (bFirst)
    {
        /* Since we also have empty lines in the dssp output (temp) file,
         * and some line content is saved to the ssbuf variable,
         * we need more memory than just nres elements. To be shure,
         * we allocate 2*nres-1, since for each chain there is a
         * separating line in the temp file. (At most each residue
         * could have been defined as a separate chain.) */
        snew(ssbuf, 2 * nres - 1);
    }

    iaccb = iaccf = 0;
    nresidues     = 0;
    naccf         = 0;
    naccb         = 0;
    for (nr = 0; (fgets2(buf, STRLEN, tapeout) != nullptr); nr++)
    {
        if (buf[13] == '!') /* Chain separator line has '!' at pos. 13 */
        {
            SSTP = '='; /* Chain separator sign '=' */
        }
        else
        {
            SSTP = buf[16] == ' ' ? '~' : buf[16];
        }
        ssbuf[nr] = SSTP;

        buf[39] = '\0';

        /* Only calculate solvent accessible area if needed */
        if ((nullptr != acc) && (buf[13] != '!'))
        {
            sscanf(&(buf[34]), "%d", &iacc);
            acc[nr] = iacc;
            /* average_area and bPhobres are counted from 0...nres-1 */
            average_area[nresidues] += iacc;
            if (bPhobres[nresidues])
            {
                naccb++;
                iaccb += iacc;
            }
            else
            {
                naccf++;
                iaccf += iacc;
            }
            /* Keep track of the residue number (do not count chain separator lines '!') */
            nresidues++;
        }
    }
    ssbuf[nr] = '\0';

    if (bFirst)
    {
        if (nullptr != acc)
        {
            fprintf(stderr, "%d residues were classified as hydrophobic and %d as hydrophilic.\n",
                    naccb, naccf);
        }

        mat->title     = "Secondary structure";
        mat->legend    = "";
        mat->label_x   = output_env_get_time_label(oenv);
        mat->label_y   = "Residue";
        mat->bDiscrete = true;
        mat->ny        = nr;
        mat->axis_y.resize(nr);
        std::iota(mat->axis_y.begin(), mat->axis_y.end(), 1);
        mat->axis_x.resize(0);
        mat->matrix.resize(1, 1);
        bFirst = false;
    }
    mat->axis_x.push_back(t);
    mat->matrix.resize(++(mat->nx), nr);
    auto columnIndex = mat->nx - 1;
    for (int i = 0; i < nr; i++)
    {
        t_xpmelmt c                 = { ssbuf[i], 0 };
        mat->matrix(columnIndex, i) = std::max(static_cast<t_matelmt>(0), searchcmap(mat->map, c));
    }

    if (fTArea)
    {
        fprintf(fTArea, "%10g  %10g  %10g\n", t, 0.01 * iaccb, 0.01 * iaccf);
    }

    /* Return the number of lines found in the dssp file (i.e. number
     * of redidues plus chain separator lines).
     * This is the number of y elements needed for the area xpm file */
    return nr;
}

static gmx_bool* bPhobics(t_atoms* atoms)
{
    int       j, i, nb;
    char**    cb;
    gmx_bool* bb;
    int       n_surf;
    char      surffn[] = "surface.dat";
    char **   surf_res, **surf_lines;


    nb = get_lines("phbres.dat", &cb);
    snew(bb, atoms->nres);

    n_surf = get_lines(surffn, &surf_lines);
    snew(surf_res, n_surf);
    for (i = 0; (i < n_surf); i++)
    {
        snew(surf_res[i], 5);
        sscanf(surf_lines[i], "%s", surf_res[i]);
    }


    for (i = 0, j = 0; (i < atoms->nres); i++)
    {
        if (-1 != search_str(n_surf, surf_res, *atoms->resinfo[i].name))
        {
            bb[j++] = (-1 != search_str(nb, cb, *atoms->resinfo[i].name));
        }
    }

    if (i != j)
    {
        fprintf(stderr,
                "Not all residues were recognized (%d from %d), the result may be inaccurate!\n", j, i);
    }

    for (i = 0; (i < n_surf); i++)
    {
        sfree(surf_res[i]);
    }
    sfree(surf_res);

    return bb;
}

static void check_oo(t_atoms* atoms)
{
    char* OOO = gmx_strdup("O");

    for (int i = 0; (i < atoms->nr); i++)
    {
        if ((std::strcmp(*(atoms->atomname[i]), "OXT") == 0)
            || (std::strcmp(*(atoms->atomname[i]), "O1") == 0)
<<<<<<< HEAD
            || (std::strcmp(*(atoms->atomname[i]), "OC1") == 0))
=======
            || (std::strcmp(*(atoms->atomname[i]), "OC1") == 0)
            || (std::strcmp(*(atoms->atomname[i]), "OT1") == 0))
>>>>>>> e2ebcdb7
        {
            *atoms->atomname[i] = OOO;
        }
    }
}

static void norm_acc(t_atoms* atoms, int nres, const real av_area[], real norm_av_area[])
{
    int i, n, n_surf;

    char    surffn[] = "surface.dat";
    char ** surf_res, **surf_lines;
    double* surf;

    n_surf = get_lines(surffn, &surf_lines);
    snew(surf, n_surf);
    snew(surf_res, n_surf);
    for (i = 0; (i < n_surf); i++)
    {
        snew(surf_res[i], 5);
        sscanf(surf_lines[i], "%s %lf", surf_res[i], &surf[i]);
    }

    for (i = 0; (i < nres); i++)
    {
        n = search_str(n_surf, surf_res, *atoms->resinfo[i].name);
        if (n != -1)
        {
            norm_av_area[i] = av_area[i] / surf[n];
        }
        else
        {
            fprintf(stderr, "Residue %s not found in surface database (%s)\n",
                    *atoms->resinfo[i].name, surffn);
        }
    }
}

static void prune_ss_legend(t_matrix* mat)
{
    std::vector<bool>      isPresent(mat->map.size());
    std::vector<int>       newnum(mat->map.size());
    std::vector<t_mapping> newmap;

    for (int f = 0; f < mat->nx; f++)
    {
        for (int r = 0; r < mat->ny; r++)
        {
            isPresent[mat->matrix(f, r)] = true;
        }
    }

    for (size_t i = 0; i < mat->map.size(); i++)
    {
        newnum[i] = -1;
        if (isPresent[i])
        {
            newnum[i] = newmap.size();
            newmap.emplace_back(mat->map[i]);
        }
    }
    if (newmap.size() != mat->map.size())
    {
        std::swap(mat->map, newmap);
        for (int f = 0; f < mat->nx; f++)
        {
            for (int r = 0; r < mat->ny; r++)
            {
                mat->matrix(f, r) = newnum[mat->matrix(f, r)];
            }
        }
    }
}

static void write_sas_mat(const char* fn, real** accr, int nframe, int nres, t_matrix* mat)
{
    real  lo, hi;
    int   i, j, nlev;
    t_rgb rlo = { 1, 1, 1 }, rhi = { 0, 0, 0 };
    FILE* fp;

    if (fn)
    {
        hi = lo = accr[0][0];
        for (i = 0; i < nframe; i++)
        {
            for (j = 0; j < nres; j++)
            {
                lo = std::min(lo, accr[i][j]);
                hi = std::max(hi, accr[i][j]);
            }
        }
        fp   = gmx_ffopen(fn, "w");
        nlev = static_cast<int>(hi - lo + 1);
        write_xpm(fp, 0, "Solvent Accessible Surface", "Surface (A^2)", "Time", "Residue Index",
                  nframe, nres, mat->axis_x.data(), mat->axis_y.data(), accr, lo, hi, rlo, rhi, &nlev);
        gmx_ffclose(fp);
    }
}

static void analyse_ss(const char* outfile, t_matrix* mat, const char* ss_string, const gmx_output_env_t* oenv)
{
    FILE* fp;
    int   ss_count, total_count;

    gmx::ArrayRef<t_mapping> map = mat->map;
    std::vector<int>         count(map.size());
    std::vector<int>         total(map.size(), 0);
    // This copying would not be necessary if xvgr_legend could take a
    // view of string views
    std::vector<std::string> leg;
    leg.reserve(map.size() + 1);
    leg.emplace_back("Structure");
    for (const auto& m : map)
    {
        leg.emplace_back(m.desc);
    }

    fp = xvgropen(outfile, "Secondary Structure", output_env_get_xvgr_tlabel(oenv),
                  "Number of Residues", oenv);
    if (output_env_get_print_xvgr_codes(oenv))
    {
        fprintf(fp, "@ subtitle \"Structure = ");
    }
    for (size_t s = 0; s < std::strlen(ss_string); s++)
    {
        if (s > 0)
        {
            fprintf(fp, " + ");
        }
        for (const auto& m : map)
        {
            if (ss_string[s] == m.code.c1)
            {
                fprintf(fp, "%s", m.desc);
            }
        }
    }
    fprintf(fp, "\"\n");
    xvgrLegend(fp, leg, oenv);

    total_count = 0;
    for (int f = 0; f < mat->nx; f++)
    {
        ss_count = 0;
        for (auto& c : count)
        {
            c = 0;
        }
        for (int r = 0; r < mat->ny; r++)
        {
            count[mat->matrix(f, r)]++;
            total[mat->matrix(f, r)]++;
        }
        for (gmx::index s = 0; s != gmx::ssize(map); ++s)
        {
            if (std::strchr(ss_string, map[s].code.c1))
            {
                ss_count += count[s];
                total_count += count[s];
            }
        }
        fprintf(fp, "%8g %5d", mat->axis_x[f], ss_count);
        for (const auto& c : count)
        {
            fprintf(fp, " %5d", c);
        }
        fprintf(fp, "\n");
    }
    /* now print column totals */
    fprintf(fp, "%-8s %5d", "# Totals", total_count);
    for (const auto& t : total)
    {
        fprintf(fp, " %5d", t);
    }
    fprintf(fp, "\n");

    /* now print probabilities */
    fprintf(fp, "%-8s %5.2f", "# SS pr.", total_count / static_cast<real>(mat->nx * mat->ny));
    for (const auto& t : total)
    {
        fprintf(fp, " %5.2f", t / static_cast<real>(mat->nx * mat->ny));
    }
    fprintf(fp, "\n");

    xvgrclose(fp);
}

int gmx_do_dssp(int argc, char* argv[])
{
    const char* desc[] = {
        "[THISMODULE] ", "reads a trajectory file and computes the secondary structure for",
        "each time frame ", "calling the dssp program. If you do not have the dssp program,",
        "get it from http://swift.cmbi.ru.nl/gv/dssp. [THISMODULE] assumes ",
        "that the dssp executable is located in ",
        // NOLINTNEXTLINE(bugprone-suspicious-missing-comma)
        "[TT]" GMX_DSSP_PROGRAM_PATH "[tt]. If this is not the case, then you should",
        "set an environment variable [TT]DSSP[tt] pointing to the dssp", "executable, e.g.: [PAR]",
        "[TT]setenv DSSP /opt/dssp/bin/dssp[tt][PAR]",
        "Since version 2.0.0, dssp is invoked with a syntax that differs",
        "from earlier versions. If you have an older version of dssp,",
        "use the [TT]-ver[tt] option to direct do_dssp to use the older syntax.",
        "By default, do_dssp uses the syntax introduced with version 2.0.0.",
        "Even newer versions (which at the time of writing are not yet released)",
        "are assumed to have the same syntax as 2.0.0.[PAR]",
        "The structure assignment for each residue and time is written to an",
        "[REF].xpm[ref] matrix file. This file can be visualized with for instance",
        "[TT]xv[tt] and can be converted to postscript with [TT]xpm2ps[tt].",
        "Individual chains are separated by light grey lines in the [REF].xpm[ref] and",
        "postscript files.", "The number of residues with each secondary structure type and the",
        "total secondary structure ([TT]-sss[tt]) count as a function of",
        "time are also written to file ([TT]-sc[tt]).[PAR]",
        "Solvent accessible surface (SAS) per residue can be calculated, both in",
        "absolute values (A^2) and in fractions of the maximal accessible",
        "surface of a residue. The maximal accessible surface is defined as",
        "the accessible surface of a residue in a chain of glycines.",
        "[BB]Note[bb] that the program [gmx-sas] can also compute SAS",
        "and that is more efficient.[PAR]",
        "Finally, this program can dump the secondary structure in a special file",
        "[TT]ssdump.dat[tt] for usage in the program [gmx-chi]. Together",
        "these two programs can be used to analyze dihedral properties as a",
        "function of secondary structure type."
    };
    static gmx_bool    bVerbose;
    static const char* ss_string   = "HEBT";
    static int         dsspVersion = 2;
    t_pargs            pa[]        = {
        { "-v", FALSE, etBOOL, { &bVerbose }, "HIDDENGenerate miles of useless information" },
        { "-sss", FALSE, etSTR, { &ss_string }, "Secondary structures for structure count" },
        { "-ver",
          FALSE,
          etINT,
          { &dsspVersion },
          "DSSP major version. Syntax changed with version 2" }
    };

    t_trxstatus*      status;
    FILE *            tapein, *tapeout;
    FILE *            ss, *acc, *fTArea, *tmpf;
    const char *      fnSCount, *fnArea, *fnTArea, *fnAArea;
    const char*       leg[] = { "Phobic", "Phylic" };
    t_topology        top;
    PbcType           pbcType;
    t_atoms*          atoms;
    t_matrix          mat;
    int               nres, nr0, naccr, nres_plus_separators;
    gmx_bool *        bPhbres, bDoAccSurf;
    real              t;
    int               natoms, nframe = 0;
    matrix            box = { { 0 } };
    int               gnx;
    char*             grpnm;
    int*              index;
    rvec *            xp, *x;
    int*              average_area;
    real **           accr, *accr_ptr = nullptr, *av_area, *norm_av_area;
    char              pdbfile[32], tmpfile[32];
    char              dssp[256];
    const char*       dptr;
    gmx_output_env_t* oenv;
    gmx_rmpbc_t       gpbc = nullptr;

    t_filenm fnm[] = {
        { efTRX, "-f", nullptr, ffREAD },     { efTPS, nullptr, nullptr, ffREAD },
        { efNDX, nullptr, nullptr, ffOPTRD }, { efDAT, "-ssdump", "ssdump", ffOPTWR },
        { efMAP, "-map", "ss", ffLIBRD },     { efXPM, "-o", "ss", ffWRITE },
        { efXVG, "-sc", "scount", ffWRITE },  { efXPM, "-a", "area", ffOPTWR },
        { efXVG, "-ta", "totarea", ffOPTWR }, { efXVG, "-aa", "averarea", ffOPTWR }
    };
#define NFILE asize(fnm)

    if (!parse_common_args(&argc, argv, PCA_CAN_TIME | PCA_CAN_VIEW | PCA_TIME_UNIT, NFILE, fnm,
                           asize(pa), pa, asize(desc), desc, 0, nullptr, &oenv))
    {
        return 0;
    }
    fnSCount   = opt2fn("-sc", NFILE, fnm);
    fnArea     = opt2fn_null("-a", NFILE, fnm);
    fnTArea    = opt2fn_null("-ta", NFILE, fnm);
    fnAArea    = opt2fn_null("-aa", NFILE, fnm);
    bDoAccSurf = ((fnArea != nullptr) || (fnTArea != nullptr) || (fnAArea != nullptr));

    read_tps_conf(ftp2fn(efTPS, NFILE, fnm), &top, &pbcType, &xp, nullptr, box, FALSE);
    atoms = &(top.atoms);
    check_oo(atoms);
    bPhbres = bPhobics(atoms);

    get_index(atoms, ftp2fn_null(efNDX, NFILE, fnm), 1, &gnx, &index, &grpnm);
    nres = 0;
    nr0  = -1;
    for (int i = 0; (i < gnx); i++)
    {
        if (atoms->atom[index[i]].resind != nr0)
        {
            nr0 = atoms->atom[index[i]].resind;
            nres++;
        }
    }
    fprintf(stderr, "There are %d residues in your selected group\n", nres);

    std::strcpy(pdbfile, "ddXXXXXX");
    gmx_tmpnam(pdbfile);
    if ((tmpf = fopen(pdbfile, "w")) == nullptr)
    {
        sprintf(pdbfile, "%ctmp%cfilterXXXXXX", DIR_SEPARATOR, DIR_SEPARATOR);
        gmx_tmpnam(pdbfile);
        if ((tmpf = fopen(pdbfile, "w")) == nullptr)
        {
            gmx_fatal(FARGS, "Can not open tmp file %s", pdbfile);
        }
    }
    fclose(tmpf);

    std::strcpy(tmpfile, "ddXXXXXX");
    gmx_tmpnam(tmpfile);
    if ((tmpf = fopen(tmpfile, "w")) == nullptr)
    {
        sprintf(tmpfile, "%ctmp%cfilterXXXXXX", DIR_SEPARATOR, DIR_SEPARATOR);
        gmx_tmpnam(tmpfile);
        if ((tmpf = fopen(tmpfile, "w")) == nullptr)
        {
            gmx_fatal(FARGS, "Can not open tmp file %s", tmpfile);
        }
    }
    fclose(tmpf);

    const std::string defpathenv = GMX_DSSP_PROGRAM_PATH;
    if ((dptr = getenv("DSSP")) == nullptr)
    {
        dptr = defpathenv.c_str();
    }
    if (!gmx_fexist(dptr))
    {
        gmx_fatal(FARGS, "DSSP executable (%s) does not exist (use setenv DSSP)", dptr);
    }
    std::string redirectionString;
    redirectionString = prepareToRedirectStdout(bVerbose);
    DsspInputStrings dsspStrings;
    dsspStrings.dptr    = dptr;
    dsspStrings.pdbfile = pdbfile;
    dsspStrings.tmpfile = tmpfile;
    if (dsspVersion >= 2)
    {
        if (dsspVersion > 2)
        {
            printf("\nWARNING: You use DSSP version %d, which is not explicitly\nsupported by "
                   "do_dssp. Assuming version 2 syntax.\n\n",
                   dsspVersion);
        }

        printDsspResult(dssp, dsspStrings, redirectionString);
    }
    else
    {
        if (bDoAccSurf)
        {
            dsspStrings.dptr.clear();
        }
        else
        {
            dsspStrings.dptr = "-na";
        }
        printDsspResult(dssp, dsspStrings, redirectionString);
    }
    fprintf(stderr, "dssp cmd='%s'\n", dssp);

    if (fnTArea)
    {
        fTArea = xvgropen(fnTArea, "Solvent Accessible Surface Area",
                          output_env_get_xvgr_tlabel(oenv), "Area (nm\\S2\\N)", oenv);
        xvgr_legend(fTArea, 2, leg, oenv);
    }
    else
    {
        fTArea = nullptr;
    }

    mat.map = readcmap(opt2fn("-map", NFILE, fnm));

    natoms = read_first_x(oenv, &status, ftp2fn(efTRX, NFILE, fnm), &t, &x, box);
    if (natoms > atoms->nr)
    {
        gmx_fatal(FARGS, "\nTrajectory does not match topology!");
    }
    if (gnx > natoms)
    {
        gmx_fatal(FARGS, "\nTrajectory does not match selected group!");
    }

    snew(average_area, atoms->nres);
    snew(av_area, atoms->nres);
    snew(norm_av_area, atoms->nres);
    accr  = nullptr;
    naccr = 0;

    gpbc = gmx_rmpbc_init(&top.idef, pbcType, natoms);
    do
    {
        t = output_env_conv_time(oenv, t);
        if (bDoAccSurf && nframe >= naccr)
        {
            naccr += 10;
            srenew(accr, naccr);
            for (int i = naccr - 10; i < naccr; i++)
            {
                snew(accr[i], 2 * atoms->nres - 1);
            }
        }
        gmx_rmpbc(gpbc, natoms, box, x);
        tapein = gmx_ffopen(pdbfile, "w");
        write_pdbfile_indexed(tapein, nullptr, atoms, x, pbcType, box, ' ', -1, gnx, index, nullptr, FALSE);
        gmx_ffclose(tapein);
        /* strip_dssp returns the number of lines found in the dssp file, i.e.
         * the number of residues plus the separator lines */

#if HAVE_PIPES || GMX_NATIVE_WINDOWS
        if (nullptr == (tapeout = popen(dssp, "r")))
#else
        if (0 != system(dssp) || nullptr == (tapeout = gmx_ffopen(tmpfile, "r")))
#endif
        {
            remove(pdbfile);
            remove(tmpfile);
            gmx_fatal(FARGS,
                      "Failed to execute command: %s\n"
                      "Try specifying your dssp version with the -ver option.",
                      dssp);
        }
        if (bDoAccSurf)
        {
            accr_ptr = accr[nframe];
        }
        /* strip_dssp returns the number of lines found in the dssp file, i.e.
         * the number of residues plus the separator lines */
        nres_plus_separators =
                strip_dssp(tapeout, nres, bPhbres, t, accr_ptr, fTArea, &mat, average_area, oenv);
#if HAVE_PIPES || GMX_NATIVE_WINDOWS
        pclose(tapeout);
#else
        gmx_ffclose(tapeout);
#endif
        remove(tmpfile);
        remove(pdbfile);
        nframe++;
    } while (read_next_x(oenv, status, &t, x, box));
    fprintf(stderr, "\n");
    close_trx(status);
    if (fTArea)
    {
        xvgrclose(fTArea);
    }
    gmx_rmpbc_done(gpbc);

    prune_ss_legend(&mat);

    ss        = opt2FILE("-o", NFILE, fnm, "w");
    mat.flags = 0;
    write_xpm_m(ss, mat);
    gmx_ffclose(ss);

    if (opt2bSet("-ssdump", NFILE, fnm))
    {
        ss = opt2FILE("-ssdump", NFILE, fnm, "w");
        fprintf(ss, "%d\n", nres);
        for (gmx::index j = 0; j != mat.matrix.extent(0); ++j)
        {
            auto row = mat.matrix.asView()[j];
            for (gmx::index i = 0; i != row.extent(0); ++i)
            {
                fputc(mat.map[row[i]].code.c1, ss);
            }
            fputc('\n', ss);
        }
        gmx_ffclose(ss);
    }
    analyse_ss(fnSCount, &mat, ss_string, oenv);

    if (bDoAccSurf)
    {
        write_sas_mat(fnArea, accr, nframe, nres_plus_separators, &mat);

        for (int i = 0; i < atoms->nres; i++)
        {
            av_area[i] = (average_area[i] / static_cast<real>(nframe));
        }

        norm_acc(atoms, nres, av_area, norm_av_area);

        if (fnAArea)
        {
            acc = xvgropen(fnAArea, "Average Accessible Area", "Residue", "A\\S2", oenv);
            for (int i = 0; (i < nres); i++)
            {
                fprintf(acc, "%5d  %10g %10g\n", i + 1, av_area[i], norm_av_area[i]);
            }
            xvgrclose(acc);
        }
    }

    view_all(oenv, NFILE, fnm);

    return 0;
}<|MERGE_RESOLUTION|>--- conflicted
+++ resolved
@@ -265,12 +265,8 @@
     {
         if ((std::strcmp(*(atoms->atomname[i]), "OXT") == 0)
             || (std::strcmp(*(atoms->atomname[i]), "O1") == 0)
-<<<<<<< HEAD
-            || (std::strcmp(*(atoms->atomname[i]), "OC1") == 0))
-=======
             || (std::strcmp(*(atoms->atomname[i]), "OC1") == 0)
             || (std::strcmp(*(atoms->atomname[i]), "OT1") == 0))
->>>>>>> e2ebcdb7
         {
             *atoms->atomname[i] = OOO;
         }
