/*
 * This file is part of the GROMACS molecular simulation package.
 *
<<<<<<< HEAD
 * Copyright (c) 2012,2013,2014,2015,2016 by the GROMACS development team.
=======
 * Copyright (c) 2012,2013,2014,2015,2016, The GROMACS development team.
>>>>>>> e2ebcdb7
 * Copyright (c) 2017,2018,2019,2020, by the GROMACS development team, led by
 * Mark Abraham, David van der Spoel, Berk Hess, and Erik Lindahl,
 * and including many others, as listed in the AUTHORS file in the
 * top-level source directory and at http://www.gromacs.org.
 *
 * GROMACS is free software; you can redistribute it and/or
 * modify it under the terms of the GNU Lesser General Public License
 * as published by the Free Software Foundation; either version 2.1
 * of the License, or (at your option) any later version.
 *
 * GROMACS is distributed in the hope that it will be useful,
 * but WITHOUT ANY WARRANTY; without even the implied warranty of
 * MERCHANTABILITY or FITNESS FOR A PARTICULAR PURPOSE.  See the GNU
 * Lesser General Public License for more details.
 *
 * You should have received a copy of the GNU Lesser General Public
 * License along with GROMACS; if not, see
 * http://www.gnu.org/licenses, or write to the Free Software Foundation,
 * Inc., 51 Franklin Street, Fifth Floor, Boston, MA  02110-1301  USA.
 *
 * If you want to redistribute modifications to GROMACS, please
 * consider that scientific software is very special. Version
 * control is crucial - bugs must be traceable. We will be happy to
 * consider code for inclusion in the official distribution, but
 * derived work must not be called official GROMACS. Details are found
 * in the README & COPYING files - if they are missing, get the
 * official version at http://www.gromacs.org.
 *
 * To help us fund GROMACS development, we humbly ask that you cite
 * the research papers on the package. Check out http://www.gromacs.org.
 */
#include "gmxpre.h"

#include "detecthardware.h"

#include "config.h"

#include <algorithm>
#include <array>
#include <memory>
#include <string>
#include <vector>

#include "gromacs/hardware/cpuinfo.h"
#include "gromacs/hardware/device_management.h"
#include "gromacs/hardware/hardwaretopology.h"
#include "gromacs/hardware/hw_info.h"
#include "gromacs/simd/support.h"
#include "gromacs/utility/basedefinitions.h"
#include "gromacs/utility/basenetwork.h"
#include "gromacs/utility/baseversion.h"
#include "gromacs/utility/cstringutil.h"
#include "gromacs/utility/exceptions.h"
#include "gromacs/utility/fatalerror.h"
#include "gromacs/utility/gmxassert.h"
#include "gromacs/utility/inmemoryserializer.h"
#include "gromacs/utility/logger.h"
#include "gromacs/utility/physicalnodecommunicator.h"

#include "architecture.h"
#include "device_information.h"
#include "prepare_detection.h"

#ifdef HAVE_UNISTD_H
#    include <unistd.h> // sysconf()
#endif

gmx_hw_info_t::gmx_hw_info_t(std::unique_ptr<gmx::CpuInfo>          cpuInfo,
                             std::unique_ptr<gmx::HardwareTopology> hardwareTopology) :
    cpuInfo(std::move(cpuInfo)),
    hardwareTopology(std::move(hardwareTopology))
{
}

gmx_hw_info_t::~gmx_hw_info_t() = default;

namespace gmx
{

//! Convenience macro to help us avoid ifdefs each time we use sysconf
#if !defined(_SC_NPROCESSORS_ONLN) && defined(_SC_NPROC_ONLN)
#    define _SC_NPROCESSORS_ONLN _SC_NPROC_ONLN
#endif

//! Convenience macro to help us avoid ifdefs each time we use sysconf
#if !defined(_SC_NPROCESSORS_CONF) && defined(_SC_NPROC_CONF)
#    define _SC_NPROCESSORS_CONF _SC_NPROC_CONF
#endif

/*! \brief The result of device detection
 *
 * Note that non-functional device detection still produces
 * a detection result, ie. of no devices. This might not be
 * what the user wanted, so it makes sense to log later when
 * that is possible. */
struct DeviceDetectionResult
{
    //! The device information detected
    std::vector<std::unique_ptr<DeviceInformation>> deviceInfoList_;
    //! Container of possible warnings to issue when that is possible
    std::vector<std::string> deviceDetectionWarnings_;
};

/*! \brief Detect GPUs when that makes sense to attempt.
 *
 * \param[in]  physicalNodeComm  The communicator across this physical node
 * \return The result of the detection, perhaps including diagnostic messages
 *         to issue later.
 *
 * \todo Coordinating the efficient detection of devices across
 * multiple ranks per node should be separated from the lower-level
 * hardware detection. See
 * https://gitlab.com/gromacs/gromacs/-/issues/3650.
 */
static DeviceDetectionResult detectAllDeviceInformation(const PhysicalNodeCommunicator& physicalNodeComm)
{
    DeviceDetectionResult deviceDetectionResult;

    if (!isDeviceDetectionEnabled())
    {
        return deviceDetectionResult;
    }

    std::string errorMessage;

    bool isMasterRankOfPhysicalNode = true;
#if GMX_LIB_MPI
    isMasterRankOfPhysicalNode = (physicalNodeComm.rank_ == 0);
#else
    // Without an MPI library, this process is trivially the only one
    // on the physical node. This code runs before e.g. thread-MPI
    // ranks are spawned, so detection is race-free by construction.
    // Read-only access is enforced with providing those ranks with a
    // handle to a const object, so usage is also free of races.
    GMX_UNUSED_VALUE(physicalNodeComm);
    isMasterRankOfPhysicalNode        = true;
#endif

    /* The SYCL and OpenCL support requires us to run detection on all
     * ranks.
     *
     * With CUDA we don't need to, and prefer to detect on one rank
     * and send the information to the other ranks over MPI. This
     * avoids creating a start-up bottleneck with each MPI rank on a
     * node making the same GPU API calls. */
    constexpr bool allRanksMustDetectGpus = (GMX_GPU_OPENCL != 0 || GMX_GPU_SYCL != 0);
    bool           gpusCanBeDetected      = false;
    if (isMasterRankOfPhysicalNode || allRanksMustDetectGpus)
    {
        std::string errorMessage;
        gpusCanBeDetected = isDeviceDetectionFunctional(&errorMessage);
        if (!gpusCanBeDetected)
        {
            deviceDetectionResult.deviceDetectionWarnings_.emplace_back(
                    "Detection of GPUs failed. The API reported:\n" + errorMessage);
        }
    }

    if (gpusCanBeDetected)
    {
        deviceDetectionResult.deviceInfoList_ = findDevices();
        // No need to tell the user anything at this point, they get a
        // hardware report later.
    }

#if GMX_LIB_MPI
    if (!allRanksMustDetectGpus && (physicalNodeComm.size_ > 1))
    {
        // Master rank must serialize the device information list and
        // send it to the other ranks on this node.
        std::vector<char> buffer;
        int               sizeOfBuffer;
        if (isMasterRankOfPhysicalNode)
        {
            gmx::InMemorySerializer writer;
            serializeDeviceInformations(deviceDetectionResult.deviceInfoList_, &writer);
            buffer       = writer.finishAndGetBuffer();
            sizeOfBuffer = buffer.size();
        }
        // Ensure all ranks agree on the size of list to be sent
        MPI_Bcast(&sizeOfBuffer, 1, MPI_INT, 0, physicalNodeComm.comm_);
        buffer.resize(sizeOfBuffer);
        if (!buffer.empty())
        {
            // Send the list and deserialize it
            MPI_Bcast(buffer.data(), buffer.size(), MPI_BYTE, 0, physicalNodeComm.comm_);
            if (!isMasterRankOfPhysicalNode)
            {
                gmx::InMemoryDeserializer reader(buffer, false);
                deviceDetectionResult.deviceInfoList_ = deserializeDeviceInformations(&reader);
            }
        }
    }
#endif
    return deviceDetectionResult;
}

//! Reduce the locally collected \p hardwareInfo over MPI ranks
static void gmx_collect_hardware_mpi(const gmx::CpuInfo&             cpuInfo,
                                     const PhysicalNodeCommunicator& physicalNodeComm,
                                     gmx_hw_info_t*                  hardwareInfo)
{
    const int ncore = hardwareInfo->hardwareTopology->numberOfCores();
    /* Zen1 is assumed for:
     * - family=23 with the below listed models;
     * - Hygon as vendor.
     */
    const bool cpuIsAmdZen1 = ((cpuInfo.vendor() == CpuInfo::Vendor::Amd && cpuInfo.family() == 23
                                && (cpuInfo.model() == 1 || cpuInfo.model() == 17
                                    || cpuInfo.model() == 8 || cpuInfo.model() == 24))
                               || cpuInfo.vendor() == CpuInfo::Vendor::Hygon);

    int numCompatibleDevices = getCompatibleDevices(hardwareInfo->deviceInfoList).size();
#if GMX_LIB_MPI
    int nhwthread;
    int gpu_hash;

    nhwthread = hardwareInfo->nthreads_hw_avail;
    /* Create a unique hash of the GPU type(s) in this node */
    gpu_hash = 0;
    /* Here it might be better to only loop over the compatible GPU, but we
     * don't have that information available and it would also require
     * removing the device ID from the device info string.
     */
    for (const auto& deviceInfo : hardwareInfo->deviceInfoList)
    {
        /* Since the device ID is incorporated in the hash, the order of
         * the GPUs affects the hash. Also two identical GPUs won't give
         * a gpu_hash of zero after XORing.
         */
        std::string deviceInfoString = getDeviceInformationString(*deviceInfo);
        gpu_hash ^= gmx_string_fullhash_func(deviceInfoString.c_str(), gmx_string_hash_init);
    }

    constexpr int                      numElementsCounts = 4;
    std::array<int, numElementsCounts> countsReduced;
    {
        std::array<int, numElementsCounts> countsLocal = { { 0 } };
        // Organize to sum values from only one rank within each node,
        // so we get the sum over all nodes.
        bool isMasterRankOfPhysicalNode = (physicalNodeComm.rank_ == 0);
        if (isMasterRankOfPhysicalNode)
        {
            countsLocal[0] = 1;
            countsLocal[1] = ncore;
            countsLocal[2] = nhwthread;
            countsLocal[3] = numCompatibleDevices;
        }

        MPI_Allreduce(countsLocal.data(), countsReduced.data(), countsLocal.size(), MPI_INT,
                      MPI_SUM, MPI_COMM_WORLD);
    }

    constexpr int                   numElementsMax = 11;
    std::array<int, numElementsMax> maxMinReduced;
    {
        std::array<int, numElementsMax> maxMinLocal;
        /* Store + and - values for all ranks,
         * so we can get max+min with one MPI call.
         */
        maxMinLocal[0]  = ncore;
        maxMinLocal[1]  = nhwthread;
        maxMinLocal[2]  = numCompatibleDevices;
        maxMinLocal[3]  = static_cast<int>(gmx::simdSuggested(cpuInfo));
        maxMinLocal[4]  = gpu_hash;
        maxMinLocal[5]  = -maxMinLocal[0];
        maxMinLocal[6]  = -maxMinLocal[1];
        maxMinLocal[7]  = -maxMinLocal[2];
        maxMinLocal[8]  = -maxMinLocal[3];
        maxMinLocal[9]  = -maxMinLocal[4];
        maxMinLocal[10] = (cpuIsAmdZen1 ? 1 : 0);

        MPI_Allreduce(maxMinLocal.data(), maxMinReduced.data(), maxMinLocal.size(), MPI_INT,
                      MPI_MAX, MPI_COMM_WORLD);
    }

    hardwareInfo->nphysicalnode       = countsReduced[0];
    hardwareInfo->ncore_tot           = countsReduced[1];
    hardwareInfo->ncore_min           = -maxMinReduced[5];
    hardwareInfo->ncore_max           = maxMinReduced[0];
    hardwareInfo->nhwthread_tot       = countsReduced[2];
    hardwareInfo->nhwthread_min       = -maxMinReduced[6];
    hardwareInfo->nhwthread_max       = maxMinReduced[1];
    hardwareInfo->ngpu_compatible_tot = countsReduced[3];
    hardwareInfo->ngpu_compatible_min = -maxMinReduced[7];
    hardwareInfo->ngpu_compatible_max = maxMinReduced[2];
    hardwareInfo->simd_suggest_min    = -maxMinReduced[8];
    hardwareInfo->simd_suggest_max    = maxMinReduced[3];
    hardwareInfo->bIdenticalGPUs      = (maxMinReduced[4] == -maxMinReduced[9]);
    hardwareInfo->haveAmdZen1Cpu      = (maxMinReduced[10] > 0);
#else
    hardwareInfo->nphysicalnode       = 1;
    hardwareInfo->ncore_tot           = ncore;
    hardwareInfo->ncore_min           = ncore;
    hardwareInfo->ncore_max           = ncore;
    hardwareInfo->nhwthread_tot       = hardwareInfo->nthreads_hw_avail;
    hardwareInfo->nhwthread_min       = hardwareInfo->nthreads_hw_avail;
    hardwareInfo->nhwthread_max       = hardwareInfo->nthreads_hw_avail;
    hardwareInfo->ngpu_compatible_tot = numCompatibleDevices;
    hardwareInfo->ngpu_compatible_min = numCompatibleDevices;
    hardwareInfo->ngpu_compatible_max = numCompatibleDevices;
    hardwareInfo->simd_suggest_min    = static_cast<int>(simdSuggested(cpuInfo));
    hardwareInfo->simd_suggest_max    = static_cast<int>(simdSuggested(cpuInfo));
    hardwareInfo->bIdenticalGPUs      = TRUE;
    hardwareInfo->haveAmdZen1Cpu      = cpuIsAmdZen1;
    GMX_UNUSED_VALUE(physicalNodeComm);
#endif
}

<<<<<<< HEAD
void hardwareTopologyDoubleCheckDetection(const gmx::MDLogger gmx_unused& mdlog,
                                          const gmx::HardwareTopology gmx_unused& hardwareTopology)
=======
/*! \brief Utility that does dummy computing for max 2 seconds to spin up cores
 *
 *  This routine will check the number of cores configured and online
 *  (using sysconf), and the spins doing dummy compute operations for up to
 *  2 seconds, or until all cores have come online. This can be used prior to
 *  hardware detection for platforms that take unused processors offline.
 *
 *  This routine will not throw exceptions. In principle it should be
 *  declared noexcept, but at least icc 19.1 and 21-beta08 with the
 *  libstdc++-7.5 has difficulty implementing a std::vector of
 *  std::thread started with this function when declared noexcept. It
 *  is a known compiler bug that should be fixed after 19.1.
 *  Fortunately, this function is not performance sensitive,
 *  and only runs on platforms other than x86 and POWER (ie ARM),
 *  so the possible overhead introduced by omitting noexcept is not
 *  important.
 */
static void spinUpCore()
{
#if defined(HAVE_SYSCONF) && defined(_SC_NPROCESSORS_CONF) && defined(_SC_NPROCESSORS_ONLN)
    float dummy           = 0.1;
    int   countConfigured = sysconf(_SC_NPROCESSORS_CONF);    // noexcept
    auto  start           = std::chrono::steady_clock::now(); // noexcept

    while (sysconf(_SC_NPROCESSORS_ONLN) < countConfigured
           && std::chrono::steady_clock::now() - start < std::chrono::seconds(2))
    {
        for (int i = 1; i < 10000; i++)
        {
            dummy /= i;
        }
    }

    if (dummy < 0)
    {
        printf("This cannot happen, but prevents loop from being optimized away.");
    }
#endif
}

/*! \brief Prepare the system before hardware topology detection
 *
 * This routine should perform any actions we want to put the system in a state
 * where we want it to be before detecting the hardware topology. For most
 * processors there is nothing to do, but some architectures (in particular ARM)
 * have support for taking configured cores offline, which will make them disappear
 * from the online processor count.
 *
 * This routine checks if there is a mismatch between the number of cores
 * configured and online, and in that case we issue a small workload that
 * attempts to wake sleeping cores before doing the actual detection.
 *
 * This type of mismatch can also occur for x86 or PowerPC on Linux, if SMT has only
 * been disabled in the kernel (rather than bios). Since those cores will never
 * come online automatically, we currently skip this test for x86 & PowerPC to
 * avoid wasting 2 seconds. We also skip the test if there is no thread support.
 *
 * \note Cores will sleep relatively quickly again, so it's important to issue
 *       the real detection code directly after this routine.
 */
static void hardwareTopologyPrepareDetection()
{
#if defined(HAVE_SYSCONF) && defined(_SC_NPROCESSORS_CONF) \
        && (defined(THREAD_PTHREADS) || defined(THREAD_WINDOWS))

    // Modify this conditional when/if x86 or PowerPC starts to sleep some cores
    if (c_architecture != Architecture::X86 && c_architecture != Architecture::PowerPC)
    {
        int                      countConfigured = sysconf(_SC_NPROCESSORS_CONF);
        std::vector<std::thread> workThreads(countConfigured);

        for (auto& t : workThreads)
        {
            t = std::thread(spinUpCore);
        }

        for (auto& t : workThreads)
        {
            t.join();
        }
    }
#endif
}

/*! \brief Sanity check hardware topology and print some notes to log
 *
 *  \param mdlog            Logger.
 *  \param hardwareTopology Reference to hardwareTopology object.
 */
static void hardwareTopologyDoubleCheckDetection(const gmx::MDLogger gmx_unused& mdlog,
                                                 const gmx::HardwareTopology gmx_unused& hardwareTopology)
>>>>>>> e2ebcdb7
{
#if defined HAVE_SYSCONF && defined(_SC_NPROCESSORS_CONF)
    if (hardwareTopology.supportLevel() < gmx::HardwareTopology::SupportLevel::LogicalProcessorCount)
    {
        return;
    }

    int countFromDetection = hardwareTopology.machine().logicalProcessorCount;
    int countConfigured    = sysconf(_SC_NPROCESSORS_CONF);

    /* BIOS, kernel or user actions can take physical processors
     * offline. We already cater for the some of the cases inside the hardwareToplogy
     * by trying to spin up cores just before we detect, but there could be other
     * cases where it is worthwhile to hint that there might be more resources available.
     */
    if (countConfigured >= 0 && countConfigured != countFromDetection)
    {
        GMX_LOG(mdlog.info)
                .appendTextFormatted(
                        "Note: %d CPUs configured, but only %d were detected to be online.\n",
                        countConfigured, countFromDetection);

        if (c_architecture == Architecture::X86 && countConfigured == 2 * countFromDetection)
        {
            GMX_LOG(mdlog.info)
                    .appendText(
                            "      X86 Hyperthreading is likely disabled; enable it for better "
                            "performance.");
        }
        // For PowerPC (likely Power8) it is possible to set SMT to either 2,4, or 8-way hardware threads.
        // We only warn if it is completely disabled since default performance drops with SMT8.
        if (c_architecture == Architecture::PowerPC && countConfigured == 8 * countFromDetection)
        {
            GMX_LOG(mdlog.info)
                    .appendText(
                            "      PowerPC SMT is likely disabled; enable SMT2/SMT4 for better "
                            "performance.");
        }
    }
#else
    GMX_UNUSED_VALUE(mdlog);
    GMX_UNUSED_VALUE(hardwareTopology);
#endif
}

std::unique_ptr<gmx_hw_info_t> gmx_detect_hardware(const PhysicalNodeCommunicator& physicalNodeComm)
{
    // Ensure all cores have spun up, where applicable.
    hardwareTopologyPrepareDetection();

    // TODO: We should also do CPU hardware detection only once on each
    // physical node and broadcast it, instead of doing it on every MPI rank.
    auto hardwareInfo = std::make_unique<gmx_hw_info_t>(
            std::make_unique<CpuInfo>(CpuInfo::detect()),
            std::make_unique<HardwareTopology>(HardwareTopology::detect()));

    // TODO: Get rid of this altogether.
    hardwareInfo->nthreads_hw_avail = hardwareInfo->hardwareTopology->machine().logicalProcessorCount;

    // Detect GPUs
    // Open a nested scope so no temporary variables can
    // be mis-used later.
    {
        DeviceDetectionResult deviceDetectionResult = detectAllDeviceInformation(physicalNodeComm);
        hardwareInfo->deviceInfoList.swap(deviceDetectionResult.deviceInfoList_);
        std::swap(hardwareInfo->hardwareDetectionWarnings_, deviceDetectionResult.deviceDetectionWarnings_);
    }

    gmx_collect_hardware_mpi(*hardwareInfo->cpuInfo, physicalNodeComm, hardwareInfo.get());

    return hardwareInfo;
}

void logHardwareDetectionWarnings(const gmx::MDLogger& mdlog, const gmx_hw_info_t& hardwareInformation)
{
    for (const std::string& warningString : hardwareInformation.hardwareDetectionWarnings_)
    {
        GMX_LOG(mdlog.warning).asParagraph().appendText(warningString);
    }
}

} // namespace gmx<|MERGE_RESOLUTION|>--- conflicted
+++ resolved
@@ -1,11 +1,7 @@
 /*
  * This file is part of the GROMACS molecular simulation package.
  *
-<<<<<<< HEAD
- * Copyright (c) 2012,2013,2014,2015,2016 by the GROMACS development team.
-=======
  * Copyright (c) 2012,2013,2014,2015,2016, The GROMACS development team.
->>>>>>> e2ebcdb7
  * Copyright (c) 2017,2018,2019,2020, by the GROMACS development team, led by
  * Mark Abraham, David van der Spoel, Berk Hess, and Erik Lindahl,
  * and including many others, as listed in the AUTHORS file in the
@@ -315,102 +311,8 @@
 #endif
 }
 
-<<<<<<< HEAD
 void hardwareTopologyDoubleCheckDetection(const gmx::MDLogger gmx_unused& mdlog,
                                           const gmx::HardwareTopology gmx_unused& hardwareTopology)
-=======
-/*! \brief Utility that does dummy computing for max 2 seconds to spin up cores
- *
- *  This routine will check the number of cores configured and online
- *  (using sysconf), and the spins doing dummy compute operations for up to
- *  2 seconds, or until all cores have come online. This can be used prior to
- *  hardware detection for platforms that take unused processors offline.
- *
- *  This routine will not throw exceptions. In principle it should be
- *  declared noexcept, but at least icc 19.1 and 21-beta08 with the
- *  libstdc++-7.5 has difficulty implementing a std::vector of
- *  std::thread started with this function when declared noexcept. It
- *  is a known compiler bug that should be fixed after 19.1.
- *  Fortunately, this function is not performance sensitive,
- *  and only runs on platforms other than x86 and POWER (ie ARM),
- *  so the possible overhead introduced by omitting noexcept is not
- *  important.
- */
-static void spinUpCore()
-{
-#if defined(HAVE_SYSCONF) && defined(_SC_NPROCESSORS_CONF) && defined(_SC_NPROCESSORS_ONLN)
-    float dummy           = 0.1;
-    int   countConfigured = sysconf(_SC_NPROCESSORS_CONF);    // noexcept
-    auto  start           = std::chrono::steady_clock::now(); // noexcept
-
-    while (sysconf(_SC_NPROCESSORS_ONLN) < countConfigured
-           && std::chrono::steady_clock::now() - start < std::chrono::seconds(2))
-    {
-        for (int i = 1; i < 10000; i++)
-        {
-            dummy /= i;
-        }
-    }
-
-    if (dummy < 0)
-    {
-        printf("This cannot happen, but prevents loop from being optimized away.");
-    }
-#endif
-}
-
-/*! \brief Prepare the system before hardware topology detection
- *
- * This routine should perform any actions we want to put the system in a state
- * where we want it to be before detecting the hardware topology. For most
- * processors there is nothing to do, but some architectures (in particular ARM)
- * have support for taking configured cores offline, which will make them disappear
- * from the online processor count.
- *
- * This routine checks if there is a mismatch between the number of cores
- * configured and online, and in that case we issue a small workload that
- * attempts to wake sleeping cores before doing the actual detection.
- *
- * This type of mismatch can also occur for x86 or PowerPC on Linux, if SMT has only
- * been disabled in the kernel (rather than bios). Since those cores will never
- * come online automatically, we currently skip this test for x86 & PowerPC to
- * avoid wasting 2 seconds. We also skip the test if there is no thread support.
- *
- * \note Cores will sleep relatively quickly again, so it's important to issue
- *       the real detection code directly after this routine.
- */
-static void hardwareTopologyPrepareDetection()
-{
-#if defined(HAVE_SYSCONF) && defined(_SC_NPROCESSORS_CONF) \
-        && (defined(THREAD_PTHREADS) || defined(THREAD_WINDOWS))
-
-    // Modify this conditional when/if x86 or PowerPC starts to sleep some cores
-    if (c_architecture != Architecture::X86 && c_architecture != Architecture::PowerPC)
-    {
-        int                      countConfigured = sysconf(_SC_NPROCESSORS_CONF);
-        std::vector<std::thread> workThreads(countConfigured);
-
-        for (auto& t : workThreads)
-        {
-            t = std::thread(spinUpCore);
-        }
-
-        for (auto& t : workThreads)
-        {
-            t.join();
-        }
-    }
-#endif
-}
-
-/*! \brief Sanity check hardware topology and print some notes to log
- *
- *  \param mdlog            Logger.
- *  \param hardwareTopology Reference to hardwareTopology object.
- */
-static void hardwareTopologyDoubleCheckDetection(const gmx::MDLogger gmx_unused& mdlog,
-                                                 const gmx::HardwareTopology gmx_unused& hardwareTopology)
->>>>>>> e2ebcdb7
 {
 #if defined HAVE_SYSCONF && defined(_SC_NPROCESSORS_CONF)
     if (hardwareTopology.supportLevel() < gmx::HardwareTopology::SupportLevel::LogicalProcessorCount)
