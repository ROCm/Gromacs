/*
 * This file is part of the GROMACS molecular simulation package.
 *
 * Copyright (c) 2012,2013,2014,2015,2016, by the GROMACS development team, led by
 * Mark Abraham, David van der Spoel, Berk Hess, and Erik Lindahl,
 * and including many others, as listed in the AUTHORS file in the
 * top-level source directory and at http://www.gromacs.org.
 *
 * GROMACS is free software; you can redistribute it and/or
 * modify it under the terms of the GNU Lesser General Public License
 * as published by the Free Software Foundation; either version 2.1
 * of the License, or (at your option) any later version.
 *
 * GROMACS is distributed in the hope that it will be useful,
 * but WITHOUT ANY WARRANTY; without even the implied warranty of
 * MERCHANTABILITY or FITNESS FOR A PARTICULAR PURPOSE.  See the GNU
 * Lesser General Public License for more details.
 *
 * You should have received a copy of the GNU Lesser General Public
 * License along with GROMACS; if not, see
 * http://www.gnu.org/licenses, or write to the Free Software Foundation,
 * Inc., 51 Franklin Street, Fifth Floor, Boston, MA  02110-1301  USA.
 *
 * If you want to redistribute modifications to GROMACS, please
 * consider that scientific software is very special. Version
 * control is crucial - bugs must be traceable. We will be happy to
 * consider code for inclusion in the official distribution, but
 * derived work must not be called official GROMACS. Details are found
 * in the README & COPYING files - if they are missing, get the
 * official version at http://www.gromacs.org.
 *
 * To help us fund GROMACS development, we humbly ask that you cite
 * the research papers on the package. Check out http://www.gromacs.org.
 */
#include "gmxpre.h"

#include "detecthardware.h"

#include "config.h"

#include <cerrno>
#include <cstdlib>
#include <cstring>

#include <algorithm>
#include <chrono>
#include <string>
#include <thread>
#include <vector>

#include "thread_mpi/threads.h"

#include "gromacs/gmxlib/network.h"
#include "gromacs/gpu_utils/gpu_utils.h"
#include "gromacs/hardware/cpuinfo.h"
#include "gromacs/hardware/gpu_hw_info.h"
#include "gromacs/hardware/hardwaretopology.h"
#include "gromacs/hardware/hw_info.h"
#include "gromacs/mdtypes/commrec.h"
#include "gromacs/mdtypes/md_enums.h"
#include "gromacs/simd/support.h"
#include "gromacs/utility/arrayref.h"
#include "gromacs/utility/basedefinitions.h"
#include "gromacs/utility/basenetwork.h"
#include "gromacs/utility/baseversion.h"
#include "gromacs/utility/cstringutil.h"
#include "gromacs/utility/exceptions.h"
#include "gromacs/utility/fatalerror.h"
#include "gromacs/utility/gmxassert.h"
<<<<<<< HEAD
#include "gromacs/utility/gmxomp.h"
#include "gromacs/utility/logger.h"
=======
>>>>>>> 98d6c26b
#include "gromacs/utility/programcontext.h"
#include "gromacs/utility/smalloc.h"
#include "gromacs/utility/stringutil.h"
#include "gromacs/utility/sysinfo.h"

#ifdef HAVE_UNISTD_H
#    include <unistd.h>       // sysconf()
#endif

//! Convenience macro to help us avoid ifdefs each time we use sysconf
#if !defined(_SC_NPROCESSORS_ONLN) && defined(_SC_NPROC_ONLN)
#    define _SC_NPROCESSORS_ONLN _SC_NPROC_ONLN
#endif

//! Convenience macro to help us avoid ifdefs each time we use sysconf
#if !defined(_SC_NPROCESSORS_CONF) && defined(_SC_NPROC_CONF)
#    define _SC_NPROCESSORS_CONF _SC_NPROC_CONF
#endif

#if defined (__i386__) || defined (__x86_64__) || defined (_M_IX86) || defined (_M_X64)
//! Constant used to help minimize preprocessed code
static const bool isX86 = true;
#else
//! Constant used to help minimize preprocessed code
static const bool isX86 = false;
#endif

#if defined __powerpc__ || defined __ppc__ || defined __PPC__
static const bool isPowerPC = true;
#else
static const bool isPowerPC = false;
#endif

//! Constant used to help minimize preprocessed code
static const bool bGPUBinary     = GMX_GPU != GMX_GPU_NONE;

/* Note that some of the following arrays must match the "GPU support
 * enumeration" in src/config.h.cmakein, so that GMX_GPU looks up an
 * array entry. */

/* Both CUDA and OpenCL (on the supported/tested platforms) supports
 * GPU device sharing.
 */
static const bool gpuSharingSupport[] = { false, true, true };
static const bool bGpuSharingSupported = gpuSharingSupport[GMX_GPU];

/* Both CUDA and OpenCL (on the tested/supported platforms) supports everything.
 */
static const bool multiGpuSupport[] = {
    false, true, true
};
static const bool bMultiGpuPerNodeSupported = multiGpuSupport[GMX_GPU];

/* Names of the GPU detection/check results (see e_gpu_detect_res_t in hw_info.h). */
const char * const gpu_detect_res_str[egpuNR] =
{
    "compatible", "inexistent", "incompatible", "insane"
};

static const char * invalid_gpuid_hint =
    "A delimiter-free sequence of valid numeric IDs of available GPUs is expected.";

/* The globally shared hwinfo structure. */
static gmx_hw_info_t      *hwinfo_g;
/* A reference counter for the hwinfo structure */
static int                 n_hwinfo = 0;
/* A lock to protect the hwinfo structure */
static tMPI_Thread_mutex_t hw_info_lock = TMPI_THREAD_MUTEX_INITIALIZER;

#define HOSTNAMELEN 80

/* FW decl. */
static void set_gpu_ids(gmx_gpu_opt_t *gpu_opt, int nrank, int rank);
static int gmx_count_gpu_dev_unique(const gmx_gpu_info_t *gpu_info,
                                    const gmx_gpu_opt_t  *gpu_opt);

gmx_bool gmx_multiple_gpu_per_node_supported()
{
    return bMultiGpuPerNodeSupported;
}

gmx_bool gmx_gpu_sharing_supported()
{
    return bGpuSharingSupported;
}

static void sprint_gpus(char *sbuf, const gmx_gpu_info_t *gpu_info)
{
    int      i, ndev;
    char     stmp[STRLEN];

    ndev = gpu_info->n_dev;

    sbuf[0] = '\0';
    for (i = 0; i < ndev; i++)
    {
        get_gpu_device_info_string(stmp, gpu_info, i);
        strcat(sbuf, "    ");
        strcat(sbuf, stmp);
        if (i < ndev - 1)
        {
            strcat(sbuf, "\n");
        }
    }
}

static void print_gpu_detection_stats(const gmx::MDLogger  &mdlog,
                                      const gmx_gpu_info_t *gpu_info)
{
    char onhost[HOSTNAMELEN+10], stmp[STRLEN];
    int  ngpu;

    if (!gpu_info->bDetectGPUs)
    {
        /* We skipped the detection, so don't print detection stats */
        return;
    }

    ngpu = gpu_info->n_dev;

#if GMX_LIB_MPI
    /* We only print the detection on one, of possibly multiple, nodes */
    std::strncpy(onhost, " on host ", 10);
    gmx_gethostname(onhost + 9, HOSTNAMELEN);
#else
    /* We detect all relevant GPUs */
    std::strncpy(onhost, "", 1);
#endif

    if (ngpu > 0)
    {
        sprint_gpus(stmp, gpu_info);
        GMX_LOG(mdlog.warning).asParagraph().appendTextFormatted(
                "%d GPU%s detected%s:\n%s",
                ngpu, (ngpu > 1) ? "s" : "", onhost, stmp);
    }
    else
    {
        GMX_LOG(mdlog.warning).asParagraph().appendTextFormatted("No GPUs detected%s", onhost);
    }
}

/*! \brief Helper function for reporting GPU usage information
 * in the mdrun log file
 *
 * \param[in] gpu_info       Pointer to per-node GPU info struct
 * \param[in] gpu_opt        Pointer to per-node GPU options struct
 * \param[in] numPpRanks     Number of PP ranks per node
 * \param[in] bPrintHostName Print the hostname in the usage information
 * \return                   String to write to the log file
 * \throws                   std::bad_alloc if out of memory */
static std::string
makeGpuUsageReport(const gmx_gpu_info_t *gpu_info,
                   const gmx_gpu_opt_t  *gpu_opt,
                   size_t                numPpRanks,
                   bool                  bPrintHostName)
{
    int  ngpu_use  = gpu_opt->n_dev_use;
    int  ngpu_comp = gpu_info->n_dev_compatible;
    char host[HOSTNAMELEN];

    if (bPrintHostName)
    {
        gmx_gethostname(host, HOSTNAMELEN);
    }

    /* Issue a note if GPUs are available but not used */
    if (ngpu_comp > 0 && ngpu_use < 1)
    {
        return gmx::formatString("%d compatible GPU%s detected in the system, but none will be used.\n"
                                 "Consider trying GPU acceleration with the Verlet scheme!\n",
                                 ngpu_comp, (ngpu_comp > 1) ? "s" : "");
    }

    std::string output;
    if (!gpu_opt->bUserSet)
    {
        // gpu_opt->dev_compatible is only populated during auto-selection
        std::string gpuIdsString =
            formatAndJoin(gmx::constArrayRefFromArray(gpu_opt->dev_compatible,
                                                      gpu_opt->n_dev_compatible),
                          ",", gmx::StringFormatter("%d"));
        bool bPluralGpus = gpu_opt->n_dev_compatible > 1;

        if (bPrintHostName)
        {
            output += gmx::formatString("On host %s ", host);
        }
        output += gmx::formatString("%d compatible GPU%s %s present, with ID%s %s\n",
                                    gpu_opt->n_dev_compatible,
                                    bPluralGpus ? "s" : "",
                                    bPluralGpus ? "are" : "is",
                                    bPluralGpus ? "s" : "",
                                    gpuIdsString.c_str());
    }

    {
        std::vector<int> gpuIdsInUse;
        for (int i = 0; i < ngpu_use; i++)
        {
            gpuIdsInUse.push_back(get_gpu_device_id(gpu_info, gpu_opt, i));
        }
        std::string gpuIdsString =
            formatAndJoin(gpuIdsInUse, ",", gmx::StringFormatter("%d"));
        int         numGpusInUse = gmx_count_gpu_dev_unique(gpu_info, gpu_opt);
        bool        bPluralGpus  = numGpusInUse > 1;

        if (bPrintHostName)
        {
            output += gmx::formatString("On host %s ", host);
        }
        output += gmx::formatString("%d GPU%s %sselected for this run.\n"
                                    "Mapping of GPU ID%s to the %d PP rank%s in this node: %s\n",
                                    numGpusInUse, bPluralGpus ? "s" : "",
                                    gpu_opt->bUserSet ? "user-" : "auto-",
                                    bPluralGpus ? "s" : "",
                                    numPpRanks,
                                    (numPpRanks > 1) ? "s" : "",
                                    gpuIdsString.c_str());
    }

    return output;
}

/* Give a suitable fatal error or warning if the build configuration
   and runtime CPU do not match. */
static void
check_use_of_rdtscp_on_this_cpu(const gmx::MDLogger   &mdlog,
                                const gmx::CpuInfo    &cpuInfo)
{
#ifdef HAVE_RDTSCP
    bool binaryUsesRdtscp = TRUE;
#else
    bool binaryUsesRdtscp = FALSE;
#endif

    const char *programName = gmx::getProgramContext().displayName();

    if (cpuInfo.supportLevel() < gmx::CpuInfo::SupportLevel::Features)
    {
        if (binaryUsesRdtscp)
        {
            GMX_LOG(mdlog.warning).asParagraph().appendTextFormatted(
                    "The %s executable was compiled to use the rdtscp CPU instruction. "
                    "We cannot detect the features of your current CPU, but will proceed anyway. "
                    "If you get a crash, rebuild GROMACS with the GMX_USE_RDTSCP=OFF CMake option.",
                    programName);
        }
    }
    else
    {
        bool cpuHasRdtscp = cpuInfo.feature(gmx::CpuInfo::Feature::X86_Rdtscp);

        if (!cpuHasRdtscp && binaryUsesRdtscp)
        {
            gmx_fatal(FARGS, "The %s executable was compiled to use the rdtscp CPU instruction. "
                      "However, this is not supported by the current hardware and continuing would lead to a crash. "
                      "Please rebuild GROMACS with the GMX_USE_RDTSCP=OFF CMake option.",
                      programName);
        }

        if (cpuHasRdtscp && !binaryUsesRdtscp)
        {
            GMX_LOG(mdlog.warning).asParagraph().appendTextFormatted(
                    "The current CPU can measure timings more accurately than the code in\n"
                    "%s was configured to use. This might affect your simulation\n"
                    "speed as accurate timings are needed for load-balancing.\n"
                    "Please consider rebuilding %s with the GMX_USE_RDTSCP=ON CMake option.",
                    programName, programName);
        }
    }
}

void gmx_check_hw_runconf_consistency(const gmx::MDLogger &mdlog,
                                      const gmx_hw_info_t *hwinfo,
                                      const t_commrec     *cr,
                                      const gmx_hw_opt_t  *hw_opt,
                                      gmx_bool             bUseGPU)
{
    int      npppn;
    char     th_or_proc[STRLEN], th_or_proc_plural[STRLEN], pernode[STRLEN];
    gmx_bool btMPI, bMPI, bNthreadsAuto, bEmulateGPU;

    GMX_RELEASE_ASSERT(hwinfo, "hwinfo must be a non-NULL pointer");
    GMX_RELEASE_ASSERT(cr, "cr must be a non-NULL pointer");

    /* Below we only do consistency checks for PP and GPUs,
     * this is irrelevant for PME only nodes, so in that case we return
     * here.
     */
    if (!(cr->duty & DUTY_PP))
    {
        return;
    }

#if GMX_THREAD_MPI
    bMPI          = FALSE;
    btMPI         = TRUE;
    bNthreadsAuto = (hw_opt->nthreads_tmpi < 1);
#elif GMX_LIB_MPI
    bMPI          = TRUE;
    btMPI         = FALSE;
    bNthreadsAuto = FALSE;
#else
    bMPI          = FALSE;
    btMPI         = FALSE;
    bNthreadsAuto = FALSE;
#endif

    /* GPU emulation detection is done later, but we need here as well
     * -- uncool, but there's no elegant workaround */
    bEmulateGPU       = (getenv("GMX_EMULATE_GPU") != NULL);

    if (hwinfo->gpu_info.n_dev_compatible > 0)
    {
        std::string gpuUsageReport;
        try
        {
            gpuUsageReport = makeGpuUsageReport(&hwinfo->gpu_info,
                                                &hw_opt->gpu_opt,
                                                cr->nrank_pp_intranode,
                                                bMPI && cr->nnodes > 1);
        }
        GMX_CATCH_ALL_AND_EXIT_WITH_FATAL_ERROR;

        /* NOTE: this print is only for and on one physical node */
        GMX_LOG(mdlog.warning).appendText(gpuUsageReport);
    }

    /* Need to ensure that we have enough GPUs:
     * - need one GPU per PP node
     * - no GPU oversubscription with tMPI
     * */
    /* number of PP processes per node */
    npppn = cr->nrank_pp_intranode;

    pernode[0]           = '\0';
    th_or_proc_plural[0] = '\0';
    if (btMPI)
    {
        sprintf(th_or_proc, "thread-MPI thread");
        if (npppn > 1)
        {
            sprintf(th_or_proc_plural, "s");
        }
    }
    else if (bMPI)
    {
        sprintf(th_or_proc, "MPI process");
        if (npppn > 1)
        {
            sprintf(th_or_proc_plural, "es");
        }
        sprintf(pernode, " per node");
    }
    else
    {
        /* neither MPI nor tMPI */
        sprintf(th_or_proc, "process");
    }

    if (bUseGPU && hwinfo->gpu_info.n_dev_compatible > 0 &&
        !bEmulateGPU)
    {
        int  ngpu_comp, ngpu_use;
        char gpu_comp_plural[2], gpu_use_plural[2];

        ngpu_comp = hwinfo->gpu_info.n_dev_compatible;
        ngpu_use  = hw_opt->gpu_opt.n_dev_use;

        sprintf(gpu_comp_plural, "%s", (ngpu_comp > 1) ? "s" : "");
        sprintf(gpu_use_plural,  "%s", (ngpu_use > 1) ? "s" : "");

        const char *programName = gmx::getProgramContext().displayName();

        /* number of tMPI threads auto-adjusted */
        if (btMPI && bNthreadsAuto)
        {
            if (hw_opt->gpu_opt.bUserSet && npppn < ngpu_use)
            {
                /* The user manually provided more GPUs than threads we
                   could automatically start. */
                gmx_fatal(FARGS,
                          "%d GPU%s provided, but only %d PP thread-MPI thread%s coud be started.\n"
                          "%s requires one PP tread-MPI thread per GPU; use fewer GPUs.",
                          ngpu_use, gpu_use_plural,
                          npppn, th_or_proc_plural,
                          programName);
            }

            if (!hw_opt->gpu_opt.bUserSet && npppn < ngpu_comp)
            {
                /* There are more GPUs than tMPI threads; we have
                   limited the number GPUs used. */
                GMX_LOG(mdlog.warning).asParagraph().appendTextFormatted(
                        "NOTE: %d GPU%s were detected, but only %d PP thread-MPI thread%s can be started.\n"
                        "      %s can use one GPU per PP tread-MPI thread, so only %d GPU%s will be used.",
                        ngpu_comp, gpu_comp_plural,
                        npppn, th_or_proc_plural,
                        programName, npppn,
                        npppn > 1 ? "s" : "");
            }
        }

        if (hw_opt->gpu_opt.bUserSet)
        {
            if (ngpu_use != npppn)
            {
                gmx_fatal(FARGS,
                          "Incorrect launch configuration: mismatching number of PP %s%s and GPUs%s.\n"
                          "%s was started with %d PP %s%s%s, but you provided %d GPU%s.",
                          th_or_proc, btMPI ? "s" : "es", pernode,
                          programName, npppn, th_or_proc,
                          th_or_proc_plural, pernode,
                          ngpu_use, gpu_use_plural);
            }
        }
        else
        {
            /* TODO Should we have a gpu_opt->n_dev_supported field? */
            if (ngpu_comp > npppn && gmx_multiple_gpu_per_node_supported())
            {
                GMX_LOG(mdlog.warning).asParagraph().appendTextFormatted(
                        "NOTE: potentially sub-optimal launch configuration, %s started with less\n"
                        "      PP %s%s%s than GPU%s available.\n"
                        "      Each PP %s can use only one GPU, %d GPU%s%s will be used.",
                        programName, th_or_proc,
                        th_or_proc_plural, pernode, gpu_comp_plural,
                        th_or_proc, npppn, gpu_use_plural, pernode);
            }

            if (ngpu_use != npppn)
            {
                /* Avoid duplicate error messages.
                 * Unfortunately we can only do this at the physical node
                 * level, since the hardware setup and MPI process count
                 * might differ between physical nodes.
                 */
                if (cr->rank_pp_intranode == 0)
                {
                    std::string reasonForLimit;
                    if (ngpu_comp > 1 &&
                        ngpu_use == 1 &&
                        !gmx_multiple_gpu_per_node_supported())
                    {
                        reasonForLimit  = "can be used by ";
                        reasonForLimit += getGpuImplementationString();
                        reasonForLimit += " in GROMACS";
                    }
                    else
                    {
                        reasonForLimit = "was detected";
                    }
                    gmx_fatal(FARGS,
                              "Incorrect launch configuration: mismatching number of PP %s%s and GPUs%s.\n"
                              "%s was started with %d PP %s%s%s, but only %d GPU%s %s.",
                              th_or_proc, btMPI ? "s" : "es", pernode,
                              programName, npppn, th_or_proc,
                              th_or_proc_plural, pernode,
                              ngpu_use, gpu_use_plural, reasonForLimit.c_str());
                }
            }
        }

        {
            int      same_count;

            same_count = gmx_count_gpu_dev_shared(&hw_opt->gpu_opt);

            if (same_count > 0)
            {
                GMX_LOG(mdlog.warning).appendTextFormatted(
                        "NOTE: You assigned %s to multiple %s%s.",
                        same_count > 1 ? "GPUs" : "a GPU", th_or_proc, btMPI ? "s" : "es");
            }
        }
    }

#if GMX_MPI
    if (PAR(cr))
    {
        /* Avoid other ranks to continue after
           inconsistency */
        MPI_Barrier(cr->mpi_comm_mygroup);
    }
#endif

}

/* Return 0 if none of the GPU (per node) are shared among PP ranks.
 *
 * Sharing GPUs among multiple PP ranks is possible when the user passes
 * GPU IDs. Here we check for sharing and return a non-zero value when
 * this is detected. Note that the return value represents the number of
 * PP rank pairs that share a device.
 */
int gmx_count_gpu_dev_shared(const gmx_gpu_opt_t *gpu_opt)
{
    int      same_count    = 0;
    int      ngpu          = gpu_opt->n_dev_use;

    if (gpu_opt->bUserSet)
    {
        int      i, j;

        for (i = 0; i < ngpu - 1; i++)
        {
            for (j = i + 1; j < ngpu; j++)
            {
                same_count      += (gpu_opt->dev_use[i] ==
                                    gpu_opt->dev_use[j]);
            }
        }
    }

    return same_count;
}

/* Count and return the number of unique GPUs (per node) selected.
 *
 * As sharing GPUs among multiple PP ranks is possible when the user passes
 * GPU IDs, the number of GPUs user (per node) can be different from the
 * number of GPU IDs selected.
 */
static int gmx_count_gpu_dev_unique(const gmx_gpu_info_t *gpu_info,
                                    const gmx_gpu_opt_t  *gpu_opt)
{
    int  i, uniq_count, ngpu;
    int *uniq_ids;

    GMX_RELEASE_ASSERT(gpu_info, "gpu_info must be a non-NULL pointer");
    GMX_RELEASE_ASSERT(gpu_opt, "gpu_opt must be a non-NULL pointer");

    ngpu = gpu_info->n_dev;

    uniq_count  = 0;

    snew(uniq_ids, ngpu);

    /* Each element in uniq_ids will be set to 0 or 1. The n-th element set
     * to 1 indicates that the respective GPU was selected to be used. */
    for (i = 0; i < gpu_opt->n_dev_use; i++)
    {
        int device_id;

        device_id           = gmx_gpu_sharing_supported() ? get_gpu_device_id(gpu_info, gpu_opt, i) : i;
        uniq_ids[device_id] = 1;
    }
    /* Count the devices used. */
    for (i = 0; i < ngpu; i++)
    {
        uniq_count += uniq_ids[i];
    }

    sfree(uniq_ids);

    return uniq_count;
}

<<<<<<< HEAD
/* On e.g. Arm, the Linux kernel can use advanced power saving features where
 * processors are brought online/offline dynamically. This will cause
 * _SC_NPROCESSORS_ONLN to report 1 at the beginning of the run. For this
 * reason we now warn if this mismatches with the detected core count.
 */
static void check_nthreads_hw_avail(const gmx::MDLogger gmx_unused &mdlog, int nthreads)
{
// Now check if we have the argument to use before executing the call
#if defined(HAVE_SYSCONF) && defined(_SC_NPROCESSORS_ONLN)
    if (nthreads != sysconf(_SC_NPROCESSORS_ONLN))
    {
        GMX_LOG(mdlog.warning).asParagraph().appendTextFormatted(
                "%d CPUs configured, but only %d of them are online.\n"
                "This can happen on embedded platforms (e.g. ARM) where the OS shuts some cores\n"
                "off to save power, and will turn them back on later when the load increases.\n"
                "However, this will likely mean GROMACS cannot pin threads to those cores. You\n"
                "will likely see much better performance by forcing all cores to be online, and\n"
                "making sure they run at their full clock frequency.",
                nthreads, sysconf(_SC_NPROCESSORS_ONLN));
    }
#endif

    if (debug)
    {
        fprintf(debug, "Detected %d hardware threads to use.\n", nthreads);
    }

#if GMX_OPENMP
    if (nthreads != gmx_omp_get_num_procs())
    {
        GMX_LOG(mdlog.warning).asParagraph().appendTextFormatted(
                "Number of logical cores detected (%d) does not match the number reported by OpenMP (%d).\n"
                "Consider setting the launch configuration manually!",
                nthreads, gmx_omp_get_num_procs());
    }
#endif
}

static void gmx_detect_gpus(const gmx::MDLogger &mdlog, const t_commrec *cr)
=======
static void gmx_detect_gpus(FILE *fplog, const t_commrec *cr)
>>>>>>> 98d6c26b
{
#if GMX_LIB_MPI
    int              rank_world;
    MPI_Comm         physicalnode_comm;
#endif
    int              rank_local;

    /* Under certain circumstances MPI ranks on the same physical node
     * can not simultaneously access the same GPU(s). Therefore we run
     * the detection only on one MPI rank per node and broadcast the info.
     * Note that with thread-MPI only a single thread runs this code.
     *
     * NOTE: We can't broadcast gpu_info with OpenCL as the device and platform
     * ID stored in the structure are unique for each rank (even if a device
     * is shared by multiple ranks).
     *
     * TODO: We should also do CPU hardware detection only once on each
     * physical node and broadcast it, instead of do it on every MPI rank.
     */
#if GMX_LIB_MPI
    /* A split of MPI_COMM_WORLD over physical nodes is only required here,
     * so we create and destroy it locally.
     */
    MPI_Comm_rank(MPI_COMM_WORLD, &rank_world);
    MPI_Comm_split(MPI_COMM_WORLD, gmx_physicalnode_id_hash(),
                   rank_world, &physicalnode_comm);
    MPI_Comm_rank(physicalnode_comm, &rank_local);
    GMX_UNUSED_VALUE(cr);
#else
    /* Here there should be only one process, check this */
    GMX_RELEASE_ASSERT(cr->nnodes == 1 && cr->sim_nodeid == 0, "Only a single (master) process should execute here");

    rank_local = 0;
#endif

    /*  With CUDA detect only on one rank per host, with OpenCL need do
     *  the detection on all PP ranks */
    bool isOpenclPpRank = ((GMX_GPU == GMX_GPU_OPENCL) && (cr->duty & DUTY_PP));

    if (rank_local == 0 || isOpenclPpRank)
    {
        char detection_error[STRLEN] = "", sbuf[STRLEN];

        if (detect_gpus(&hwinfo_g->gpu_info, detection_error) != 0)
        {
            if (detection_error[0] != '\0')
            {
                sprintf(sbuf, ":\n      %s\n", detection_error);
            }
            else
            {
                sprintf(sbuf, ".");
            }
            GMX_LOG(mdlog.warning).asParagraph().appendTextFormatted(
                    "NOTE: Error occurred during GPU detection%s"
                    "      Can not use GPU acceleration, will fall back to CPU kernels.",
                    sbuf);
        }
    }

#if GMX_LIB_MPI
    if (!isOpenclPpRank)
    {
        /* Broadcast the GPU info to the other ranks within this node */
        MPI_Bcast(&hwinfo_g->gpu_info.n_dev, 1, MPI_INT, 0, physicalnode_comm);

        if (hwinfo_g->gpu_info.n_dev > 0)
        {
            int dev_size;

            dev_size = hwinfo_g->gpu_info.n_dev*sizeof_gpu_dev_info();

            if (rank_local > 0)
            {
                hwinfo_g->gpu_info.gpu_dev =
                    (struct gmx_device_info_t *)malloc(dev_size);
            }
            MPI_Bcast(hwinfo_g->gpu_info.gpu_dev, dev_size, MPI_BYTE,
                      0, physicalnode_comm);
            MPI_Bcast(&hwinfo_g->gpu_info.n_dev_compatible, 1, MPI_INT,
                      0, physicalnode_comm);
        }
    }

    MPI_Comm_free(&physicalnode_comm);
#endif
}

static void gmx_collect_hardware_mpi(const gmx::CpuInfo &cpuInfo)
{
    const int ncore = hwinfo_g->hardwareTopology->numberOfCores();
#if GMX_LIB_MPI
    int       rank_id;
    int       nrank, rank, nhwthread, ngpu, i;
    int       gpu_hash;
    int      *buf, *all;

    rank_id   = gmx_physicalnode_id_hash();
    MPI_Comm_rank(MPI_COMM_WORLD, &rank);
    MPI_Comm_size(MPI_COMM_WORLD, &nrank);
    nhwthread = hwinfo_g->nthreads_hw_avail;
    ngpu      = hwinfo_g->gpu_info.n_dev_compatible;
    /* Create a unique hash of the GPU type(s) in this node */
    gpu_hash  = 0;
    /* Here it might be better to only loop over the compatible GPU, but we
     * don't have that information available and it would also require
     * removing the device ID from the device info string.
     */
    for (i = 0; i < hwinfo_g->gpu_info.n_dev; i++)
    {
        char stmp[STRLEN];

        /* Since the device ID is incorporated in the hash, the order of
         * the GPUs affects the hash. Also two identical GPUs won't give
         * a gpu_hash of zero after XORing.
         */
        get_gpu_device_info_string(stmp, &hwinfo_g->gpu_info, i);
        gpu_hash ^= gmx_string_fullhash_func(stmp, gmx_string_hash_init);
    }

    snew(buf, nrank);
    snew(all, nrank);
    buf[rank] = rank_id;

    MPI_Allreduce(buf, all, nrank, MPI_INT, MPI_SUM, MPI_COMM_WORLD);

    gmx_bool bFound;
    int      nnode0, ncore0, nhwthread0, ngpu0, r;

    bFound     = FALSE;
    ncore0     = 0;
    nnode0     = 0;
    nhwthread0 = 0;
    ngpu0      = 0;
    for (r = 0; r < nrank; r++)
    {
        if (all[r] == rank_id)
        {
            if (!bFound && r == rank)
            {
                /* We are the first rank in this physical node */
                nnode0     = 1;
                ncore0     = ncore;
                nhwthread0 = nhwthread;
                ngpu0      = ngpu;
            }
            bFound = TRUE;
        }
    }

    sfree(buf);
    sfree(all);

    int sum[4], maxmin[10];

    {
        int buf[4];

        /* Sum values from only intra-rank 0 so we get the sum over all nodes */
        buf[0] = nnode0;
        buf[1] = ncore0;
        buf[2] = nhwthread0;
        buf[3] = ngpu0;

        MPI_Allreduce(buf, sum, 4, MPI_INT, MPI_SUM, MPI_COMM_WORLD);
    }

    {
        int buf[10];

        /* Store + and - values for all ranks,
         * so we can get max+min with one MPI call.
         */
        buf[0] = ncore;
        buf[1] = nhwthread;
        buf[2] = ngpu;
        buf[3] = static_cast<int>(gmx::simdSuggested(cpuInfo));
        buf[4] = gpu_hash;
        buf[5] = -buf[0];
        buf[6] = -buf[1];
        buf[7] = -buf[2];
        buf[8] = -buf[3];
        buf[9] = -buf[4];

        MPI_Allreduce(buf, maxmin, 10, MPI_INT, MPI_MAX, MPI_COMM_WORLD);
    }

    hwinfo_g->nphysicalnode       = sum[0];
    hwinfo_g->ncore_tot           = sum[1];
    hwinfo_g->ncore_min           = -maxmin[5];
    hwinfo_g->ncore_max           = maxmin[0];
    hwinfo_g->nhwthread_tot       = sum[2];
    hwinfo_g->nhwthread_min       = -maxmin[6];
    hwinfo_g->nhwthread_max       = maxmin[1];
    hwinfo_g->ngpu_compatible_tot = sum[3];
    hwinfo_g->ngpu_compatible_min = -maxmin[7];
    hwinfo_g->ngpu_compatible_max = maxmin[2];
    hwinfo_g->simd_suggest_min    = -maxmin[8];
    hwinfo_g->simd_suggest_max    = maxmin[3];
    hwinfo_g->bIdenticalGPUs      = (maxmin[4] == -maxmin[9]);
#else
    /* All ranks use the same pointer, protected by a mutex in the caller */
    hwinfo_g->nphysicalnode       = 1;
    hwinfo_g->ncore_tot           = ncore;
    hwinfo_g->ncore_min           = ncore;
    hwinfo_g->ncore_max           = ncore;
    hwinfo_g->nhwthread_tot       = hwinfo_g->nthreads_hw_avail;
    hwinfo_g->nhwthread_min       = hwinfo_g->nthreads_hw_avail;
    hwinfo_g->nhwthread_max       = hwinfo_g->nthreads_hw_avail;
    hwinfo_g->ngpu_compatible_tot = hwinfo_g->gpu_info.n_dev_compatible;
    hwinfo_g->ngpu_compatible_min = hwinfo_g->gpu_info.n_dev_compatible;
    hwinfo_g->ngpu_compatible_max = hwinfo_g->gpu_info.n_dev_compatible;
    hwinfo_g->simd_suggest_min    = static_cast<int>(simdSuggested(cpuInfo));
    hwinfo_g->simd_suggest_max    = static_cast<int>(simdSuggested(cpuInfo));
    hwinfo_g->bIdenticalGPUs      = TRUE;
#endif
}

<<<<<<< HEAD
gmx_hw_info_t *gmx_detect_hardware(const gmx::MDLogger &mdlog, const t_commrec *cr,
=======
/*! \brief Utility that does dummy computing for max 2 seconds to spin up cores
 *
 *  This routine will check the number of cores configured and online
 *  (using sysconf), and the spins doing dummy compute operations for up to
 *  2 seconds, or until all cores have come online. This can be used prior to
 *  hardware detection for platforms that take unused processors offline.
 *
 *  This routine will not throw exceptions.
 */
static void
spinUpCore() noexcept
{
#if defined(HAVE_SYSCONF) && defined(_SC_NPROCESSORS_CONF) && defined(_SC_NPROCESSORS_ONLN)
    // steady_clock is better than system_clock, but unsupported in gcc-4.6.4.
    // For release-2017 we can retire gcc-4.6 support and move to steady_clock.
    float dummy           = 0.1;
    int   countConfigured = sysconf(_SC_NPROCESSORS_CONF);    // noexcept
    auto  start           = std::chrono::system_clock::now(); // noexcept

    while (sysconf(_SC_NPROCESSORS_ONLN) < countConfigured &&
           std::chrono::system_clock::now() - start < std::chrono::seconds(2))
    {
        for (int i = 1; i < 10000; i++)
        {
            dummy /= i;
        }
    }

    if (dummy < 0)
    {
        printf("This cannot happen, but prevents loop from being optimized away.");
    }
#endif
}

/*! \brief Prepare the system before hardware topology detection
 *
 * This routine should perform any actions we want to put the system in a state
 * where we want it to be before detecting the hardware topology. For most
 * processors there is nothing to do, but some architectures (in particular ARM)
 * have support for taking configured cores offline, which will make them disappear
 * from the online processor count.
 *
 * This routine checks if there is a mismatch between the number of cores
 * configured and online, and in that case we issue a small workload that
 * attempts to wake sleeping cores before doing the actual detection.
 *
 * This type of mismatch can also occur for x86 or PowerPC on Linux, if SMT has only
 * been disabled in the kernel (rather than bios). Since those cores will never
 * come online automatically, we currently skip this test for x86 & PowerPC to
 * avoid wasting 2 seconds. We also skip the test if there is no thread support.
 *
 * \note Cores will sleep relatively quickly again, so it's important to issue
 *       the real detection code directly after this routine.
 */
static void
hardwareTopologyPrepareDetection()
{
#if defined(HAVE_SYSCONF) && defined(_SC_NPROCESSORS_CONF) && \
    (defined(THREAD_PTHREADS) || defined(THREAD_WINDOWS))

    // Modify this conditional when/if x86 or PowerPC starts to sleep some cores
    if (!isX86 && !isPowerPC)
    {
        int                      countConfigured  = sysconf(_SC_NPROCESSORS_CONF);
        std::vector<std::thread> workThreads(countConfigured);

        for (auto &t : workThreads)
        {
            t = std::thread(spinUpCore);
        }

        for (auto &t : workThreads)
        {
            t.join();
        }
    }
#endif
}

/*! \brief Sanity check hardware topology and optionally print some notes to log
 *
 *  \param fplog            Log file pointer. This can be NULL, but the then routine
 *                          will not do anything.
 *  \param hardwareTopology Reference to hardwareTopology object.
 */
static void
hardwareTopologyDoubleCheckDetection(FILE gmx_unused                          *fplog,
                                     const gmx::HardwareTopology gmx_unused   &hardwareTopology)
{
#if defined HAVE_SYSCONF && defined(_SC_NPROCESSORS_CONF)
    if (fplog == NULL ||
        hardwareTopology.supportLevel() < gmx::HardwareTopology::SupportLevel::LogicalProcessorCount)
    {
        return;
    }

    int countFromDetection = hardwareTopology.machine().logicalProcessorCount;
    int countConfigured    = sysconf(_SC_NPROCESSORS_CONF);

    /* BIOS, kernel or user actions can take physical processors
     * offline. We already cater for the some of the cases inside the hardwareToplogy
     * by trying to spin up cores just before we detect, but there could be other
     * cases where it is worthwhile to hint that there might be more resources available.
     */
    if (countConfigured >= 0 && countConfigured != countFromDetection)
    {
        fprintf(fplog, "Note: %d CPUs configured, but only %d were detected to be online.\n", countConfigured, countFromDetection);

        if (isX86 && countConfigured == 2*countFromDetection)
        {
            fprintf(fplog, "      X86 Hyperthreading is likely disabled; enable it for better performance.\n");
        }
        // For PowerPC (likely Power8) it is possible to set SMT to either 2,4, or 8-way hardware threads.
        // We only warn if it is completely disabled since default performance drops with SMT8.
        if (isPowerPC && countConfigured == 8*countFromDetection)
        {
            fprintf(fplog, "      PowerPC SMT is likely disabled; enable SMT2/SMT4 for better performance.\n");
        }
    }
#endif
}


gmx_hw_info_t *gmx_detect_hardware(FILE *fplog, const t_commrec *cr,
>>>>>>> 98d6c26b
                                   gmx_bool bDetectGPUs)
{
    int ret;

    /* make sure no one else is doing the same thing */
    ret = tMPI_Thread_mutex_lock(&hw_info_lock);
    if (ret != 0)
    {
        gmx_fatal(FARGS, "Error locking hwinfo mutex: %s", strerror(errno));
    }

    /* only initialize the hwinfo structure if it is not already initalized */
    if (n_hwinfo == 0)
    {
        snew(hwinfo_g, 1);

        hwinfo_g->cpuInfo             = new gmx::CpuInfo(gmx::CpuInfo::detect());

        hardwareTopologyPrepareDetection();
        hwinfo_g->hardwareTopology    = new gmx::HardwareTopology(gmx::HardwareTopology::detect());

        // If we detected the topology on this system, double-check that it makes sense
        if (hwinfo_g->hardwareTopology->isThisSystem())
        {
<<<<<<< HEAD
            check_nthreads_hw_avail(mdlog, hwinfo_g->nthreads_hw_avail);
=======
            hardwareTopologyDoubleCheckDetection(fplog, *(hwinfo_g->hardwareTopology));
>>>>>>> 98d6c26b
        }

        // TODO: Get rid of this altogether.
        hwinfo_g->nthreads_hw_avail = hwinfo_g->hardwareTopology->machine().logicalProcessorCount;

        /* detect GPUs */
        hwinfo_g->gpu_info.n_dev            = 0;
        hwinfo_g->gpu_info.n_dev_compatible = 0;
        hwinfo_g->gpu_info.gpu_dev          = NULL;

        /* Run the detection if the binary was compiled with GPU support
         * and we requested detection.
         */
        hwinfo_g->gpu_info.bDetectGPUs =
            (bGPUBinary && bDetectGPUs &&
             getenv("GMX_DISABLE_GPU_DETECTION") == NULL);
        if (hwinfo_g->gpu_info.bDetectGPUs)
        {
            gmx_detect_gpus(mdlog, cr);
        }

        gmx_collect_hardware_mpi(*hwinfo_g->cpuInfo);
    }
    /* increase the reference counter */
    n_hwinfo++;

    ret = tMPI_Thread_mutex_unlock(&hw_info_lock);
    if (ret != 0)
    {
        gmx_fatal(FARGS, "Error unlocking hwinfo mutex: %s", strerror(errno));
    }

    return hwinfo_g;
}

static std::string detected_hardware_string(const gmx_hw_info_t *hwinfo,
                                            bool                 bFullCpuInfo)
{
    std::string                  s;

    const gmx::CpuInfo          &cpuInfo = *hwinfo_g->cpuInfo;
    const gmx::HardwareTopology &hwTop   = *hwinfo->hardwareTopology;

    s  = gmx::formatString("\n");
    s += gmx::formatString("Running on %d node%s with total",
                           hwinfo->nphysicalnode,
                           hwinfo->nphysicalnode == 1 ? "" : "s");
    if (hwinfo->ncore_tot > 0)
    {
        s += gmx::formatString(" %d cores,", hwinfo->ncore_tot);
    }
    s += gmx::formatString(" %d logical cores", hwinfo->nhwthread_tot);
    if (hwinfo->gpu_info.bDetectGPUs)
    {
        s += gmx::formatString(", %d compatible GPU%s",
                               hwinfo->ngpu_compatible_tot,
                               hwinfo->ngpu_compatible_tot == 1 ? "" : "s");
    }
    else if (bGPUBinary)
    {
        s += gmx::formatString(" (GPU detection deactivated)");
    }
    s += gmx::formatString("\n");

    if (hwinfo->nphysicalnode > 1)
    {
        /* Print per node hardware feature counts */
        if (hwinfo->ncore_max > 0)
        {
            s += gmx::formatString("  Cores per node:           %2d", hwinfo->ncore_min);
            if (hwinfo->ncore_max > hwinfo->ncore_min)
            {
                s += gmx::formatString(" - %2d", hwinfo->ncore_max);
            }
            s += gmx::formatString("\n");
        }
        s += gmx::formatString("  Logical cores per node:   %2d", hwinfo->nhwthread_min);
        if (hwinfo->nhwthread_max > hwinfo->nhwthread_min)
        {
            s += gmx::formatString(" - %2d", hwinfo->nhwthread_max);
        }
        s += gmx::formatString("\n");
        if (bGPUBinary)
        {
            s += gmx::formatString("  Compatible GPUs per node: %2d",
                                   hwinfo->ngpu_compatible_min);
            if (hwinfo->ngpu_compatible_max > hwinfo->ngpu_compatible_min)
            {
                s += gmx::formatString(" - %2d", hwinfo->ngpu_compatible_max);
            }
            s += gmx::formatString("\n");
            if (hwinfo->ngpu_compatible_tot > 0)
            {
                if (hwinfo->bIdenticalGPUs)
                {
                    s += gmx::formatString("  All nodes have identical type(s) of GPUs\n");
                }
                else
                {
                    /* This message will also appear with identical GPU types
                     * when at least one node has no GPU.
                     */
                    s += gmx::formatString("  Different nodes have different type(s) and/or order of GPUs\n");
                }
            }
        }
    }

#if GMX_LIB_MPI
    char host[HOSTNAMELEN];
    int  rank;

    gmx_gethostname(host, HOSTNAMELEN);
    MPI_Comm_rank(MPI_COMM_WORLD, &rank);

    s += gmx::formatString("Hardware detected on host %s (the node of MPI rank %d):\n",
                           host, rank);
#else
    s += gmx::formatString("Hardware detected:\n");
#endif
    s += gmx::formatString("  CPU info:\n");

    s += gmx::formatString("    Vendor: %s\n", cpuInfo.vendorString().c_str());

    s += gmx::formatString("    Brand:  %s\n", cpuInfo.brandString().c_str());

    if (bFullCpuInfo)
    {
        s += gmx::formatString("    Family: %d   Model: %d   Stepping: %d\n",
                               cpuInfo.family(), cpuInfo.model(), cpuInfo.stepping());

        s += gmx::formatString("    Features:");
        for (auto &f : cpuInfo.featureSet())
        {
            s += gmx::formatString(" %s", cpuInfo.featureString(f).c_str());;
        }
        s += gmx::formatString("\n");
    }

    s += gmx::formatString("    SIMD instructions most likely to fit this hardware: %s",
                           gmx::simdString(static_cast<gmx::SimdType>(hwinfo->simd_suggest_min)).c_str());

    if (hwinfo->simd_suggest_max > hwinfo->simd_suggest_min)
    {
        s += gmx::formatString(" - %s", gmx::simdString(static_cast<gmx::SimdType>(hwinfo->simd_suggest_max)).c_str());
    }
    s += gmx::formatString("\n");

    s += gmx::formatString("    SIMD instructions selected at GROMACS compile time: %s\n",
                           gmx::simdString(gmx::simdCompiled()).c_str());

    s += gmx::formatString("\n");

    s += gmx::formatString("  Hardware topology: ");
    switch (hwTop.supportLevel())
    {
        case gmx::HardwareTopology::SupportLevel::None:
            s += gmx::formatString("None\n");
            break;
        case gmx::HardwareTopology::SupportLevel::LogicalProcessorCount:
            s += gmx::formatString("Only logical processor count\n");
            break;
        case gmx::HardwareTopology::SupportLevel::Basic:
            s += gmx::formatString("Basic\n");
            break;
        case gmx::HardwareTopology::SupportLevel::Full:
            s += gmx::formatString("Full\n");
            break;
        case gmx::HardwareTopology::SupportLevel::FullWithDevices:
            s += gmx::formatString("Full, with devices\n");
            break;
    }

    if (!hwTop.isThisSystem())
    {
        s += gmx::formatString("  NOTE: Hardware topology cached or synthetic, not detected.\n");
        if (char *p = getenv("HWLOC_XMLFILE"))
        {
            s += gmx::formatString("        HWLOC_XMLFILE=%s\n", p);
        }
    }

    if (bFullCpuInfo)
    {
        if (hwTop.supportLevel() >= gmx::HardwareTopology::SupportLevel::Basic)
        {
            s += gmx::formatString("    Sockets, cores, and logical processors:\n");

            for (auto &socket : hwTop.machine().sockets)
            {
                s += gmx::formatString("      Socket %2d:", socket.id);
                for (auto &c : socket.cores)
                {
                    s += gmx::formatString(" [");
                    for (auto &t : c.hwThreads)
                    {
                        s += gmx::formatString(" %3d", t.logicalProcessorId);
                    }
                    s += gmx::formatString("]");
                }
                s += gmx::formatString("\n");
            }
        }
        if (hwTop.supportLevel() >= gmx::HardwareTopology::SupportLevel::Full)
        {
            s += gmx::formatString("    Numa nodes:\n");
            for (auto &n : hwTop.machine().numa.nodes)
            {
                s += gmx::formatString("      Node %2d (%" GMX_PRIu64 " bytes mem):", n.id, n.memory);
                for (auto &l : n.logicalProcessorId)
                {
                    s += gmx::formatString(" %3d", l);
                }
                s += gmx::formatString("\n");
            }
            s += gmx::formatString("      Latency:\n          ");
            for (std::size_t j = 0; j < hwTop.machine().numa.nodes.size(); j++)
            {
                s += gmx::formatString(" %5d", j);
            }
            s += gmx::formatString("\n");
            for (std::size_t i = 0; i < hwTop.machine().numa.nodes.size(); i++)
            {
                s += gmx::formatString("     %5d", i);
                for (std::size_t j = 0; j < hwTop.machine().numa.nodes.size(); j++)
                {
                    s += gmx::formatString(" %5.2f", hwTop.machine().numa.relativeLatency[i][j]);
                }
                s += gmx::formatString("\n");
            }


            s += gmx::formatString("    Caches:\n");
            for (auto &c : hwTop.machine().caches)
            {
                s += gmx::formatString("      L%d: %" GMX_PRIu64 " bytes, linesize %d bytes, assoc. %d, shared %d ways\n",
                                       c.level, c.size, c.linesize, c.associativity, c.shared);
            }
        }
        if (hwTop.supportLevel() >= gmx::HardwareTopology::SupportLevel::FullWithDevices)
        {
            s += gmx::formatString("    PCI devices:\n");
            for (auto &d : hwTop.machine().devices)
            {
                s += gmx::formatString("      %04x:%02x:%02x.%1x  Id: %04x:%04x  Class: 0x%04x  Numa: %d\n",
                                       d.domain, d.bus, d.dev, d.func, d.vendorId, d.deviceId, d.classId, d.numaNodeId);
            }
        }
    }

    if (bGPUBinary && (hwinfo->ngpu_compatible_tot > 0 ||
                       hwinfo->gpu_info.n_dev > 0))
    {
        s += gmx::formatString("  GPU info:\n");
        s += gmx::formatString("    Number of GPUs detected: %d\n",
                               hwinfo->gpu_info.n_dev);
        if (hwinfo->gpu_info.n_dev > 0)
        {
            char buf[STRLEN];

            sprint_gpus(buf, &hwinfo->gpu_info);
            s += gmx::formatString("%s\n", buf);
        }
    }
    return s;
}

void gmx_print_detected_hardware(FILE *fplog, const t_commrec *cr,
                                 const gmx::MDLogger &mdlog,
                                 const gmx_hw_info_t *hwinfo)
{
    const gmx::CpuInfo &cpuInfo = *hwinfo_g->cpuInfo;

    if (fplog != NULL)
    {
        std::string detected;

        detected = detected_hardware_string(hwinfo, TRUE);

        fprintf(fplog, "%s\n", detected.c_str());
    }

    if (MULTIMASTER(cr))
    {
        std::string detected;

        detected = detected_hardware_string(hwinfo, FALSE);

        fprintf(stderr, "%s\n", detected.c_str());
    }

    /* Check the compiled SIMD instruction set against that of the node
     * with the lowest SIMD level support (skip if SIMD detection did not work)
     */
    if (cpuInfo.supportLevel() >= gmx::CpuInfo::SupportLevel::Features)
    {
        gmx::simdCheck(static_cast<gmx::SimdType>(hwinfo->simd_suggest_min), fplog, MULTIMASTER(cr));
    }

    /* For RDTSCP we only check on our local node and skip the MPI reduction */
    check_use_of_rdtscp_on_this_cpu(mdlog, cpuInfo);
}

//! \brief Return if any GPU ID (e.g in a user-supplied string) is repeated
static gmx_bool anyGpuIdIsRepeated(const gmx_gpu_opt_t *gpu_opt)
{
    /* Loop over IDs in the string */
    for (int i = 0; i < gpu_opt->n_dev_use - 1; ++i)
    {
        /* Look for the ID in location i in the following part of the
           string */
        for (int j = i + 1; j < gpu_opt->n_dev_use; ++j)
        {
            if (gpu_opt->dev_use[i] == gpu_opt->dev_use[j])
            {
                /* Same ID found in locations i and j */
                return TRUE;
            }
        }
    }

    return FALSE;
}

void gmx_parse_gpu_ids(gmx_gpu_opt_t *gpu_opt)
{
    char *env;

    if (gpu_opt->gpu_id != NULL && !bGPUBinary)
    {
        gmx_fatal(FARGS, "GPU ID string set, but %s was compiled without GPU support!",
                  gmx::getProgramContext().displayName());
    }

    env = getenv("GMX_GPU_ID");
    if (env != NULL && gpu_opt->gpu_id != NULL)
    {
        gmx_fatal(FARGS, "GMX_GPU_ID and -gpu_id can not be used at the same time");
    }
    if (env == NULL)
    {
        env = gpu_opt->gpu_id;
    }

    /* parse GPU IDs if the user passed any */
    if (env != NULL)
    {
        /* Parse a "plain" or comma-separated GPU ID string which contains a
         * sequence of digits corresponding to GPU IDs; the order will
         * indicate the process/tMPI thread - GPU assignment. */
        parse_digits_from_string(env, &gpu_opt->n_dev_use, &gpu_opt->dev_use);

        if (!gmx_multiple_gpu_per_node_supported() && 1 < gpu_opt->n_dev_use)
        {
            gmx_fatal(FARGS, "The %s implementation only supports using exactly one PP rank per node", getGpuImplementationString());
        }
        if (!gmx_gpu_sharing_supported() && anyGpuIdIsRepeated(gpu_opt))
        {
            gmx_fatal(FARGS, "The %s implementation only supports using exactly one PP rank per GPU", getGpuImplementationString());
        }
        if (gpu_opt->n_dev_use == 0)
        {
            gmx_fatal(FARGS, "Empty GPU ID string encountered.\n%s\n",
                      invalid_gpuid_hint);
        }

        gpu_opt->bUserSet = TRUE;
    }
}

void gmx_select_gpu_ids(const gmx::MDLogger &mdlog, const t_commrec *cr,
                        const gmx_gpu_info_t *gpu_info,
                        gmx_bool bForceUseGPU,
                        gmx_gpu_opt_t *gpu_opt)
{
    int              i;
    char             sbuf[STRLEN], stmp[STRLEN];

    /* Bail if binary is not compiled with GPU acceleration, but this is either
     * explicitly (-nb gpu) or implicitly (gpu ID passed) requested. */
    if (bForceUseGPU && !bGPUBinary)
    {
        gmx_fatal(FARGS, "GPU acceleration requested, but %s was compiled without GPU support!",
                  gmx::getProgramContext().displayName());
    }

    if (!(cr->duty & DUTY_PP))
    {
        /* Our rank is not doing PP, we don't use a GPU */
        return;
    }

    if (gpu_opt->bUserSet)
    {
        /* Check the GPU IDs passed by the user.
         * (GPU IDs have been parsed by gmx_parse_gpu_ids before)
         */
        int *checkres;
        int  res;

        snew(checkres, gpu_opt->n_dev_use);

        res = check_selected_gpus(checkres, gpu_info, gpu_opt);

        if (!res)
        {
            print_gpu_detection_stats(mdlog, gpu_info);

            sprintf(sbuf, "Some of the requested GPUs do not exist, behave strangely, or are not compatible:\n");
            for (i = 0; i < gpu_opt->n_dev_use; i++)
            {
                if (checkres[i] != egpuCompatible)
                {
                    sprintf(stmp, "    GPU #%d: %s\n",
                            gpu_opt->dev_use[i],
                            gpu_detect_res_str[checkres[i]]);
                    strcat(sbuf, stmp);
                }
            }
            gmx_fatal(FARGS, "%s", sbuf);
        }

        sfree(checkres);
    }
    else if (getenv("GMX_EMULATE_GPU") == NULL)
    {
        pick_compatible_gpus(&hwinfo_g->gpu_info, gpu_opt);
        set_gpu_ids(gpu_opt, cr->nrank_pp_intranode, cr->rank_pp_intranode);
    }

    /* If the user asked for a GPU, check whether we have a GPU */
    if (bForceUseGPU && gpu_info->n_dev_compatible == 0)
    {
        gmx_fatal(FARGS, "GPU acceleration requested, but no compatible GPUs were detected.");
    }
}

/* Select the GPUs we will use. This is an operation local to each physical
 * node. If we have less MPI ranks than GPUs, we will waste some GPUs.
 * nrank and rank are the rank count and id for PP processes in our node.
 */
static void set_gpu_ids(gmx_gpu_opt_t *gpu_opt, int nrank, int rank)
{
    GMX_RELEASE_ASSERT(gpu_opt, "Invalid gpu_opt pointer passed");
    GMX_RELEASE_ASSERT(nrank >= 1,
                       gmx::formatString("Invalid limit (%d) for the number of GPUs (detected %d compatible GPUs)",
                                         rank, gpu_opt->n_dev_compatible).c_str());

    if (gpu_opt->n_dev_compatible == 0)
    {
        char host[HOSTNAMELEN];

        gmx_gethostname(host, HOSTNAMELEN);
        gmx_fatal(FARGS, "A GPU was requested on host %s, but no compatible GPUs were detected. All nodes with PP ranks need to have GPUs. If you intended to use GPU acceleration in a parallel run, you can either avoid using the nodes that don't have GPUs or place PME ranks on these nodes.", host);
    }

    int nshare;

    nshare = 1;
    if (nrank > gpu_opt->n_dev_compatible)
    {
        if (nrank % gpu_opt->n_dev_compatible == 0)
        {
            nshare = gmx_gpu_sharing_supported() ? nrank/gpu_opt->n_dev_compatible : 1;
        }
        else
        {
            if (rank == 0)
            {
                gmx_fatal(FARGS, "The number of MPI ranks (%d) in a physical node is not a multiple of the number of GPUs (%d). Select a different number of MPI ranks or use the -gpu_id option to manually specify the GPU to be used.",
                          nrank, gpu_opt->n_dev_compatible);
            }

#if GMX_MPI
            /* We use a global barrier to prevent ranks from continuing with
             * an invalid setup.
             */
            MPI_Barrier(MPI_COMM_WORLD);
#endif
        }
    }

    /* Here we will waste GPUs when nrank < gpu_opt->n_dev_compatible */
    gpu_opt->n_dev_use = std::min(gpu_opt->n_dev_compatible*nshare, nrank);
    if (!gmx_multiple_gpu_per_node_supported())
    {
        gpu_opt->n_dev_use = std::min(gpu_opt->n_dev_use, 1);
    }
    snew(gpu_opt->dev_use, gpu_opt->n_dev_use);
    for (int i = 0; i != gpu_opt->n_dev_use; ++i)
    {
        /* TODO: improve this implementation: either sort GPUs or remove the weakest here */
        gpu_opt->dev_use[i] = gpu_opt->dev_compatible[i/nshare];
    }
}

void gmx_hardware_info_free(gmx_hw_info_t *hwinfo)
{
    int ret;

    ret = tMPI_Thread_mutex_lock(&hw_info_lock);
    if (ret != 0)
    {
        gmx_fatal(FARGS, "Error locking hwinfo mutex: %s", strerror(errno));
    }

    /* decrease the reference counter */
    n_hwinfo--;


    if (hwinfo != hwinfo_g)
    {
        gmx_incons("hwinfo < hwinfo_g");
    }

    if (n_hwinfo < 0)
    {
        gmx_incons("n_hwinfo < 0");
    }

    if (n_hwinfo == 0)
    {
        delete hwinfo_g->cpuInfo;
        delete hwinfo_g->hardwareTopology;
        free_gpu_info(&hwinfo_g->gpu_info);
        sfree(hwinfo_g);
    }

    ret = tMPI_Thread_mutex_unlock(&hw_info_lock);
    if (ret != 0)
    {
        gmx_fatal(FARGS, "Error unlocking hwinfo mutex: %s", strerror(errno));
    }
}<|MERGE_RESOLUTION|>--- conflicted
+++ resolved
@@ -67,11 +67,7 @@
 #include "gromacs/utility/exceptions.h"
 #include "gromacs/utility/fatalerror.h"
 #include "gromacs/utility/gmxassert.h"
-<<<<<<< HEAD
-#include "gromacs/utility/gmxomp.h"
 #include "gromacs/utility/logger.h"
-=======
->>>>>>> 98d6c26b
 #include "gromacs/utility/programcontext.h"
 #include "gromacs/utility/smalloc.h"
 #include "gromacs/utility/stringutil.h"
@@ -631,49 +627,7 @@
     return uniq_count;
 }
 
-<<<<<<< HEAD
-/* On e.g. Arm, the Linux kernel can use advanced power saving features where
- * processors are brought online/offline dynamically. This will cause
- * _SC_NPROCESSORS_ONLN to report 1 at the beginning of the run. For this
- * reason we now warn if this mismatches with the detected core count.
- */
-static void check_nthreads_hw_avail(const gmx::MDLogger gmx_unused &mdlog, int nthreads)
-{
-// Now check if we have the argument to use before executing the call
-#if defined(HAVE_SYSCONF) && defined(_SC_NPROCESSORS_ONLN)
-    if (nthreads != sysconf(_SC_NPROCESSORS_ONLN))
-    {
-        GMX_LOG(mdlog.warning).asParagraph().appendTextFormatted(
-                "%d CPUs configured, but only %d of them are online.\n"
-                "This can happen on embedded platforms (e.g. ARM) where the OS shuts some cores\n"
-                "off to save power, and will turn them back on later when the load increases.\n"
-                "However, this will likely mean GROMACS cannot pin threads to those cores. You\n"
-                "will likely see much better performance by forcing all cores to be online, and\n"
-                "making sure they run at their full clock frequency.",
-                nthreads, sysconf(_SC_NPROCESSORS_ONLN));
-    }
-#endif
-
-    if (debug)
-    {
-        fprintf(debug, "Detected %d hardware threads to use.\n", nthreads);
-    }
-
-#if GMX_OPENMP
-    if (nthreads != gmx_omp_get_num_procs())
-    {
-        GMX_LOG(mdlog.warning).asParagraph().appendTextFormatted(
-                "Number of logical cores detected (%d) does not match the number reported by OpenMP (%d).\n"
-                "Consider setting the launch configuration manually!",
-                nthreads, gmx_omp_get_num_procs());
-    }
-#endif
-}
-
 static void gmx_detect_gpus(const gmx::MDLogger &mdlog, const t_commrec *cr)
-=======
-static void gmx_detect_gpus(FILE *fplog, const t_commrec *cr)
->>>>>>> 98d6c26b
 {
 #if GMX_LIB_MPI
     int              rank_world;
@@ -892,9 +846,6 @@
 #endif
 }
 
-<<<<<<< HEAD
-gmx_hw_info_t *gmx_detect_hardware(const gmx::MDLogger &mdlog, const t_commrec *cr,
-=======
 /*! \brief Utility that does dummy computing for max 2 seconds to spin up cores
  *
  *  This routine will check the number of cores configured and online
@@ -975,19 +926,17 @@
 #endif
 }
 
-/*! \brief Sanity check hardware topology and optionally print some notes to log
+/*! \brief Sanity check hardware topology and print some notes to log
  *
- *  \param fplog            Log file pointer. This can be NULL, but the then routine
- *                          will not do anything.
+ *  \param mdlog            Logger.
  *  \param hardwareTopology Reference to hardwareTopology object.
  */
 static void
-hardwareTopologyDoubleCheckDetection(FILE gmx_unused                          *fplog,
-                                     const gmx::HardwareTopology gmx_unused   &hardwareTopology)
+hardwareTopologyDoubleCheckDetection(const gmx::MDLogger gmx_unused         &mdlog,
+                                     const gmx::HardwareTopology gmx_unused &hardwareTopology)
 {
 #if defined HAVE_SYSCONF && defined(_SC_NPROCESSORS_CONF)
-    if (fplog == NULL ||
-        hardwareTopology.supportLevel() < gmx::HardwareTopology::SupportLevel::LogicalProcessorCount)
+    if (hardwareTopology.supportLevel() < gmx::HardwareTopology::SupportLevel::LogicalProcessorCount)
     {
         return;
     }
@@ -1002,25 +951,27 @@
      */
     if (countConfigured >= 0 && countConfigured != countFromDetection)
     {
-        fprintf(fplog, "Note: %d CPUs configured, but only %d were detected to be online.\n", countConfigured, countFromDetection);
+        GMX_LOG(mdlog.info).
+            appendTextFormatted("Note: %d CPUs configured, but only %d were detected to be online.\n", countConfigured, countFromDetection);
 
         if (isX86 && countConfigured == 2*countFromDetection)
         {
-            fprintf(fplog, "      X86 Hyperthreading is likely disabled; enable it for better performance.\n");
+            GMX_LOG(mdlog.info).
+                appendText("      X86 Hyperthreading is likely disabled; enable it for better performance.");
         }
         // For PowerPC (likely Power8) it is possible to set SMT to either 2,4, or 8-way hardware threads.
         // We only warn if it is completely disabled since default performance drops with SMT8.
         if (isPowerPC && countConfigured == 8*countFromDetection)
         {
-            fprintf(fplog, "      PowerPC SMT is likely disabled; enable SMT2/SMT4 for better performance.\n");
-        }
-    }
-#endif
-}
-
-
-gmx_hw_info_t *gmx_detect_hardware(FILE *fplog, const t_commrec *cr,
->>>>>>> 98d6c26b
+            GMX_LOG(mdlog.info).
+                appendText("      PowerPC SMT is likely disabled; enable SMT2/SMT4 for better performance.");
+        }
+    }
+#endif
+}
+
+
+gmx_hw_info_t *gmx_detect_hardware(const gmx::MDLogger &mdlog, const t_commrec *cr,
                                    gmx_bool bDetectGPUs)
 {
     int ret;
@@ -1045,11 +996,7 @@
         // If we detected the topology on this system, double-check that it makes sense
         if (hwinfo_g->hardwareTopology->isThisSystem())
         {
-<<<<<<< HEAD
-            check_nthreads_hw_avail(mdlog, hwinfo_g->nthreads_hw_avail);
-=======
-            hardwareTopologyDoubleCheckDetection(fplog, *(hwinfo_g->hardwareTopology));
->>>>>>> 98d6c26b
+            hardwareTopologyDoubleCheckDetection(mdlog, *(hwinfo_g->hardwareTopology));
         }
 
         // TODO: Get rid of this altogether.
