/*
 * This file is part of the GROMACS molecular simulation package.
 *
 * Copyright (c) 2020 Research Organization for Information Science and Technology (RIST).
 * Copyright (c) 2020, by the GROMACS development team, led by
 * Mark Abraham, David van der Spoel, Berk Hess, and Erik Lindahl,
 * and including many others, as listed in the AUTHORS file in the
 * top-level source directory and at http://www.gromacs.org.
 *
 * GROMACS is free software; you can redistribute it and/or
 * modify it under the terms of the GNU Lesser General Public License
 * as published by the Free Software Foundation; either version 2.1
 * of the License, or (at your option) any later version.
 *
 * GROMACS is distributed in the hope that it will be useful,
 * but WITHOUT ANY WARRANTY; without even the implied warranty of
 * MERCHANTABILITY or FITNESS FOR A PARTICULAR PURPOSE.  See the GNU
 * Lesser General Public License for more details.
 *
 * You should have received a copy of the GNU Lesser General Public
 * License along with GROMACS; if not, see
 * http://www.gnu.org/licenses, or write to the Free Software Foundation,
 * Inc., 51 Franklin Street, Fifth Floor, Boston, MA  02110-1301  USA.
 *
 * If you want to redistribute modifications to GROMACS, please
 * consider that scientific software is very special. Version
 * control is crucial - bugs must be traceable. We will be happy to
 * consider code for inclusion in the official distribution, but
 * derived work must not be called official GROMACS. Details are found
 * in the README & COPYING files - if they are missing, get the
 * official version at http://www.gromacs.org.
 *
 * To help us fund GROMACS development, we humbly ask that you cite
 * the research papers on the package. Check out http://www.gromacs.org.
 */

/*
 * armv8+sve support to GROMACS was contributed by the Research Organization for
 * Information Science and Technology (RIST).
 */

#ifndef GMX_SIMD_IMPL_ARM_SVE_SIMD_DOUBLE_H
#define GMX_SIMD_IMPL_ARM_SVE_SIMD_DOUBLE_H

#include "config.h"

#include <cassert>
#include <cstddef>
#include <cstdint>

#include <arm_sve.h>

#include "gromacs/math/utilities.h"

#include "impl_arm_sve_simd_float.h"

#define SVE_DOUBLE_MASK svptrue_b64()
#define SVE_DINT32_MASK svptrue_b64()

namespace gmx
{

class SimdDouble
{
public:
    SimdDouble() {}

    SimdDouble(const double d) { this->simdInternal_ = svdup_f64(d); }

    SimdDouble(svfloat64_t simd) : simdInternal_(simd) {}

    float64_t simdInternal_ __attribute__((vector_size(GMX_SIMD_ARM_SVE_LENGTH_VALUE / 8)));
};

class SimdDInt32
{
public:
    SimdDInt32() {}

    SimdDInt32(const int32_t i) { this->simdInternal_ = svdup_s64(i); }

    SimdDInt32(svint64_t simd) : simdInternal_(simd) {}

    int64_t simdInternal_ __attribute__((vector_size(GMX_SIMD_ARM_SVE_LENGTH_VALUE / 8)));
};

class SimdDBool
{
public:
    SimdDBool() {}

    SimdDBool(const bool b)
    {
        this->simdInternal_ = svdup_n_u64_x(svptrue_b64(), b ? 0xFFFFFFFFFFFFFFFF : 0);
    }

    SimdDBool(svbool_t simd) { this->simdInternal_ = svdup_n_u64_z(simd, 0xFFFFFFFFFFFFFFFF); }

    SimdDBool(svuint64_t simd) : simdInternal_(simd) {}

    uint64_t simdInternal_ __attribute__((vector_size(GMX_SIMD_ARM_SVE_LENGTH_VALUE / 8)));
};

class SimdDIBool
{
public:
    SimdDIBool() {}

    SimdDIBool(const bool b)
    {
        this->simdInternal_ = svdup_n_u64_x(svptrue_b64(), b ? 0xFFFFFFFFFFFFFFFF : 0);
    }

    SimdDIBool(svbool_t simd) { this->simdInternal_ = svdup_n_u64_z(simd, 0xFFFFFFFFFFFFFFFF); }

    SimdDIBool(svuint64_t simd) : simdInternal_(simd) {}

    uint64_t simdInternal_ __attribute__((vector_size(GMX_SIMD_ARM_SVE_LENGTH_VALUE / 8)));
};

static inline SimdDouble gmx_simdcall simdLoad(const double* m, SimdDoubleTag = {})
{
    assert(0 == (std::size_t(m) % GMX_SIMD_ALIGNMENT));
    svbool_t pg = SVE_DOUBLE_MASK;
    return { svld1_f64(pg, m) };
}

static inline SimdDouble gmx_simdcall simdLoad(SimdDouble* m, int offset, SimdDoubleTag = {})
{
    assert(0 == (std::size_t(m) % GMX_SIMD_ALIGNMENT));
    svbool_t pg = SVE_DOUBLE_MASK;
    return { svld1_f64(pg, reinterpret_cast<double*>(m) + offset * svcntd()) };
}

static inline SimdDouble gmx_simdcall simdLoadDouble(const double* m)
{
    assert(0 == (std::size_t(m) % GMX_SIMD_ALIGNMENT));
    svbool_t pg = SVE_DOUBLE_MASK;
    return { svld1_f64(pg, m) };
}

static inline void gmx_simdcall store(double* m, SimdDouble a)
{
    assert(0 == (std::size_t(m) % GMX_SIMD_ALIGNMENT));
    svbool_t pg = SVE_DOUBLE_MASK;
    svst1_f64(pg, m, a.simdInternal_);
}

static inline SimdDouble gmx_simdcall simdLoadU(const double* m, SimdDoubleTag = {})
{
    svbool_t pg = SVE_DOUBLE_MASK;
    return { svld1_f64(pg, m) };
}

static inline void gmx_simdcall storeU(double* m, SimdDouble a)
{
    svbool_t pg = SVE_DOUBLE_MASK;
    svst1_f64(pg, m, a.simdInternal_);
}

static inline SimdDouble gmx_simdcall setZeroD()
{
    return { svdup_f64(0.0) };
}

static inline SimdDInt32 gmx_simdcall simdLoad(const std::int32_t* m, SimdDInt32Tag)
{
    assert(0 == (std::size_t(m) % GMX_SIMD_ALIGNMENT));
    svbool_t pg = svwhilelt_b32(0, (int32_t)GMX_SIMD_DINT32_WIDTH);
    return { svunpklo_s64(svld1_s32(pg, m)) };
}

static inline void gmx_simdcall store(std::int32_t* m, SimdDInt32 a)
{
    assert(0 == (std::size_t(m) % GMX_SIMD_ALIGNMENT));
    svbool_t pg = svwhilelt_b32(0, (int32_t)GMX_SIMD_DINT32_WIDTH);
    svst1_s32(pg, m, svuzp1(svreinterpret_s32_s64(a.simdInternal_), svreinterpret_s32_s64(a.simdInternal_)));
}

static inline SimdDInt32 gmx_simdcall simdLoadU(const std::int32_t* m, SimdDInt32Tag)
{
    svbool_t pg = svwhilelt_b32(0, (int32_t)GMX_SIMD_DINT32_WIDTH);
    return { svunpklo_s64(svld1_s32(pg, m)) };
}

static inline void gmx_simdcall storeU(std::int32_t* m, SimdDInt32 a)
{
    svbool_t pg = svwhilelt_b32(0, (int32_t)GMX_SIMD_DINT32_WIDTH);
    svst1_s32(pg, m, svuzp1(svreinterpret_s32_s64(a.simdInternal_), svreinterpret_s32_s64(a.simdInternal_)));
}

static inline SimdDInt32 gmx_simdcall setZeroDI()
{
    return { svdup_s64(0) };
}

template<int index>
gmx_simdcall static inline std::int32_t extract(SimdDInt32 a)
{
    svbool_t pg = svwhilelt_b64(0, index);
    return svlasta_s64(pg, a.simdInternal_);
}

template<int index>
gmx_simdcall static inline double extract(SimdDouble a)
{
    svbool_t pg = svwhilelt_b64(0, index);
    return svlasta_f64(pg, a.simdInternal_);
}

static inline SimdDouble gmx_simdcall operator&(SimdDouble a, SimdDouble b)
{
    svbool_t pg = svptrue_b64();
    return { svreinterpret_f64_s64(svand_s64_x(
            pg, svreinterpret_s64_f64(a.simdInternal_), svreinterpret_s64_f64(b.simdInternal_))) };
}

static inline SimdDouble gmx_simdcall andNot(SimdDouble a, SimdDouble b)
{
    svbool_t pg = svptrue_b64();
    return { svreinterpret_f64_s64(svbic_s64_x(
            pg, svreinterpret_s64_f64(b.simdInternal_), svreinterpret_s64_f64(a.simdInternal_))) };
}

static inline SimdDouble gmx_simdcall operator|(SimdDouble a, SimdDouble b)
{
    svbool_t pg = svptrue_b64();
    return { svreinterpret_f64_s64(svorr_s64_x(
            pg, svreinterpret_s64_f64(a.simdInternal_), svreinterpret_s64_f64(b.simdInternal_))) };
}

static inline SimdDouble gmx_simdcall operator^(SimdDouble a, SimdDouble b)
{
    svbool_t pg = svptrue_b64();
    return { svreinterpret_f64_s64(sveor_s64_x(
            pg, svreinterpret_s64_f64(a.simdInternal_), svreinterpret_s64_f64(b.simdInternal_))) };
}

static inline SimdDouble gmx_simdcall operator+(SimdDouble a, SimdDouble b)
{
    svbool_t pg = svptrue_b64();
    return { svadd_f64_x(pg, a.simdInternal_, b.simdInternal_) };
}

static inline SimdDouble gmx_simdcall operator-(SimdDouble a, SimdDouble b)
{
    svbool_t pg = svptrue_b64();
    return { svsub_f64_x(pg, a.simdInternal_, b.simdInternal_) };
}

static inline SimdDouble gmx_simdcall operator-(SimdDouble a)
{
    svbool_t pg = svptrue_b64();
    return { svneg_f64_x(pg, a.simdInternal_) };
}

static inline SimdDouble gmx_simdcall operator*(SimdDouble a, SimdDouble b)
{
    svbool_t pg = svptrue_b64();
    return { svmul_f64_x(pg, a.simdInternal_, b.simdInternal_) };
}

static inline SimdDouble gmx_simdcall fma(SimdDouble a, SimdDouble b, SimdDouble c)
{
    svbool_t pg = svptrue_b64();
    return { svmad_f64_x(pg, a.simdInternal_, b.simdInternal_, c.simdInternal_) };
}

static inline SimdDouble gmx_simdcall fms(SimdDouble a, SimdDouble b, SimdDouble c)
{
    svbool_t pg = svptrue_b64();
    return { svnmsb_f64_x(pg, a.simdInternal_, b.simdInternal_, c.simdInternal_) };
}

static inline SimdDouble gmx_simdcall fnma(SimdDouble a, SimdDouble b, SimdDouble c)
{
    svbool_t pg = svptrue_b64();
    return { svmsb_f64_x(pg, a.simdInternal_, b.simdInternal_, c.simdInternal_) };
}

static inline SimdDouble gmx_simdcall fnms(SimdDouble a, SimdDouble b, SimdDouble c)
{
    svbool_t pg = svptrue_b64();
    return { svnmad_f64_x(pg, a.simdInternal_, b.simdInternal_, c.simdInternal_) };
}

static inline SimdDouble gmx_simdcall rsqrt(SimdDouble x)
{
    return { svrsqrte_f64(x.simdInternal_) };
}

// The SIMD implementation seems to overflow when we square lu for
// values close to FLOAT_MAX, so we fall back on the version in
// simd_math.h, which is probably slightly slower.
#if GMX_SIMD_HAVE_NATIVE_RSQRT_ITER_DOUBLE
static inline SimdDouble gmx_simdcall rsqrtIter(SimdDouble lu, SimdDouble x)
{
    return { vmulq_f64(lu.simdInternal_,
                       vrsqrtsq_f32(vmulq_f32(lu.simdInternal_, lu.simdInternal_), x.simdInternal_)) };
}
#endif

static inline SimdDouble gmx_simdcall rcp(SimdDouble x)
{
    return { svrecpe_f64(x.simdInternal_) };
}

static inline SimdDouble gmx_simdcall rcpIter(SimdDouble lu, SimdDouble x)
{
    svbool_t pg = svptrue_b64();
    return { svmul_f64_x(pg, lu.simdInternal_, svrecps_f64(lu.simdInternal_, x.simdInternal_)) };
}

static inline SimdDouble gmx_simdcall maskAdd(SimdDouble a, SimdDouble b, SimdDBool m)
{
    svbool_t pg = svcmpne_n_u64(svptrue_b64(), m.simdInternal_, 0);
    return { svadd_f64_m(pg, a.simdInternal_, b.simdInternal_) };
}

static inline SimdDouble gmx_simdcall maskzMul(SimdDouble a, SimdDouble b, SimdDBool m)
{
    svbool_t pg = svcmpne_n_u64(svptrue_b64(), m.simdInternal_, 0);
    return { svmul_f64_z(pg, a.simdInternal_, b.simdInternal_) };
}

static inline SimdDouble gmx_simdcall maskzFma(SimdDouble a, SimdDouble b, SimdDouble c, SimdDBool m)
{
    svbool_t pg = svcmpne_n_u64(svptrue_b64(), m.simdInternal_, 0);
    return { svmad_f64_z(pg, a.simdInternal_, b.simdInternal_, c.simdInternal_) };
}

static inline SimdDouble gmx_simdcall maskzRsqrt(SimdDouble x, SimdDBool m)
{
    svbool_t pg = svcmpne_n_u64(svptrue_b64(), m.simdInternal_, 0);
    // The result will always be correct since we mask the result with m, but
    // for debug builds we also want to make sure not to generate FP exceptions
#ifndef NDEBUG
    x.simdInternal_ = svsel_f64(pg, x.simdInternal_, svdup_n_f64(1.0));
#endif
    return { svreinterpret_f64_u64(svand_n_u64_z(
            pg, svreinterpret_u64_f64(svrsqrte_f64(x.simdInternal_)), 0xFFFFFFFFFFFFFFFF)) };
}

static inline SimdDouble gmx_simdcall maskzRcp(SimdDouble x, SimdDBool m)
{
    svbool_t pg = svcmpne_n_u64(svptrue_b64(), m.simdInternal_, 0);
    // The result will always be correct since we mask the result with m, but
    // for debug builds we also want to make sure not to generate FP exceptions
#ifndef NDEBUG
    x.simdInternal_ = svsel_f64(m, x.simdInternal_, svdup_n_f64(1.0));
#endif
    return { svreinterpret_f64_u64(svand_n_u64_z(
            pg, svreinterpret_u64_f64(svrecpe_f64(x.simdInternal_)), 0xFFFFFFFFFFFFFFFF)) };
}

static inline SimdDouble gmx_simdcall abs(SimdDouble x)
{
    svbool_t pg = svptrue_b64();
    return { svabs_f64_x(pg, x.simdInternal_) };
}

static inline SimdDouble gmx_simdcall max(SimdDouble a, SimdDouble b)
{
    svbool_t pg = svptrue_b64();
    return { svmax_f64_x(pg, a.simdInternal_, b.simdInternal_) };
}

static inline SimdDouble gmx_simdcall min(SimdDouble a, SimdDouble b)
{
    svbool_t pg = svptrue_b64();
    return { svmin_f64_x(pg, a.simdInternal_, b.simdInternal_) };
}

// Round and trunc operations are defined at the end of this file, since they
// need to use double-to-integer and integer-to-double conversions.

template<MathOptimization opt = MathOptimization::Safe>
static inline SimdDouble gmx_simdcall frexp(SimdDouble value, SimdDInt32* exponent)
{
    svbool_t        pg           = svptrue_b64();
    const svint64_t exponentMask = svdup_n_s64(0x7FF0000000000000LL);
    const svint64_t mantissaMask = svdup_n_s64(0x800FFFFFFFFFFFFFLL);
    const svint64_t exponentBias = svdup_n_s64(1022LL); // add 1 to make our definition identical to frexp()
    const svfloat64_t half = svdup_n_f64(0.5);
    svint64_t         iExponent;

    iExponent = svand_s64_x(pg, svreinterpret_s64_f64(value.simdInternal_), exponentMask);
    iExponent = svsub_s64_x(
            pg, svreinterpret_s64_u64(svlsr_n_u64_x(pg, svreinterpret_u64_s64(iExponent), 52)), exponentBias);


<<<<<<< HEAD
    return { svreinterpret_f64_s64(
            svorr_s64_x(pg,
                        svand_s64_x(pg, svreinterpret_s64_f64(value.simdInternal_), mantissaMask),
                        svreinterpret_s64_f64(half))) };
=======
    svfloat64_t result = svreinterpret_f64_s64(svorr_s64_x(
            pg, svand_s64_x(pg, svreinterpret_s64_f64(value.simdInternal_), mantissaMask),
            svreinterpret_s64_f64(half)));

    if (opt == MathOptimization::Safe)
    {
        svbool_t valueIsZero = svcmpeq_n_f64(pg, value.simdInternal_, 0.0);
        iExponent            = svsel_s64(valueIsZero, svdup_s64(0), iExponent);
        result               = svsel_f64(valueIsZero, value.simdInternal_, result);
    }

    exponent->simdInternal_ = iExponent;
    return { result };
>>>>>>> c1a0727c
}

template<MathOptimization opt = MathOptimization::Safe>
static inline SimdDouble gmx_simdcall ldexp(SimdDouble value, SimdDInt32 exponent)
{
    svbool_t        pg           = svptrue_b64();
    const svint64_t exponentBias = svdup_n_s64(1023);
    svint64_t       iExponent    = svadd_s64_x(pg, exponent.simdInternal_, exponentBias);

    if (opt == MathOptimization::Safe)
    {
        // Make sure biased argument is not negative
        iExponent = svmax_n_s64_x(pg, iExponent, 0);
    }

    iExponent = svlsl_n_s64_x(pg, iExponent, 52);

    return { svmul_f64_x(pg, value.simdInternal_, svreinterpret_f64_s64(iExponent)) };
}

static inline double gmx_simdcall reduce(SimdDouble a)
{
    svbool_t pg = svptrue_b64();
    return svadda_f64(pg, 0.0f, a.simdInternal_);
}

static inline SimdDBool gmx_simdcall operator==(SimdDouble a, SimdDouble b)
{
    svbool_t pg = svptrue_b64();
    return { svcmpeq_f64(pg, a.simdInternal_, b.simdInternal_) };
}

static inline SimdDBool gmx_simdcall operator!=(SimdDouble a, SimdDouble b)
{
    svbool_t pg = svptrue_b64();
    return { svcmpne_f64(pg, a.simdInternal_, b.simdInternal_) };
}

static inline SimdDBool gmx_simdcall operator<(SimdDouble a, SimdDouble b)
{
    svbool_t pg = svptrue_b64();
    return { svcmplt_f64(pg, a.simdInternal_, b.simdInternal_) };
}

static inline SimdDBool gmx_simdcall operator<=(SimdDouble a, SimdDouble b)
{
    svbool_t pg = svptrue_b64();
    return { svcmple_f64(pg, a.simdInternal_, b.simdInternal_) };
}

static inline SimdDBool gmx_simdcall testBits(SimdDouble a)
{
    svbool_t pg = svptrue_b64();
    return { svcmpne_n_s64(pg, svreinterpret_s64_f64(a.simdInternal_), 0) };
}

static inline SimdDBool gmx_simdcall operator&&(SimdDBool a, SimdDBool b)
{
    svbool_t pg = svptrue_b64();
    return { svand_u64_x(pg, a.simdInternal_, b.simdInternal_) };
}

static inline SimdDBool gmx_simdcall operator||(SimdDBool a, SimdDBool b)
{
    svbool_t pg = svptrue_b64();
    return { svorr_u64_x(pg, a.simdInternal_, b.simdInternal_) };
}

static inline bool gmx_simdcall anyTrue(SimdDBool a)
{
    svbool_t pg = svptrue_b64();
    return svptest_any(pg, svcmpne_n_u64(pg, a.simdInternal_, 0));
}

static inline bool gmx_simdcall extractFirst(SimdDBool a)
{
    svbool_t pg = svptrue_b64();
    return svptest_first(pg, svcmpne_n_u64(pg, a.simdInternal_, 0));
}

static inline SimdDouble gmx_simdcall selectByMask(SimdDouble a, SimdDBool m)
{
    svbool_t pg = svptrue_b64();
    return { svreinterpret_f64_u64(svand_u64_x(pg, svreinterpret_u64_f64(a.simdInternal_), m.simdInternal_)) };
}

static inline SimdDouble gmx_simdcall selectByNotMask(SimdDouble a, SimdDBool m)
{
    svbool_t pg = svcmpeq_n_u64(svptrue_b64(), m.simdInternal_, 0);
    return { svsel_f64(pg, a.simdInternal_, svdup_f64(0.0f)) };
}

static inline SimdDouble gmx_simdcall blend(SimdDouble a, SimdDouble b, SimdDBool sel)
{
    svbool_t pg = svcmpne_n_u64(svptrue_b64(), sel.simdInternal_, 0);
    return { svsel_f64(pg, b.simdInternal_, a.simdInternal_) };
}

static inline SimdDInt32 gmx_simdcall operator&(SimdDInt32 a, SimdDInt32 b)
{
    svbool_t pg = svptrue_b64();
    return { svand_s64_x(pg, a.simdInternal_, b.simdInternal_) };
}

static inline SimdDInt32 gmx_simdcall andNot(SimdDInt32 a, SimdDInt32 b)
{
    svbool_t pg = svptrue_b64();
    return { svbic_s64_x(pg, b.simdInternal_, a.simdInternal_) };
}

static inline SimdDInt32 gmx_simdcall operator|(SimdDInt32 a, SimdDInt32 b)
{
    svbool_t pg = svptrue_b64();
    return { svorr_s64_x(pg, a.simdInternal_, b.simdInternal_) };
}

static inline SimdDInt32 gmx_simdcall operator^(SimdDInt32 a, SimdDInt32 b)
{
    svbool_t pg = svptrue_b64();
    return { sveor_s64_x(pg, a.simdInternal_, b.simdInternal_) };
}

static inline SimdDInt32 gmx_simdcall operator+(SimdDInt32 a, SimdDInt32 b)
{
    svbool_t pg = svptrue_b64();
    return { svadd_s64_x(pg, a.simdInternal_, b.simdInternal_) };
}

static inline SimdDInt32 gmx_simdcall operator-(SimdDInt32 a, SimdDInt32 b)
{
    svbool_t pg = svptrue_b64();
    return { svsub_s64_x(pg, a.simdInternal_, b.simdInternal_) };
}

static inline SimdDInt32 gmx_simdcall operator*(SimdDInt32 a, SimdDInt32 b)
{
    svbool_t pg = svptrue_b64();
    return { svmul_s64_x(pg, a.simdInternal_, b.simdInternal_) };
}

static inline SimdDIBool gmx_simdcall operator==(SimdDInt32 a, SimdDInt32 b)
{
    svbool_t pg = svptrue_b64();
    return { svcmpeq_s64(pg, a.simdInternal_, b.simdInternal_) };
}

static inline SimdDIBool gmx_simdcall testBits(SimdDInt32 a)
{
    svbool_t pg = svptrue_b64();
    return { svcmpne_n_s64(pg, a.simdInternal_, (int64_t)0) };
}

static inline SimdDIBool gmx_simdcall operator<(SimdDInt32 a, SimdDInt32 b)
{
    svbool_t pg = svptrue_b64();
    return { svcmplt_s64(pg, a.simdInternal_, b.simdInternal_) };
}

static inline SimdDIBool gmx_simdcall operator&&(SimdDIBool a, SimdDIBool b)
{
    svbool_t pg = svptrue_b64();
    return { svand_u64_x(pg, a.simdInternal_, b.simdInternal_) };
}

static inline SimdDIBool gmx_simdcall operator||(SimdDIBool a, SimdDIBool b)
{
    svbool_t pg = svptrue_b64();
    return { svorr_u64_x(pg, a.simdInternal_, b.simdInternal_) };
}

static inline bool gmx_simdcall anyTrue(SimdDIBool a)
{
    svbool_t pg = svptrue_b64();
    return svptest_any(pg, svcmpne_n_u64(pg, a.simdInternal_, 0));
}

static inline SimdDInt32 gmx_simdcall selectByMask(SimdDInt32 a, SimdDIBool m)
{
    svbool_t pg = svptrue_b64();
    return { svand_s64_x(pg, a.simdInternal_, svreinterpret_s64_u64(m.simdInternal_)) };
}

static inline SimdDInt32 gmx_simdcall selectByNotMask(SimdDInt32 a, SimdDIBool m)
{
    svbool_t pg = svcmpeq_n_u64(svptrue_b64(), m.simdInternal_, 0);
    return { svadd_n_s64_z(pg, a.simdInternal_, 0) };
}

static inline SimdDInt32 gmx_simdcall blend(SimdDInt32 a, SimdDInt32 b, SimdDIBool sel)
{
    svbool_t pg = svcmpne_n_u64(svptrue_b64(), sel.simdInternal_, 0);
    return { svsel_s64(pg, b.simdInternal_, a.simdInternal_) };
}

static inline SimdDInt32 gmx_simdcall cvtR2I(SimdDouble a)
{
    svbool_t pg = svptrue_b64();
    return { svcvt_s64_x(pg, svrinta_f64_x(pg, a.simdInternal_)) };
}

static inline SimdDInt32 gmx_simdcall cvttR2I(SimdDouble a)
{
    // FIXME ???
    svbool_t pg = svptrue_b64();
    return { svcvt_s64_x(pg, a.simdInternal_) };
}

static inline SimdDouble gmx_simdcall cvtI2R(SimdDInt32 a)
{
    svbool_t pg = svptrue_b64();
    return { svcvt_f64_x(pg, a.simdInternal_) };
}

static inline SimdDIBool gmx_simdcall cvtB2IB(SimdDBool a)
{
    return { a.simdInternal_ };
}

static inline SimdDBool gmx_simdcall cvtIB2B(SimdDIBool a)
{
    return { a.simdInternal_ };
}

static inline SimdDouble gmx_simdcall round(SimdDouble x)
{
    svbool_t pg = svptrue_b64();
    return { svrinta_f64_x(pg, x.simdInternal_) };
}

static inline SimdDouble gmx_simdcall trunc(SimdDouble x)
{
    return cvtI2R(cvttR2I(x));
}

static inline void gmx_simdcall cvtF2DD(SimdFloat gmx_unused f,
                                        SimdDouble gmx_unused* d0,
                                        SimdDouble gmx_unused* d1)
{
    assert(GMX_SIMD_FLOAT_WIDTH == 2 * GMX_SIMD_DOUBLE_WIDTH);
    svbool_t pg       = svptrue_b32();
    d0->simdInternal_ = svcvt_f64_f32_x(pg, svzip1(f.simdInternal_, f.simdInternal_));
    d1->simdInternal_ = svcvt_f64_f32_x(pg, svzip2(f.simdInternal_, f.simdInternal_));
}

static inline SimdFloat gmx_simdcall cvtDD2F(SimdDouble gmx_unused d0, SimdDouble gmx_unused d1)
{
    svbool_t pg = svptrue_b64();
    assert(GMX_SIMD_FLOAT_WIDTH == 2 * GMX_SIMD_DOUBLE_WIDTH);
    return { svuzp1_f32(svcvt_f32_f64_x(pg, d0.simdInternal_), svcvt_f32_f64_x(pg, d1.simdInternal_)) };
}

} // namespace gmx

#endif // GMX_SIMD_IMPL_ARM_SVE_SIMD_DOUBLE_H<|MERGE_RESOLUTION|>--- conflicted
+++ resolved
@@ -389,15 +389,10 @@
             pg, svreinterpret_s64_u64(svlsr_n_u64_x(pg, svreinterpret_u64_s64(iExponent), 52)), exponentBias);
 
 
-<<<<<<< HEAD
-    return { svreinterpret_f64_s64(
+    svfloat64_t result = svreinterpret_f64_s64(
             svorr_s64_x(pg,
                         svand_s64_x(pg, svreinterpret_s64_f64(value.simdInternal_), mantissaMask),
-                        svreinterpret_s64_f64(half))) };
-=======
-    svfloat64_t result = svreinterpret_f64_s64(svorr_s64_x(
-            pg, svand_s64_x(pg, svreinterpret_s64_f64(value.simdInternal_), mantissaMask),
-            svreinterpret_s64_f64(half)));
+                        svreinterpret_s64_f64(half)));
 
     if (opt == MathOptimization::Safe)
     {
@@ -408,7 +403,6 @@
 
     exponent->simdInternal_ = iExponent;
     return { result };
->>>>>>> c1a0727c
 }
 
 template<MathOptimization opt = MathOptimization::Safe>
