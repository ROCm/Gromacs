/*
 * This file is part of the GROMACS molecular simulation package.
 *
 * Copyright 1991- The GROMACS Authors
 * and the project initiators Erik Lindahl, Berk Hess and David van der Spoel.
 * Consult the AUTHORS/COPYING files and https://www.gromacs.org for details.
 *
 * GROMACS is free software; you can redistribute it and/or
 * modify it under the terms of the GNU Lesser General Public License
 * as published by the Free Software Foundation; either version 2.1
 * of the License, or (at your option) any later version.
 *
 * GROMACS is distributed in the hope that it will be useful,
 * but WITHOUT ANY WARRANTY; without even the implied warranty of
 * MERCHANTABILITY or FITNESS FOR A PARTICULAR PURPOSE.  See the GNU
 * Lesser General Public License for more details.
 *
 * You should have received a copy of the GNU Lesser General Public
 * License along with GROMACS; if not, see
 * https://www.gnu.org/licenses, or write to the Free Software Foundation,
 * Inc., 51 Franklin Street, Fifth Floor, Boston, MA  02110-1301  USA.
 *
 * If you want to redistribute modifications to GROMACS, please
 * consider that scientific software is very special. Version
 * control is crucial - bugs must be traceable. We will be happy to
 * consider code for inclusion in the official distribution, but
 * derived work must not be called official GROMACS. Details are found
 * in the README & COPYING files - if they are missing, get the
 * official version at https://www.gromacs.org.
 *
 * To help us fund GROMACS development, we humbly ask that you cite
 * the research papers on the package. Check out https://www.gromacs.org.
 */
#include "gmxpre.h"

#include "nb_free_energy.h"

#include "config.h"

#include <cmath>

#include <algorithm>
#include <set>

#include "gromacs/gmxlib/nonbonded/nonbonded.h"
#include "gromacs/gmxlib/nrnb.h"
#include "gromacs/math/arrayrefwithpadding.h"
#include "gromacs/math/functions.h"
#include "gromacs/math/vec.h"
#include "gromacs/mdtypes/forceoutput.h"
#include "gromacs/mdtypes/forcerec.h"
#include "gromacs/mdtypes/interaction_const.h"
#include "gromacs/mdtypes/md_enums.h"
#include "gromacs/mdtypes/mdatom.h"
#include "gromacs/mdtypes/nblist.h"
#include "gromacs/pbcutil/ishift.h"
#include "gromacs/simd/simd.h"
#include "gromacs/simd/simd_math.h"
#include "gromacs/utility/arrayref.h"
#include "gromacs/utility/fatalerror.h"

#include "nb_softcore.h"

//! Scalar (non-SIMD) data types.
struct ScalarDataTypes
{
    using RealType = real; //!< The data type to use as real.
    using IntType  = int;  //!< The data type to use as int.
    using BoolType = bool; //!< The data type to use as bool for real value comparison.
    static constexpr int simdRealWidth = 1; //!< The width of the RealType.
    static constexpr int simdIntWidth  = 1; //!< The width of the IntType.
};

#if GMX_SIMD_HAVE_REAL && GMX_SIMD_HAVE_INT32_ARITHMETICS
//! SIMD data types.
struct SimdDataTypes
{
    using RealType = gmx::SimdReal;  //!< The data type to use as real.
    using IntType  = gmx::SimdInt32; //!< The data type to use as int.
    using BoolType = gmx::SimdBool;  //!< The data type to use as bool for real value comparison.
    static constexpr int simdRealWidth = GMX_SIMD_REAL_WIDTH; //!< The width of the RealType.
#    if GMX_SIMD_HAVE_DOUBLE && GMX_DOUBLE
    static constexpr int simdIntWidth = GMX_SIMD_DINT32_WIDTH; //!< The width of the IntType.
#    else
    static constexpr int simdIntWidth = GMX_SIMD_FINT32_WIDTH; //!< The width of the IntType.
#    endif
};
#endif

/*! \brief Lower limit for square interaction distances in nonbonded kernels.
 *
 * This is a mimimum on r^2 to avoid overflows when computing r^6.
 * This will only affect results for soft-cored interaction at distances smaller
 * than 1e-6 and will limit extremely high foreign energies for overlapping atoms.
 * Note that we could use a somewhat smaller minimum in double precision.
 * But because invsqrt in double precision can use single precision, this number
 * can not be much smaller, we use the same number for simplicity.
 */
constexpr real c_minDistanceSquared = 1.0e-12_real;

/*! \brief Higher limit for r^-6 used for Lennard-Jones interactions
 *
 * This is needed to avoid overflow of LJ energy and force terms for excluded
 * atoms and foreign energies of hard-core states of overlapping atoms.
 * Note that in single precision this value leaves room for C12 coefficients up to 3.4e8.
 */
constexpr real c_maxRInvSix = 1.0e15_real;

template<bool computeForces, class RealType>
static inline void
pmeCoulombCorrectionVF(const RealType rSq, const real beta, RealType* pot, RealType gmx_unused* force)
{
    const RealType brsq = rSq * beta * beta;
    if constexpr (computeForces)
    {
        *force = -brsq * beta * gmx::pmeForceCorrection(brsq);
    }
    *pot = beta * gmx::pmePotentialCorrection(brsq);
}

template<bool computeForces, class RealType, class BoolType>
static inline void pmeLJCorrectionVF(const RealType rInv,
                                     const RealType rSq,
                                     const real     ewaldLJCoeffSq,
                                     const real     ewaldLJCoeffSixDivSix,
                                     RealType*      pot,
                                     RealType gmx_unused* force,
                                     const BoolType       mask,
                                     const BoolType       bIiEqJnr)
{
    // We mask rInv to get zero force and potential for masked out pair interactions
    const RealType rInvSq  = rInv * rInv;
    const RealType rInvSix = rInvSq * rInvSq * rInvSq;
    // Mask rSq to avoid underflow in exp()
    const RealType coeffSqRSq       = ewaldLJCoeffSq * gmx::selectByMask(rSq, mask);
    const RealType expNegCoeffSqRSq = gmx::exp(-coeffSqRSq);
    const RealType poly             = 1.0_real + coeffSqRSq + 0.5_real * coeffSqRSq * coeffSqRSq;
    if constexpr (computeForces)
    {
        *force = rInvSix - expNegCoeffSqRSq * (rInvSix * poly + ewaldLJCoeffSixDivSix);
        *force = *force * rInvSq;
    }
    // The self interaction is the limit for r -> 0 which we need to compute separately
    *pot = gmx::blend(
            rInvSix * (1.0_real - expNegCoeffSqRSq * poly), 0.5_real * ewaldLJCoeffSixDivSix, bIiEqJnr);
}

//! Computes r^(1/6) and 1/r^(1/6)
template<class RealType>
static inline void sixthRoot(const RealType r, RealType* sixthRoot, RealType* invSixthRoot)
{
    RealType cbrtRes = gmx::cbrt(r);
    *invSixthRoot    = gmx::invsqrt(cbrtRes);
    *sixthRoot       = gmx::inv(*invSixthRoot);
}

template<class RealType>
static inline RealType calculateRinv6(const RealType rInvV)
{
    RealType rInv6 = rInvV * rInvV;
    return (rInv6 * rInv6 * rInv6);
}

template<class RealType>
static inline RealType calculateVdw6(const RealType c6, const RealType rInv6)
{
    return (c6 * rInv6);
}

template<class RealType>
static inline RealType calculateVdw12(const RealType c12, const RealType rInv6)
{
    return (c12 * rInv6 * rInv6);
}

/* reaction-field electrostatics */
template<class RealType>
static inline RealType reactionFieldScalarForce(const RealType qq,
                                                const RealType rInv,
                                                const RealType r,
                                                const real     reactionFieldCoefficient,
                                                const real     two)
{
    return (qq * (rInv - two * reactionFieldCoefficient * r * r));
}
template<class RealType>
static inline RealType reactionFieldPotential(const RealType qq,
                                              const RealType rInv,
                                              const RealType r,
                                              const real     reactionFieldCoefficient,
                                              const real     potentialShift)
{
    return (qq * (rInv + reactionFieldCoefficient * r * r - potentialShift));
}

/* Ewald electrostatics */
template<class RealType>
static inline RealType ewaldScalarForce(const RealType coulomb, const RealType rInv)
{
    return (coulomb * rInv);
}
template<class RealType>
static inline RealType ewaldPotential(const RealType coulomb, const RealType rInv, const real potentialShift)
{
    return (coulomb * (rInv - potentialShift));
}

/* cutoff LJ */
template<class RealType>
static inline RealType lennardJonesScalarForce(const RealType v6, const RealType v12)
{
    return (v12 - v6);
}
template<class RealType>
static inline RealType lennardJonesPotential(const RealType v6,
                                             const RealType v12,
                                             const RealType c6,
                                             const RealType c12,
                                             const real     repulsionShift,
                                             const real     dispersionShift,
                                             const real     oneSixth,
                                             const real     oneTwelfth)
{
    return ((v12 + c12 * repulsionShift) * oneTwelfth - (v6 + c6 * dispersionShift) * oneSixth);
}

/* Ewald LJ */
template<class RealType>
static inline RealType ewaldLennardJonesGridSubtract(const RealType c6grid,
                                                     const real     potentialShift,
                                                     const real     oneSixth)
{
    return (c6grid * potentialShift * oneSixth);
}

/* LJ Potential switch */
template<class RealType, class BoolType>
static inline RealType potSwitchScalarForceMod(const RealType fScalarInp,
                                               const RealType potential,
                                               const RealType sw,
                                               const RealType r,
                                               const RealType dsw,
                                               const BoolType mask)
{
    /* The mask should select on rV < rVdw */
    return (gmx::selectByMask(fScalarInp * sw - r * potential * dsw, mask));
}
template<class RealType, class BoolType>
static inline RealType potSwitchPotentialMod(const RealType potentialInp, const RealType sw, const BoolType mask)
{
    /* The mask should select on rV < rVdw */
    return (gmx::selectByMask(potentialInp * sw, mask));
}


//! Templated free-energy non-bonded kernel
template<typename DataTypes, KernelSoftcoreType softcoreType, bool scLambdasOrAlphasDiffer, bool vdwInteractionTypeIsEwald, bool elecInteractionTypeIsEwald, bool vdwModifierIsPotSwitch, bool computeForces>
static void nb_free_energy_kernel(const t_nblist&                                  nlist,
                                  const gmx::ArrayRefWithPadding<const gmx::RVec>& coords,
                                  const int                                        ntype,
                                  const real                                       rlist,
<<<<<<< HEAD
                                  const interaction_const_t&           interactionParameters,
=======
                                  const real                           maxAllowedCutoffSquared,
                                  const interaction_const_t&           ic,
>>>>>>> 9ff5c75c
                                  gmx::ArrayRef<const gmx::RVec>       shiftvec,
                                  gmx::ArrayRef<const real>            nbfp,
                                  gmx::ArrayRef<const real> gmx_unused nbfp_grid,
                                  gmx::ArrayRef<const real>            chargeA,
                                  gmx::ArrayRef<const real>            chargeB,
                                  gmx::ArrayRef<const int>             typeA,
                                  gmx::ArrayRef<const int>             typeB,
                                  int                                  flags,
                                  gmx::ArrayRef<const real>            lambda,
                                  t_nrnb* gmx_restrict                 nrnb,
                                  gmx::ArrayRefWithPadding<gmx::RVec>  threadForceBuffer,
                                  rvec gmx_unused*    threadForceShiftBuffer,
                                  gmx::ArrayRef<real> threadVCoul,
                                  gmx::ArrayRef<real> threadVVdw,
                                  gmx::ArrayRef<real> threadDvdl)
{
#define STATE_A 0
#define STATE_B 1
#define NSTATES 2

    using RealType = typename DataTypes::RealType;
    using IntType  = typename DataTypes::IntType;
    using BoolType = typename DataTypes::BoolType;

    constexpr real oneTwelfth = 1.0_real / 12.0_real;
    constexpr real oneSixth   = 1.0_real / 6.0_real;
    constexpr real zero       = 0.0_real;
    constexpr real half       = 0.5_real;
    constexpr real one        = 1.0_real;
    constexpr real two        = 2.0_real;
    constexpr real six        = 6.0_real;

    // Extract pair list data
    const int                nri    = nlist.nri;
    gmx::ArrayRef<const int> iinr   = nlist.iinr;
    gmx::ArrayRef<const int> jindex = nlist.jindex;
    gmx::ArrayRef<const int> jjnr   = nlist.jjnr;
    gmx::ArrayRef<const int> shift  = nlist.shift;
    gmx::ArrayRef<const int> gid    = nlist.gid;

    const real lambdaCoul = lambda[static_cast<int>(FreeEnergyPerturbationCouplingType::Coul)];
    const real lambdaVdw  = lambda[static_cast<int>(FreeEnergyPerturbationCouplingType::Vdw)];

    // Extract softcore parameters
    const auto&           scParams               = *interactionParameters.softCoreParameters;
    const real            lambdaPower            = scParams.lambdaPower;
    const real gmx_unused alphaCoulomb           = scParams.alphaCoulomb;
    const real gmx_unused alphaVdw               = scParams.alphaVdw;
    const real gmx_unused sigma6WithInvalidSigma = scParams.sigma6WithInvalidSigma;
    const real gmx_unused sigma6Minimum          = scParams.sigma6Minimum;

    const real gmx_unused gapsysScaleLinpointCoul = scParams.gapsysScaleLinpointCoul;
    const real gmx_unused gapsysScaleLinpointVdW  = scParams.gapsysScaleLinpointVdW;
    const real gmx_unused gapsysSigma6VdW         = scParams.gapsysSigma6VdW;

    const bool gmx_unused doShiftForces = ((flags & GMX_NONBONDED_DO_SHIFTFORCE) != 0);
    const bool            doPotential   = ((flags & GMX_NONBONDED_DO_POTENTIAL) != 0);

    // Extract data from interaction_const_t
    const real            elecEpsilonFactor        = interactionParameters.epsfac;
    const real            rCoulomb                 = interactionParameters.rcoulomb;
    const real            reactionFieldCoefficient = interactionParameters.reactionFieldCoefficient;
    const real            reactionFieldShift       = interactionParameters.reactionFieldShift;
    const real gmx_unused shLjEwald                = interactionParameters.sh_lj_ewald;
    const real            rVdw                     = interactionParameters.rvdw;
    const real            dispersionShift          = interactionParameters.dispersion_shift.cpot;
    const real            repulsionShift           = interactionParameters.repulsion_shift.cpot;
    const real            ewaldBeta                = interactionParameters.ewaldcoeff_q;
    real gmx_unused       ewaldLJCoeffSq;
    real gmx_unused       ewaldLJCoeffSixDivSix;
    if constexpr (vdwInteractionTypeIsEwald)
    {
        ewaldLJCoeffSq = interactionParameters.ewaldcoeff_lj * interactionParameters.ewaldcoeff_lj;
        ewaldLJCoeffSixDivSix = ewaldLJCoeffSq * ewaldLJCoeffSq * ewaldLJCoeffSq / six;
    }

    // Note that the nbnxm kernels do not support Coulomb potential switching at all
    GMX_ASSERT(interactionParameters.coulomb_modifier != InteractionModifiers::PotSwitch,
               "Potential switching is not supported for Coulomb with FEP");

    const real      rVdwSwitch = interactionParameters.rvdw_switch;
    real gmx_unused vdw_swV3, vdw_swV4, vdw_swV5, vdw_swF2, vdw_swF3, vdw_swF4;
    if constexpr (vdwModifierIsPotSwitch)
    {
        const real d = rVdw - rVdwSwitch;
        vdw_swV3     = -10.0_real / (d * d * d);
        vdw_swV4     = 15.0_real / (d * d * d * d);
        vdw_swV5     = -6.0_real / (d * d * d * d * d);
        vdw_swF2     = -30.0_real / (d * d * d);
        vdw_swF3     = 60.0_real / (d * d * d * d);
        vdw_swF4     = -30.0_real / (d * d * d * d * d);
    }
    else
    {
        /* Avoid warnings from stupid compilers (looking at you, Clang!) */
        vdw_swV3 = vdw_swV4 = vdw_swV5 = vdw_swF2 = vdw_swF3 = vdw_swF4 = zero;
    }

    NbkernelElecType coulombInteractionType;
    if (interactionParameters.eeltype == CoulombInteractionType::Cut || EEL_RF(interactionParameters.eeltype))
    {
        coulombInteractionType = NbkernelElecType::ReactionField;
    }
    else
    {
        coulombInteractionType = NbkernelElecType::None;
    }

    real rCutoffMaxSq = std::max(interactionParameters.rcoulomb, interactionParameters.rvdw);
    rCutoffMaxSq      = rCutoffMaxSq * rCutoffMaxSq;
    const real gmx_unused rCutoffCoul = interactionParameters.rcoulomb;

    real gmx_unused sh_ewald = zero;
    if constexpr (elecInteractionTypeIsEwald || vdwInteractionTypeIsEwald)
    {
        sh_ewald = interactionParameters.sh_ewald;
    }

    /* For Ewald/PME interactions we cannot easily apply the soft-core component to
     * reciprocal space. When we use non-switched Ewald interactions, we
     * assume the soft-coring does not significantly affect the grid contribution
     * and apply the soft-core only to the full 1/r (- shift) pair contribution.
     *
     * However, we cannot use this approach for switch-modified since we would then
     * effectively end up evaluating a significantly different interaction here compared to the
     * normal (non-free-energy) kernels, either by applying a cutoff at a different
     * position than what the user requested, or by switching different
     * things (1/r rather than short-range Ewald). For these settings, we just
     * use the traditional short-range Ewald interaction in that case.
     */
    GMX_RELEASE_ASSERT(!(vdwInteractionTypeIsEwald && vdwModifierIsPotSwitch),
                       "Can not apply soft-core to switched Ewald potentials");

    const RealType            minDistanceSquared(c_minDistanceSquared);
    const RealType            maxRInvSix(c_maxRInvSix);
    const RealType gmx_unused floatMin(GMX_FLOAT_MIN);

    RealType dvdlCoul{ zero };
    RealType dvdlVdw{ zero };

    /* Lambda factor for state A, 1-lambda*/
    real lambdaFactorCoul[NSTATES], lambdaFactorVdw[NSTATES];
    lambdaFactorCoul[STATE_A] = one - lambdaCoul;
    lambdaFactorVdw[STATE_A]  = one - lambdaVdw;

    /* Lambda factor for state B, lambda*/
    lambdaFactorCoul[STATE_B] = lambdaCoul;
    lambdaFactorVdw[STATE_B]  = lambdaVdw;

    /*derivative of the lambda factor for state A and B */
    real dLambdaFactor[NSTATES];
    dLambdaFactor[STATE_A] = -one;
    dLambdaFactor[STATE_B] = one;

    real gmx_unused softcoreLambdaFactorCoul[NSTATES], softcoreDlFactorCoul[NSTATES],
            softcoreLambdaFactorVdw[NSTATES], softcoreDlFactorVdw[NSTATES];
    constexpr real softcoreRPower = six;
    for (int i = 0; i < NSTATES; i++)
    {
        softcoreLambdaFactorCoul[i] =
                (lambdaPower == 2 ? (1 - lambdaFactorCoul[i]) * (1 - lambdaFactorCoul[i])
                                  : (1 - lambdaFactorCoul[i]));
        softcoreDlFactorCoul[i] = dLambdaFactor[i] * lambdaPower / softcoreRPower
                                  * (lambdaPower == 2 ? (1 - lambdaFactorCoul[i]) : 1);
        softcoreLambdaFactorVdw[i] =
                (lambdaPower == 2 ? (1 - lambdaFactorVdw[i]) * (1 - lambdaFactorVdw[i])
                                  : (1 - lambdaFactorVdw[i]));
        softcoreDlFactorVdw[i] = dLambdaFactor[i] * lambdaPower / softcoreRPower
                                 * (lambdaPower == 2 ? (1 - lambdaFactorVdw[i]) : 1);
    }

    // We need pointers to real for SIMD access
    const real* gmx_restrict x = coords.paddedConstArrayRef().data()[0];
    real* gmx_restrict       forceRealPtr;
    if constexpr (computeForces)
    {
        GMX_ASSERT(nri == 0 || !threadForceBuffer.empty(), "need a valid threadForceBuffer");

        forceRealPtr = threadForceBuffer.paddedArrayRef().data()[0];

        if (doShiftForces)
        {
            GMX_ASSERT(threadForceShiftBuffer != nullptr, "need a valid threadForceShiftBuffer");
        }
    }

    const real rlistSquared = gmx::square(rlist);

    bool haveExcludedPairsBeyondRlist = false;

    for (int n = 0; n < nri; n++)
    {
        bool havePairsWithinCutoff = false;

        const int  is   = shift[n];
        const real shX  = shiftvec[is][XX];
        const real shY  = shiftvec[is][YY];
        const real shZ  = shiftvec[is][ZZ];
        const int  nj0  = jindex[n];
        const int  nj1  = jindex[n + 1];
        const int  ii   = iinr[n];
        const int  ii3  = 3 * ii;
        const real ix   = shX + x[ii3 + 0];
        const real iy   = shY + x[ii3 + 1];
        const real iz   = shZ + x[ii3 + 2];
        const real iqA  = elecEpsilonFactor * chargeA[ii];
        const real iqB  = elecEpsilonFactor * chargeB[ii];
        const int  ntiA = ntype * typeA[ii];
        const int  ntiB = ntype * typeB[ii];
        RealType   vCoulTot(zero);
        RealType   vVdwTot(zero);
        RealType   fIX(zero);
        RealType   fIY(zero);
        RealType   fIZ(zero);

#if GMX_SIMD_HAVE_REAL
        alignas(GMX_SIMD_ALIGNMENT) int            preloadIi[DataTypes::simdRealWidth];
        alignas(GMX_SIMD_ALIGNMENT) int gmx_unused preloadIs[DataTypes::simdRealWidth];
#else
        int            preloadIi[DataTypes::simdRealWidth];
        int gmx_unused preloadIs[DataTypes::simdRealWidth];
#endif
        for (int i = 0; i < DataTypes::simdRealWidth; i++)
        {
            preloadIi[i] = ii;
            preloadIs[i] = shift[n];
        }
        IntType ii_s = gmx::load<IntType>(preloadIi);

        for (int k = nj0; k < nj1; k += DataTypes::simdRealWidth)
        {
            RealType r, rInv;

#if GMX_SIMD_HAVE_REAL
            alignas(GMX_SIMD_ALIGNMENT) real    preloadPairIsValid[DataTypes::simdRealWidth];
            alignas(GMX_SIMD_ALIGNMENT) real    preloadPairIncluded[DataTypes::simdRealWidth];
            alignas(GMX_SIMD_ALIGNMENT) int32_t preloadJnr[DataTypes::simdRealWidth];
            alignas(GMX_SIMD_ALIGNMENT) int32_t typeIndices[NSTATES][DataTypes::simdRealWidth];
            alignas(GMX_SIMD_ALIGNMENT) real    preloadQq[NSTATES][DataTypes::simdRealWidth];
            alignas(GMX_SIMD_ALIGNMENT) real gmx_unused preloadSigma6[NSTATES][DataTypes::simdRealWidth];
            alignas(GMX_SIMD_ALIGNMENT) real gmx_unused preloadAlphaVdwEff[DataTypes::simdRealWidth];
            alignas(GMX_SIMD_ALIGNMENT) real gmx_unused preloadAlphaCoulEff[DataTypes::simdRealWidth];
            alignas(GMX_SIMD_ALIGNMENT)
                    real gmx_unused preloadGapsysScaleLinpointVdW[DataTypes::simdRealWidth];
            alignas(GMX_SIMD_ALIGNMENT)
                    real gmx_unused preloadGapsysScaleLinpointCoul[DataTypes::simdRealWidth];
            alignas(GMX_SIMD_ALIGNMENT)
                    real gmx_unused preloadGapsysSigma6VdW[NSTATES][DataTypes::simdRealWidth];
            alignas(GMX_SIMD_ALIGNMENT) real preloadLjPmeC6Grid[NSTATES][DataTypes::simdRealWidth];
#else
            real            preloadPairIsValid[DataTypes::simdRealWidth];
            real            preloadPairIncluded[DataTypes::simdRealWidth];
            int             preloadJnr[DataTypes::simdRealWidth];
            int             typeIndices[NSTATES][DataTypes::simdRealWidth];
            real            preloadQq[NSTATES][DataTypes::simdRealWidth];
            real gmx_unused preloadSigma6[NSTATES][DataTypes::simdRealWidth];
            real gmx_unused preloadAlphaVdwEff[DataTypes::simdRealWidth];
            real gmx_unused preloadAlphaCoulEff[DataTypes::simdRealWidth];
            real gmx_unused preloadGapsysScaleLinpointVdW[DataTypes::simdRealWidth];
            real gmx_unused preloadGapsysScaleLinpointCoul[DataTypes::simdRealWidth];
            real gmx_unused preloadGapsysSigma6VdW[NSTATES][DataTypes::simdRealWidth];
            real            preloadLjPmeC6Grid[NSTATES][DataTypes::simdRealWidth];
#endif
            for (int j = 0; j < DataTypes::simdRealWidth; j++)
            {
                if (k + j < nj1)
                {
                    preloadPairIsValid[j] = true;
                    /* Check if this pair on the exclusions list.*/
                    preloadPairIncluded[j]  = (nlist.excl_fep.empty() || nlist.excl_fep[k + j]);
                    const int jnr           = jjnr[k + j];
                    preloadJnr[j]           = jnr;
                    typeIndices[STATE_A][j] = ntiA + typeA[jnr];
                    typeIndices[STATE_B][j] = ntiB + typeB[jnr];
                    preloadQq[STATE_A][j]   = iqA * chargeA[jnr];
                    preloadQq[STATE_B][j]   = iqB * chargeB[jnr];

                    for (int i = 0; i < NSTATES; i++)
                    {
                        if constexpr (vdwInteractionTypeIsEwald)
                        {
                            preloadLjPmeC6Grid[i][j] = nbfp_grid[2 * typeIndices[i][j]];
                        }
                        else
                        {
                            preloadLjPmeC6Grid[i][j] = 0;
                        }
                        if constexpr (softcoreType == KernelSoftcoreType::Beutler)
                        {
                            const real c6  = nbfp[2 * typeIndices[i][j]];
                            const real c12 = nbfp[2 * typeIndices[i][j] + 1];
                            if (c6 > 0 && c12 > 0)
                            {
                                /* c12 is stored scaled with 12.0 and c6 is scaled with 6.0 - correct for this */
                                preloadSigma6[i][j] = 0.5_real * c12 / c6;
                                if (preloadSigma6[i][j]
                                    < sigma6Minimum) /* for disappearing coul and vdw with soft core at the same time */
                                {
                                    preloadSigma6[i][j] = sigma6Minimum;
                                }
                            }
                            else
                            {
                                preloadSigma6[i][j] = sigma6WithInvalidSigma;
                            }
                        }
                        if constexpr (softcoreType == KernelSoftcoreType::Gapsys)
                        {
                            const real c6  = nbfp[2 * typeIndices[i][j]];
                            const real c12 = nbfp[2 * typeIndices[i][j] + 1];
                            if (c6 > 0 && c12 > 0)
                            {
                                /* c12 is stored scaled with 12.0 and c6 is scaled with 6.0 - correct for this */
                                preloadGapsysSigma6VdW[i][j] = 0.5_real * c12 / c6;
                            }
                            else
                            {
                                preloadGapsysSigma6VdW[i][j] = gapsysSigma6VdW;
                            }
                        }
                    }
                    if constexpr (softcoreType == KernelSoftcoreType::Beutler)
                    {
                        /* only use softcore if one of the states has a zero endstate - softcore is for avoiding infinities!*/
                        const real c12A = nbfp[2 * typeIndices[STATE_A][j] + 1];
                        const real c12B = nbfp[2 * typeIndices[STATE_B][j] + 1];
                        if (c12A > 0 && c12B > 0)
                        {
                            preloadAlphaVdwEff[j]  = 0;
                            preloadAlphaCoulEff[j] = 0;
                        }
                        else
                        {
                            preloadAlphaVdwEff[j]  = alphaVdw;
                            preloadAlphaCoulEff[j] = alphaCoulomb;
                        }
                    }
                    if constexpr (softcoreType == KernelSoftcoreType::Gapsys)
                    {
                        /* only use softcore if one of the states has a zero endstate - softcore is for avoiding infinities!*/
                        const real c12A = nbfp[2 * typeIndices[STATE_A][j] + 1];
                        const real c12B = nbfp[2 * typeIndices[STATE_B][j] + 1];
                        if (c12A > 0 && c12B > 0)
                        {
                            preloadGapsysScaleLinpointVdW[j]  = 0;
                            preloadGapsysScaleLinpointCoul[j] = 0;
                        }
                        else
                        {
                            preloadGapsysScaleLinpointVdW[j]  = gapsysScaleLinpointVdW;
                            preloadGapsysScaleLinpointCoul[j] = gapsysScaleLinpointCoul;
                        }
                    }
                }
                else
                {
                    preloadJnr[j]                     = jjnr[k];
                    preloadPairIsValid[j]             = false;
                    preloadPairIncluded[j]            = false;
                    preloadAlphaVdwEff[j]             = 0;
                    preloadAlphaCoulEff[j]            = 0;
                    preloadGapsysScaleLinpointVdW[j]  = 0;
                    preloadGapsysScaleLinpointCoul[j] = 0;

                    typeIndices[STATE_A][j] = ntiA + typeA[jjnr[k]];
                    typeIndices[STATE_B][j] = ntiB + typeB[jjnr[k]];
                    for (int i = 0; i < NSTATES; i++)
                    {
                        preloadLjPmeC6Grid[i][j]     = 0;
                        preloadQq[i][j]              = 0;
                        preloadSigma6[i][j]          = 0;
                        preloadGapsysSigma6VdW[i][j] = 0;
                    }
                }
            }

            RealType jx, jy, jz;
            gmx::gatherLoadUTranspose<3>(reinterpret_cast<const real*>(x), preloadJnr, &jx, &jy, &jz);

            const RealType pairIsValid   = gmx::load<RealType>(preloadPairIsValid);
            const RealType pairIncluded  = gmx::load<RealType>(preloadPairIncluded);
            const BoolType bPairIncluded = (pairIncluded != zero);
            const BoolType bPairExcluded = (pairIncluded == zero && pairIsValid != zero);

            const RealType dX  = ix - jx;
            const RealType dY  = iy - jy;
            const RealType dZ  = iz - jz;
            RealType       rSq = dX * dX + dY * dY + dZ * dZ;

            BoolType withinCutoffMask = (rSq < rCutoffMaxSq);

            if (!gmx::anyTrue(withinCutoffMask || bPairExcluded))
            {
                /* We save significant time by skipping all code below.
                 * Note that with soft-core interactions, the actual cut-off
                 * check might be different. But since the soft-core distance
                 * is always larger than r, checking on r here is safe.
                 * Exclusions outside the cutoff can not be skipped as
                 * when using Ewald: the reciprocal-space
                 * Ewald component still needs to be subtracted.
                 */
                continue;
            }
            else
            {
                havePairsWithinCutoff = true;
            }

            /* Check if there are excluded pairs beyond rlist, which would give incorrect results.
             * To avoid false positives due to distant periodic images, we need to check if
             * the distance less than the maximum allowed cut-off.
             */
            if (gmx::anyTrue(rSq < maxAllowedCutoffSquared && rlistSquared < rSq && bPairExcluded))
            {
                haveExcludedPairsBeyondRlist = true;
            }

            const IntType  jnr_s    = gmx::load<IntType>(preloadJnr);
            const BoolType bIiEqJnr = gmx::cvtIB2B(ii_s == jnr_s);

            RealType            c6[NSTATES];
            RealType            c12[NSTATES];
            RealType gmx_unused sigma6[NSTATES];
            RealType            qq[NSTATES];
            RealType gmx_unused ljPmeC6Grid[NSTATES];
            RealType gmx_unused alphaVdwEff;
            RealType gmx_unused alphaCoulEff;
            RealType gmx_unused gapsysScaleLinpointVdWEff;
            RealType gmx_unused gapsysScaleLinpointCoulEff;
            RealType gmx_unused gapsysSigma6VdWEff[NSTATES];
            for (int i = 0; i < NSTATES; i++)
            {
                gmx::gatherLoadTranspose<2>(nbfp.data(), typeIndices[i], &c6[i], &c12[i]);
                qq[i]          = gmx::load<RealType>(preloadQq[i]);
                ljPmeC6Grid[i] = gmx::load<RealType>(preloadLjPmeC6Grid[i]);
                if constexpr (softcoreType == KernelSoftcoreType::Beutler)
                {
                    sigma6[i] = gmx::load<RealType>(preloadSigma6[i]);
                }
                if constexpr (softcoreType == KernelSoftcoreType::Gapsys)
                {
                    gapsysSigma6VdWEff[i] = gmx::load<RealType>(preloadGapsysSigma6VdW[i]);
                }
            }
            if constexpr (softcoreType == KernelSoftcoreType::Beutler)
            {
                alphaVdwEff  = gmx::load<RealType>(preloadAlphaVdwEff);
                alphaCoulEff = gmx::load<RealType>(preloadAlphaCoulEff);
            }
            if constexpr (softcoreType == KernelSoftcoreType::Gapsys)
            {
                gapsysScaleLinpointVdWEff  = gmx::load<RealType>(preloadGapsysScaleLinpointVdW);
                gapsysScaleLinpointCoulEff = gmx::load<RealType>(preloadGapsysScaleLinpointCoul);
            }

            // Avoid overflow of r^-12 at distances near zero
            rSq  = gmx::max(rSq, minDistanceSquared);
            rInv = gmx::invsqrt(rSq);
            r    = rSq * rInv;

            RealType gmx_unused rp, rpm2;
            if constexpr (softcoreType == KernelSoftcoreType::Beutler)
            {
                rpm2 = rSq * rSq;  /* r4 */
                rp   = rpm2 * rSq; /* r6 */
            }
            else
            {
                /* The soft-core power p will not affect the results
                 * with not using soft-core, so we use power of 0 which gives
                 * the simplest math and cheapest code.
                 */
                rpm2 = rInv * rInv;
                rp   = one;
            }

            RealType scalarForcePerDistance(0);

            /* The following block is masked to only calculate values having bPairIncluded. If
             * bPairIncluded is true then withinCutoffMask must also be true. */
            if (gmx::anyTrue(withinCutoffMask && bPairIncluded))
            {
                RealType gmx_unused scalarForcePerDistanceCoul[NSTATES],
                        scalarForcePerDistanceVdw[NSTATES];
                RealType vCoul[NSTATES], vVdw[NSTATES];
                for (int i = 0; i < NSTATES; i++)
                {
                    scalarForcePerDistanceCoul[i] = zero;
                    scalarForcePerDistanceVdw[i]  = zero;
                    vCoul[i]                      = zero;
                    vVdw[i]                       = zero;

                    RealType gmx_unused rInvC, rInvV, rC, rV, rPInvC, rPInvV;

                    /* The following block is masked to require (qq[i] != 0 || c6[i] != 0 || c12[i]
                     * != 0) in addition to bPairIncluded, which in turn requires withinCutoffMask. */
                    BoolType nonZeroState = ((qq[i] != zero || c6[i] != zero || c12[i] != zero)
                                             && bPairIncluded && withinCutoffMask);
                    if (gmx::anyTrue(nonZeroState))
                    {
                        if constexpr (softcoreType == KernelSoftcoreType::Beutler)
                        {
                            RealType divisor =
                                    (alphaCoulEff * softcoreLambdaFactorCoul[i] * sigma6[i] + rp);
                            rPInvC = gmx::inv(divisor);
                            sixthRoot(rPInvC, &rInvC, &rC);

                            if constexpr (scLambdasOrAlphasDiffer)
                            {
                                RealType divisor =
                                        (alphaVdwEff * softcoreLambdaFactorVdw[i] * sigma6[i] + rp);
                                rPInvV = gmx::inv(divisor);
                                sixthRoot(rPInvV, &rInvV, &rV);
                            }
                            else
                            {
                                /* We can avoid one expensive pow and one / operation */
                                rPInvV = rPInvC;
                                rInvV  = rInvC;
                                rV     = rC;
                            }
                        }
                        else
                        {
                            rPInvC = one;
                            rInvC  = rInv;
                            rC     = r;

                            rPInvV = one;
                            rInvV  = rInv;
                            rV     = r;
                        }

                        /* Only process the coulomb interactions if we either
                         * include all entries in the list (no cutoff
                         * used in the kernel), or if we are within the cutoff.
                         */
                        BoolType computeElecInteraction;
                        if constexpr (elecInteractionTypeIsEwald)
                        {
                            computeElecInteraction = (r < rCoulomb && qq[i] != zero && bPairIncluded);
                        }
                        else
                        {
                            computeElecInteraction = (rC < rCoulomb && qq[i] != zero && bPairIncluded);
                        }
                        if (gmx::anyTrue(computeElecInteraction))
                        {
                            if constexpr (elecInteractionTypeIsEwald)
                            {
                                vCoul[i] = ewaldPotential(qq[i], rInvC, sh_ewald);
                                if constexpr (computeForces)
                                {
                                    scalarForcePerDistanceCoul[i] = ewaldScalarForce(qq[i], rInvC);
                                }

                                if constexpr (softcoreType == KernelSoftcoreType::Gapsys)
                                {
                                    ewaldQuadraticPotential<computeForces>(qq[i],
                                                                           elecEpsilonFactor,
                                                                           rC,
                                                                           rCutoffCoul,
                                                                           lambdaFactorCoul[i],
                                                                           dLambdaFactor[i],
                                                                           gapsysScaleLinpointCoulEff,
                                                                           sh_ewald,
                                                                           &scalarForcePerDistanceCoul[i],
                                                                           &vCoul[i],
                                                                           &dvdlCoul,
                                                                           computeElecInteraction);
                                }
                            }
                            else
                            {
                                vCoul[i] = reactionFieldPotential(
                                        qq[i], rInvC, rC, reactionFieldCoefficient, reactionFieldShift);
                                if constexpr (computeForces)
                                {
                                    scalarForcePerDistanceCoul[i] = reactionFieldScalarForce(
                                            qq[i], rInvC, rC, reactionFieldCoefficient, two);
                                }

                                if constexpr (softcoreType == KernelSoftcoreType::Gapsys)
                                {
                                    reactionFieldQuadraticPotential<computeForces>(
                                            qq[i],
                                            elecEpsilonFactor,
                                            rC,
                                            rCutoffCoul,
                                            lambdaFactorCoul[i],
                                            dLambdaFactor[i],
                                            gapsysScaleLinpointCoulEff,
                                            reactionFieldCoefficient,
                                            reactionFieldShift,
                                            &scalarForcePerDistanceCoul[i],
                                            &vCoul[i],
                                            &dvdlCoul,
                                            computeElecInteraction);
                                }
                            }

                            vCoul[i] = gmx::selectByMask(vCoul[i], computeElecInteraction);
                            if constexpr (computeForces)
                            {
                                scalarForcePerDistanceCoul[i] = gmx::selectByMask(
                                        scalarForcePerDistanceCoul[i], computeElecInteraction);
                            }
                        }

                        /* Only process the VDW interactions if we either
                         * include all entries in the list (no cutoff used
                         * in the kernel), or if we are within the cutoff.
                         */
                        BoolType computeVdwInteraction;
                        if constexpr (vdwInteractionTypeIsEwald)
                        {
                            computeVdwInteraction =
                                    (r < rVdw && (c6[i] != zero || c12[i] != zero) && bPairIncluded);
                        }
                        else
                        {
                            computeVdwInteraction =
                                    (rV < rVdw && (c6[i] != zero || c12[i] != zero) && bPairIncluded);
                        }
                        if (gmx::anyTrue(computeVdwInteraction))
                        {
                            RealType rInv6;
                            if constexpr (softcoreType == KernelSoftcoreType::Beutler)
                            {
                                rInv6 = rPInvV;
                            }
                            else
                            {
                                rInv6 = calculateRinv6(rInvV);
                            }
                            // Avoid overflow at short distance for masked exclusions and
                            // for foreign energy calculations at a hard core end state.
                            // Note that we should limit r^-6, and thus also r^-12, and
                            // not only r^-12, as that could lead to erroneously low instead
                            // of very high foreign energies.
                            rInv6           = gmx::min(rInv6, maxRInvSix);
                            RealType vVdw6  = calculateVdw6(c6[i], rInv6);
                            RealType vVdw12 = calculateVdw12(c12[i], rInv6);

                            vVdw[i] = lennardJonesPotential(
                                    vVdw6, vVdw12, c6[i], c12[i], repulsionShift, dispersionShift, oneSixth, oneTwelfth);
                            if constexpr (computeForces)
                            {
                                scalarForcePerDistanceVdw[i] = lennardJonesScalarForce(vVdw6, vVdw12);
                            }

                            if constexpr (softcoreType == KernelSoftcoreType::Gapsys)
                            {
                                lennardJonesQuadraticPotential<computeForces>(
                                        c6[i],
                                        c12[i],
                                        r,
                                        rSq,
                                        lambdaFactorVdw[i],
                                        dLambdaFactor[i],
                                        gapsysSigma6VdWEff[i],
                                        gapsysScaleLinpointVdWEff,
                                        repulsionShift,
                                        dispersionShift,
                                        &scalarForcePerDistanceVdw[i],
                                        &vVdw[i],
                                        &dvdlVdw,
                                        computeVdwInteraction);
                            }

                            if constexpr (vdwInteractionTypeIsEwald)
                            {
                                /* Subtract the grid potential at the cut-off */
                                vVdw[i] = vVdw[i]
                                          + gmx::selectByMask(ewaldLennardJonesGridSubtract(
                                                                      ljPmeC6Grid[i], shLjEwald, oneSixth),
                                                              computeVdwInteraction);
                            }

                            if constexpr (vdwModifierIsPotSwitch)
                            {
                                RealType d             = rV - rVdwSwitch;
                                BoolType zeroMask      = zero < d;
                                BoolType potSwitchMask = rV < rVdw;
                                d                      = gmx::selectByMask(d, zeroMask);
                                const RealType d2      = d * d;
                                const RealType sw =
                                        one + d2 * d * (vdw_swV3 + d * (vdw_swV4 + d * vdw_swV5));

                                if constexpr (computeForces)
                                {
                                    const RealType dsw = d2 * (vdw_swF2 + d * (vdw_swF3 + d * vdw_swF4));
                                    scalarForcePerDistanceVdw[i] = potSwitchScalarForceMod(
                                            scalarForcePerDistanceVdw[i], vVdw[i], sw, rV, dsw, potSwitchMask);
                                }
                                vVdw[i] = potSwitchPotentialMod(vVdw[i], sw, potSwitchMask);
                            }

                            vVdw[i] = gmx::selectByMask(vVdw[i], computeVdwInteraction);
                            if constexpr (computeForces)
                            {
                                scalarForcePerDistanceVdw[i] = gmx::selectByMask(
                                        scalarForcePerDistanceVdw[i], computeVdwInteraction);
                            }
                        }

                        if constexpr (computeForces)
                        {
                            /* scalarForcePerDistanceCoul (and scalarForcePerDistanceVdw) now contain: dV/drC * rC
                             * Now we multiply by rC^-6, so it will be: dV/drC * rC^-5
                             * Further down we first multiply by r^4 and then by
                             * the vector r, which in total gives: dV/drC * (r/rC)^-5
                             */
                            scalarForcePerDistanceCoul[i] = scalarForcePerDistanceCoul[i] * rPInvC;
                            scalarForcePerDistanceVdw[i]  = scalarForcePerDistanceVdw[i] * rPInvV;
                        }
                    } // end of block requiring nonZeroState
                }     // end for (int i = 0; i < NSTATES; i++)

                /* Assemble A and B states. */
                BoolType assembleStates = (bPairIncluded && withinCutoffMask);
                if (gmx::anyTrue(assembleStates))
                {
                    for (int i = 0; i < NSTATES; i++)
                    {
                        vCoulTot = vCoulTot + lambdaFactorCoul[i] * vCoul[i];
                        vVdwTot  = vVdwTot + lambdaFactorVdw[i] * vVdw[i];

                        if constexpr (computeForces)
                        {
                            scalarForcePerDistance =
                                    scalarForcePerDistance
                                    + lambdaFactorCoul[i] * scalarForcePerDistanceCoul[i] * rpm2;
                            scalarForcePerDistance =
                                    scalarForcePerDistance
                                    + lambdaFactorVdw[i] * scalarForcePerDistanceVdw[i] * rpm2;
                        }

                        if constexpr (softcoreType == KernelSoftcoreType::Beutler)
                        {
                            dvdlCoul = dvdlCoul + vCoul[i] * dLambdaFactor[i]
                                       + lambdaFactorCoul[i] * alphaCoulEff * softcoreDlFactorCoul[i]
                                                 * scalarForcePerDistanceCoul[i] * sigma6[i];
                            dvdlVdw = dvdlVdw + vVdw[i] * dLambdaFactor[i]
                                      + lambdaFactorVdw[i] * alphaVdwEff * softcoreDlFactorVdw[i]
                                                * scalarForcePerDistanceVdw[i] * sigma6[i];
                        }
                        else
                        {
                            dvdlCoul = dvdlCoul + vCoul[i] * dLambdaFactor[i];
                            dvdlVdw  = dvdlVdw + vVdw[i] * dLambdaFactor[i];
                        }
                    }
                }
            } // end of block requiring bPairIncluded && withinCutoffMask
            /* In the following block bPairIncluded should be false in the masks. */
            if (coulombInteractionType == NbkernelElecType::ReactionField)
            {
                const BoolType computeReactionField = bPairExcluded;

                if (gmx::anyTrue(computeReactionField))
                {
                    /* For excluded pairs we don't use soft-core.
                     * As there is no singularity, there is no need for soft-core.
                     */
                    const RealType FF = -two * reactionFieldCoefficient;
                    RealType       VV = reactionFieldCoefficient * rSq - reactionFieldShift;

                    /* If ii == jnr the i particle (ii) has itself (jnr)
                     * in its neighborlist. This corresponds to a self-interaction
                     * that will occur twice. Scale it down by 50% to only include
                     * it once.
                     */
                    VV = VV * gmx::blend(one, half, bIiEqJnr);

                    for (int i = 0; i < NSTATES; i++)
                    {
                        vCoulTot = vCoulTot
                                   + gmx::selectByMask(lambdaFactorCoul[i] * qq[i] * VV,
                                                       computeReactionField);
                        scalarForcePerDistance = scalarForcePerDistance
                                                 + gmx::selectByMask(lambdaFactorCoul[i] * qq[i] * FF,
                                                                     computeReactionField);
                        dvdlCoul = dvdlCoul
                                   + gmx::selectByMask(dLambdaFactor[i] * qq[i] * VV, computeReactionField);
                    }
                }
            }

            const BoolType computeElecEwaldInteraction = (bPairExcluded || r < rCoulomb);
            if (elecInteractionTypeIsEwald && gmx::anyTrue(computeElecEwaldInteraction))
            {
                /* See comment in the preamble. When using Ewald interactions
                 * (unless we use a switch modifier) we subtract the reciprocal-space
                 * Ewald component here which made it possible to apply the free
                 * energy interaction to 1/r (vanilla coulomb short-range part)
                 * above. This gets us closer to the ideal case of applying
                 * the softcore to the entire electrostatic interaction,
                 * including the reciprocal-space component.
                 */
                RealType v_lr, f_lr;

                pmeCoulombCorrectionVF<computeForces>(rSq, ewaldBeta, &v_lr, &f_lr);
                if constexpr (computeForces)
                {
                    f_lr = f_lr * rInv * rInv;
                }

                /* Note that any possible Ewald shift has already been applied in
                 * the normal interaction part above.
                 */

                /* If ii == jnr the i particle (ii) has itself (jnr)
                 * in its neighborlist. This corresponds to a self-interaction
                 * that will occur twice. Scale it down by 50% to only include
                 * it once.
                 */
                v_lr = v_lr * gmx::blend(one, half, bIiEqJnr);

                for (int i = 0; i < NSTATES; i++)
                {
                    vCoulTot = vCoulTot
                               - gmx::selectByMask(lambdaFactorCoul[i] * qq[i] * v_lr,
                                                   computeElecEwaldInteraction);
                    if constexpr (computeForces)
                    {
                        scalarForcePerDistance = scalarForcePerDistance
                                                 - gmx::selectByMask(lambdaFactorCoul[i] * qq[i] * f_lr,
                                                                     computeElecEwaldInteraction);
                    }
                    dvdlCoul = dvdlCoul
                               - gmx::selectByMask(dLambdaFactor[i] * qq[i] * v_lr,
                                                   computeElecEwaldInteraction);
                }
            }

            const BoolType computeVdwEwaldInteraction = (bPairExcluded || r < rVdw);
            if (vdwInteractionTypeIsEwald && gmx::anyTrue(computeVdwEwaldInteraction))
            {
                /* See comment in the preamble. When using LJ-Ewald interactions
                 * (unless we use a switch modifier) we subtract the reciprocal-space
                 * Ewald component here which made it possible to apply the free
                 * energy interaction to r^-6 (vanilla LJ6 short-range part)
                 * above. This gets us closer to the ideal case of applying
                 * the softcore to the entire VdW interaction,
                 * including the reciprocal-space component.
                 */

                RealType v_lr, f_lr;
                pmeLJCorrectionVF<computeForces>(
                        rInv, rSq, ewaldLJCoeffSq, ewaldLJCoeffSixDivSix, &v_lr, &f_lr, computeVdwEwaldInteraction, bIiEqJnr);
                v_lr = v_lr * oneSixth;

                for (int i = 0; i < NSTATES; i++)
                {
                    vVdwTot = vVdwTot
                              + gmx::selectByMask(lambdaFactorVdw[i] * ljPmeC6Grid[i] * v_lr,
                                                  computeVdwEwaldInteraction);
                    if constexpr (computeForces)
                    {
                        scalarForcePerDistance =
                                scalarForcePerDistance
                                + gmx::selectByMask(lambdaFactorVdw[i] * ljPmeC6Grid[i] * f_lr,
                                                    computeVdwEwaldInteraction);
                    }
                    dvdlVdw = dvdlVdw
                              + gmx::selectByMask(dLambdaFactor[i] * ljPmeC6Grid[i] * v_lr,
                                                  computeVdwEwaldInteraction);
                }
            }

            if (computeForces && gmx::anyTrue(scalarForcePerDistance != zero))
            {
                const RealType tX = scalarForcePerDistance * dX;
                const RealType tY = scalarForcePerDistance * dY;
                const RealType tZ = scalarForcePerDistance * dZ;
                fIX               = fIX + tX;
                fIY               = fIY + tY;
                fIZ               = fIZ + tZ;

                gmx::transposeScatterDecrU<3>(forceRealPtr, preloadJnr, tX, tY, tZ);
            }
        } // end for (int k = nj0; k < nj1; k += DataTypes::simdRealWidth)

        if (havePairsWithinCutoff)
        {
            if constexpr (computeForces)
            {
                gmx::transposeScatterIncrU<3>(forceRealPtr, preloadIi, fIX, fIY, fIZ);

                if (doShiftForces)
                {
                    gmx::transposeScatterIncrU<3>(
                            reinterpret_cast<real*>(threadForceShiftBuffer), preloadIs, fIX, fIY, fIZ);
                }
            }
            if (doPotential)
            {
                int ggid = gid[n];
                threadVCoul[ggid] += gmx::reduce(vCoulTot);
                threadVVdw[ggid] += gmx::reduce(vVdwTot);
            }
        }
    } // end for (int n = 0; n < nri; n++)

    if (gmx::anyTrue(dvdlCoul != zero))
    {
        threadDvdl[static_cast<int>(FreeEnergyPerturbationCouplingType::Coul)] += gmx::reduce(dvdlCoul);
    }
    if (gmx::anyTrue(dvdlVdw != zero))
    {
        threadDvdl[static_cast<int>(FreeEnergyPerturbationCouplingType::Vdw)] += gmx::reduce(dvdlVdw);
    }

    /* Estimate flops, average for free energy stuff:
     * 12  flops per outer iteration
     * 150 flops per inner iteration
     * TODO: Update the number of flops and/or use different counts for different code paths.
     */
    atomicNrnbIncrement(nrnb, eNR_NBKERNEL_FREE_ENERGY, nlist.nri * 12 + nlist.jindex[nri] * 150);

    if (haveExcludedPairsBeyondRlist)
    {
        gmx_fatal(FARGS,
                  "There are perturbed non-bonded pair interactions beyond the pair-list cutoff "
                  "of %g nm, which is not supported. This can happen because the system is "
                  "unstable or because intra-molecular interactions at long distances are "
                  "excluded. If the "
                  "latter is the case, you can try to increase nstlist or rlist to avoid this."
                  "The error is likely triggered by the use of couple-intramol=no "
                  "and the maximal distance in the decoupled molecule exceeding rlist.",
                  rlist);
    }
}

typedef void (*KernelFunction)(const t_nblist&                                  nlist,
                               const gmx::ArrayRefWithPadding<const gmx::RVec>& coords,
                               const int                                        ntype,
                               const real                                       rlist,
<<<<<<< HEAD
                               const interaction_const_t&          interactionParameters,
=======
                               const real                          maxAllowedCutoffSquared,
                               const interaction_const_t&          ic,
>>>>>>> 9ff5c75c
                               gmx::ArrayRef<const gmx::RVec>      shiftvec,
                               gmx::ArrayRef<const real>           nbfp,
                               gmx::ArrayRef<const real>           nbfp_grid,
                               gmx::ArrayRef<const real>           chargeA,
                               gmx::ArrayRef<const real>           chargeB,
                               gmx::ArrayRef<const int>            typeA,
                               gmx::ArrayRef<const int>            typeB,
                               int                                 flags,
                               gmx::ArrayRef<const real>           lambda,
                               t_nrnb* gmx_restrict                nrnb,
                               gmx::ArrayRefWithPadding<gmx::RVec> threadForceBuffer,
                               rvec*                               threadForceShiftBuffer,
<<<<<<< HEAD
                               gmx::ArrayRef<real>                 threadVCoul,
                               gmx::ArrayRef<real>                 threadVVdw,
=======
                               gmx::ArrayRef<real>                 threadVc,
                               gmx::ArrayRef<real>                 threadVv,
>>>>>>> 9ff5c75c
                               gmx::ArrayRef<real>                 threadDvdl);

template<KernelSoftcoreType softcoreType, bool scLambdasOrAlphasDiffer, bool vdwInteractionTypeIsEwald, bool elecInteractionTypeIsEwald, bool vdwModifierIsPotSwitch, bool computeForces>
static KernelFunction dispatchKernelOnUseSimd(const bool useSimd)
{
    if (useSimd)
    {
#if GMX_SIMD_HAVE_REAL && GMX_SIMD_HAVE_INT32_ARITHMETICS && GMX_USE_SIMD_KERNELS
        return (nb_free_energy_kernel<SimdDataTypes, softcoreType, scLambdasOrAlphasDiffer, vdwInteractionTypeIsEwald, elecInteractionTypeIsEwald, vdwModifierIsPotSwitch, computeForces>);
#else
        return (nb_free_energy_kernel<ScalarDataTypes, softcoreType, scLambdasOrAlphasDiffer, vdwInteractionTypeIsEwald, elecInteractionTypeIsEwald, vdwModifierIsPotSwitch, computeForces>);
#endif
    }
    else
    {
        return (nb_free_energy_kernel<ScalarDataTypes, softcoreType, scLambdasOrAlphasDiffer, vdwInteractionTypeIsEwald, elecInteractionTypeIsEwald, vdwModifierIsPotSwitch, computeForces>);
    }
}

template<KernelSoftcoreType softcoreType, bool scLambdasOrAlphasDiffer, bool vdwInteractionTypeIsEwald, bool elecInteractionTypeIsEwald, bool vdwModifierIsPotSwitch>
static KernelFunction dispatchKernelOnComputeForces(const bool computeForces, const bool useSimd)
{
    if (computeForces)
    {
        return (dispatchKernelOnUseSimd<softcoreType, scLambdasOrAlphasDiffer, vdwInteractionTypeIsEwald, elecInteractionTypeIsEwald, vdwModifierIsPotSwitch, true>(
                useSimd));
    }
    else
    {
        return (dispatchKernelOnUseSimd<softcoreType, scLambdasOrAlphasDiffer, vdwInteractionTypeIsEwald, elecInteractionTypeIsEwald, vdwModifierIsPotSwitch, false>(
                useSimd));
    }
}

template<KernelSoftcoreType softcoreType, bool scLambdasOrAlphasDiffer, bool vdwInteractionTypeIsEwald, bool elecInteractionTypeIsEwald>
static KernelFunction dispatchKernelOnVdwModifier(const bool vdwModifierIsPotSwitch,
                                                  const bool computeForces,
                                                  const bool useSimd)
{
    if (vdwModifierIsPotSwitch)
    {
        return (dispatchKernelOnComputeForces<softcoreType, scLambdasOrAlphasDiffer, vdwInteractionTypeIsEwald, elecInteractionTypeIsEwald, true>(
                computeForces, useSimd));
    }
    else
    {
        return (dispatchKernelOnComputeForces<softcoreType, scLambdasOrAlphasDiffer, vdwInteractionTypeIsEwald, elecInteractionTypeIsEwald, false>(
                computeForces, useSimd));
    }
}

template<KernelSoftcoreType softcoreType, bool scLambdasOrAlphasDiffer, bool vdwInteractionTypeIsEwald>
static KernelFunction dispatchKernelOnElecInteractionType(const bool elecInteractionTypeIsEwald,
                                                          const bool vdwModifierIsPotSwitch,
                                                          const bool computeForces,
                                                          const bool useSimd)
{
    if (elecInteractionTypeIsEwald)
    {
        return (dispatchKernelOnVdwModifier<softcoreType, scLambdasOrAlphasDiffer, vdwInteractionTypeIsEwald, true>(
                vdwModifierIsPotSwitch, computeForces, useSimd));
    }
    else
    {
        return (dispatchKernelOnVdwModifier<softcoreType, scLambdasOrAlphasDiffer, vdwInteractionTypeIsEwald, false>(
                vdwModifierIsPotSwitch, computeForces, useSimd));
    }
}

template<KernelSoftcoreType softcoreType, bool scLambdasOrAlphasDiffer>
static KernelFunction dispatchKernelOnVdwInteractionType(const bool vdwInteractionTypeIsEwald,
                                                         const bool elecInteractionTypeIsEwald,
                                                         const bool vdwModifierIsPotSwitch,
                                                         const bool computeForces,
                                                         const bool useSimd)
{
    if (vdwInteractionTypeIsEwald)
    {
        return (dispatchKernelOnElecInteractionType<softcoreType, scLambdasOrAlphasDiffer, true>(
                elecInteractionTypeIsEwald, vdwModifierIsPotSwitch, computeForces, useSimd));
    }
    else
    {
        return (dispatchKernelOnElecInteractionType<softcoreType, scLambdasOrAlphasDiffer, false>(
                elecInteractionTypeIsEwald, vdwModifierIsPotSwitch, computeForces, useSimd));
    }
}

template<KernelSoftcoreType softcoreType>
static KernelFunction dispatchKernelOnScLambdasOrAlphasDifference(const bool scLambdasOrAlphasDiffer,
                                                                  const bool vdwInteractionTypeIsEwald,
                                                                  const bool elecInteractionTypeIsEwald,
                                                                  const bool vdwModifierIsPotSwitch,
                                                                  const bool computeForces,
                                                                  const bool useSimd)
{
    if (scLambdasOrAlphasDiffer)
    {
        return (dispatchKernelOnVdwInteractionType<softcoreType, true>(
                vdwInteractionTypeIsEwald, elecInteractionTypeIsEwald, vdwModifierIsPotSwitch, computeForces, useSimd));
    }
    else
    {
        return (dispatchKernelOnVdwInteractionType<softcoreType, false>(
                vdwInteractionTypeIsEwald, elecInteractionTypeIsEwald, vdwModifierIsPotSwitch, computeForces, useSimd));
    }
}

static KernelFunction dispatchKernel(const bool                 scLambdasOrAlphasDiffer,
                                     const bool                 vdwInteractionTypeIsEwald,
                                     const bool                 elecInteractionTypeIsEwald,
                                     const bool                 vdwModifierIsPotSwitch,
                                     const bool                 computeForces,
                                     const bool                 useSimd,
                                     const interaction_const_t& interactionParameters)
{
    const auto& scParams = *interactionParameters.softCoreParameters;
    if (scParams.softcoreType == SoftcoreType::Beutler)
    {
        if (scParams.alphaCoulomb == 0 && scParams.alphaVdw == 0)
        {
            return (dispatchKernelOnScLambdasOrAlphasDifference<KernelSoftcoreType::None>(
                    scLambdasOrAlphasDiffer,
                    vdwInteractionTypeIsEwald,
                    elecInteractionTypeIsEwald,
                    vdwModifierIsPotSwitch,
                    computeForces,
                    useSimd));
        }
        return (dispatchKernelOnScLambdasOrAlphasDifference<KernelSoftcoreType::Beutler>(
                scLambdasOrAlphasDiffer,
                vdwInteractionTypeIsEwald,
                elecInteractionTypeIsEwald,
                vdwModifierIsPotSwitch,
                computeForces,
                useSimd));
    }
    else // Gapsys
    {
        if (scParams.gapsysScaleLinpointCoul == 0 && scParams.gapsysScaleLinpointVdW == 0)
        {
            return (dispatchKernelOnScLambdasOrAlphasDifference<KernelSoftcoreType::None>(
                    scLambdasOrAlphasDiffer,
                    vdwInteractionTypeIsEwald,
                    elecInteractionTypeIsEwald,
                    vdwModifierIsPotSwitch,
                    computeForces,
                    useSimd));
        }
        return (dispatchKernelOnScLambdasOrAlphasDifference<KernelSoftcoreType::Gapsys>(
                scLambdasOrAlphasDiffer,
                vdwInteractionTypeIsEwald,
                elecInteractionTypeIsEwald,
                vdwModifierIsPotSwitch,
                computeForces,
                useSimd));
    }
}


void gmx_nb_free_energy_kernel(const t_nblist&                                  nlist,
                               const gmx::ArrayRefWithPadding<const gmx::RVec>& coords,
                               const bool                                       useSimd,
                               const int                                        ntype,
                               const real                                       rlist,
<<<<<<< HEAD
                               const interaction_const_t&          interactionParameters,
=======
                               const real                          maxAllowedCutoffSquared,
                               const interaction_const_t&          ic,
>>>>>>> 9ff5c75c
                               gmx::ArrayRef<const gmx::RVec>      shiftvec,
                               gmx::ArrayRef<const real>           nbfp,
                               gmx::ArrayRef<const real>           nbfp_grid,
                               gmx::ArrayRef<const real>           chargeA,
                               gmx::ArrayRef<const real>           chargeB,
                               gmx::ArrayRef<const int>            typeA,
                               gmx::ArrayRef<const int>            typeB,
                               int                                 flags,
                               gmx::ArrayRef<const real>           lambda,
                               t_nrnb*                             nrnb,
                               gmx::ArrayRefWithPadding<gmx::RVec> threadForceBuffer,
                               rvec*                               threadForceShiftBuffer,
<<<<<<< HEAD
                               gmx::ArrayRef<real>                 threadVCoul,
                               gmx::ArrayRef<real>                 threadVVdw,
=======
                               gmx::ArrayRef<real>                 threadVc,
                               gmx::ArrayRef<real>                 threadVv,
>>>>>>> 9ff5c75c
                               gmx::ArrayRef<real>                 threadDvdl)
{
    GMX_ASSERT(EEL_PME_EWALD(interactionParameters.eeltype)
                       || interactionParameters.eeltype == CoulombInteractionType::Cut
                       || EEL_RF(interactionParameters.eeltype),
               "Unsupported eeltype with free energy");
    GMX_ASSERT(interactionParameters.softCoreParameters, "We need soft-core parameters");

    // Not all SIMD implementations need padding, but we provide padding anyhow so we can assert
    GMX_ASSERT(!GMX_SIMD_HAVE_REAL || threadForceBuffer.empty()
                       || threadForceBuffer.size() > threadForceBuffer.unpaddedArrayRef().ssize(),
               "We need actual padding with at least one element for SIMD scatter operations");

    const auto& scParams                   = *interactionParameters.softCoreParameters;
    const bool  vdwInteractionTypeIsEwald  = (EVDW_PME(interactionParameters.vdwtype));
    const bool  elecInteractionTypeIsEwald = (EEL_PME_EWALD(interactionParameters.eeltype));
    const bool  vdwModifierIsPotSwitch =
            (interactionParameters.vdw_modifier == InteractionModifiers::PotSwitch);
    const bool computeForces           = ((flags & GMX_NONBONDED_DO_FORCE) != 0);
    bool       scLambdasOrAlphasDiffer = true;

    if (scParams.alphaCoulomb == 0 && scParams.alphaVdw == 0)
    {
        scLambdasOrAlphasDiffer = false;
    }
    else
    {
        if (lambda[static_cast<int>(FreeEnergyPerturbationCouplingType::Coul)]
                    == lambda[static_cast<int>(FreeEnergyPerturbationCouplingType::Vdw)]
            && scParams.alphaCoulomb == scParams.alphaVdw)
        {
            scLambdasOrAlphasDiffer = false;
        }
    }

    KernelFunction kernelFunc;
    kernelFunc = dispatchKernel(scLambdasOrAlphasDiffer,
                                vdwInteractionTypeIsEwald,
                                elecInteractionTypeIsEwald,
                                vdwModifierIsPotSwitch,
                                computeForces,
                                useSimd,
                                interactionParameters);
    kernelFunc(nlist,
               coords,
               ntype,
               rlist,
<<<<<<< HEAD
               interactionParameters,
=======
               maxAllowedCutoffSquared,
               ic,
>>>>>>> 9ff5c75c
               shiftvec,
               nbfp,
               nbfp_grid,
               chargeA,
               chargeB,
               typeA,
               typeB,
               flags,
               lambda,
               nrnb,
               threadForceBuffer,
               threadForceShiftBuffer,
               threadVCoul,
               threadVVdw,
               threadDvdl);
}<|MERGE_RESOLUTION|>--- conflicted
+++ resolved
@@ -259,12 +259,8 @@
                                   const gmx::ArrayRefWithPadding<const gmx::RVec>& coords,
                                   const int                                        ntype,
                                   const real                                       rlist,
-<<<<<<< HEAD
+                                  const real                           maxAllowedCutoffSquared,
                                   const interaction_const_t&           interactionParameters,
-=======
-                                  const real                           maxAllowedCutoffSquared,
-                                  const interaction_const_t&           ic,
->>>>>>> 9ff5c75c
                                   gmx::ArrayRef<const gmx::RVec>       shiftvec,
                                   gmx::ArrayRef<const real>            nbfp,
                                   gmx::ArrayRef<const real> gmx_unused nbfp_grid,
@@ -1204,12 +1200,8 @@
                                const gmx::ArrayRefWithPadding<const gmx::RVec>& coords,
                                const int                                        ntype,
                                const real                                       rlist,
-<<<<<<< HEAD
+                               const real                          maxAllowedCutoffSquared,
                                const interaction_const_t&          interactionParameters,
-=======
-                               const real                          maxAllowedCutoffSquared,
-                               const interaction_const_t&          ic,
->>>>>>> 9ff5c75c
                                gmx::ArrayRef<const gmx::RVec>      shiftvec,
                                gmx::ArrayRef<const real>           nbfp,
                                gmx::ArrayRef<const real>           nbfp_grid,
@@ -1222,13 +1214,8 @@
                                t_nrnb* gmx_restrict                nrnb,
                                gmx::ArrayRefWithPadding<gmx::RVec> threadForceBuffer,
                                rvec*                               threadForceShiftBuffer,
-<<<<<<< HEAD
                                gmx::ArrayRef<real>                 threadVCoul,
                                gmx::ArrayRef<real>                 threadVVdw,
-=======
-                               gmx::ArrayRef<real>                 threadVc,
-                               gmx::ArrayRef<real>                 threadVv,
->>>>>>> 9ff5c75c
                                gmx::ArrayRef<real>                 threadDvdl);
 
 template<KernelSoftcoreType softcoreType, bool scLambdasOrAlphasDiffer, bool vdwInteractionTypeIsEwald, bool elecInteractionTypeIsEwald, bool vdwModifierIsPotSwitch, bool computeForces>
@@ -1394,12 +1381,8 @@
                                const bool                                       useSimd,
                                const int                                        ntype,
                                const real                                       rlist,
-<<<<<<< HEAD
+                               const real                          maxAllowedCutoffSquared,
                                const interaction_const_t&          interactionParameters,
-=======
-                               const real                          maxAllowedCutoffSquared,
-                               const interaction_const_t&          ic,
->>>>>>> 9ff5c75c
                                gmx::ArrayRef<const gmx::RVec>      shiftvec,
                                gmx::ArrayRef<const real>           nbfp,
                                gmx::ArrayRef<const real>           nbfp_grid,
@@ -1412,13 +1395,8 @@
                                t_nrnb*                             nrnb,
                                gmx::ArrayRefWithPadding<gmx::RVec> threadForceBuffer,
                                rvec*                               threadForceShiftBuffer,
-<<<<<<< HEAD
                                gmx::ArrayRef<real>                 threadVCoul,
                                gmx::ArrayRef<real>                 threadVVdw,
-=======
-                               gmx::ArrayRef<real>                 threadVc,
-                               gmx::ArrayRef<real>                 threadVv,
->>>>>>> 9ff5c75c
                                gmx::ArrayRef<real>                 threadDvdl)
 {
     GMX_ASSERT(EEL_PME_EWALD(interactionParameters.eeltype)
@@ -1466,12 +1444,8 @@
                coords,
                ntype,
                rlist,
-<<<<<<< HEAD
+               maxAllowedCutoffSquared,
                interactionParameters,
-=======
-               maxAllowedCutoffSquared,
-               ic,
->>>>>>> 9ff5c75c
                shiftvec,
                nbfp,
                nbfp_grid,
