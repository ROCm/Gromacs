--- conflicted
+++ resolved
@@ -374,21 +374,15 @@
     }
     else
     {
-<<<<<<< HEAD
+        /* TODO Remove these lines and pme_lb->cutoff_scheme */
         tmpr_coulomb     = set->rcut_coulomb + pme_lb->rbufOuter_coulomb;
         tmpr_vdw         = pme_lb->rcut_vdw + pme_lb->rbufOuter_vdw;
-        set->rlistOuter  = std::min(tmpr_coulomb, tmpr_vdw);
-        set->rlistInner  = set->rlistOuter;
-=======
-        /* TODO Remove these lines and pme_lb->cutoff_scheme */
-        tmpr_coulomb          = set->rcut_coulomb + pme_lb->rbuf_coulomb;
-        tmpr_vdw              = pme_lb->rcut_vdw + pme_lb->rbuf_vdw;
         /* Two (known) bugs with cutoff-scheme=group here:
          * - This modification of rlist results in incorrect DD comunication.
          * - We should set fr->bTwinRange = (fr->rlistlong > fr->rlist).
          */
-        set->rlist            = std::min(tmpr_coulomb, tmpr_vdw);
->>>>>>> 54042f4b
+        set->rlistOuter  = std::min(tmpr_coulomb, tmpr_vdw);
+        set->rlistInner  = set->rlistOuter;
     }
 
     set->spacing         = sp;
