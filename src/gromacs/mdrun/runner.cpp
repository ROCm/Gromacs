/*
 * This file is part of the GROMACS molecular simulation package.
 *
 * Copyright (c) 1991-2000, University of Groningen, The Netherlands.
 * Copyright (c) 2001-2004, The GROMACS development team.
 * Copyright (c) 2011,2012,2013,2014,2015,2016,2017,2018,2019, by the GROMACS development team, led by
 * Mark Abraham, David van der Spoel, Berk Hess, and Erik Lindahl,
 * and including many others, as listed in the AUTHORS file in the
 * top-level source directory and at http://www.gromacs.org.
 *
 * GROMACS is free software; you can redistribute it and/or
 * modify it under the terms of the GNU Lesser General Public License
 * as published by the Free Software Foundation; either version 2.1
 * of the License, or (at your option) any later version.
 *
 * GROMACS is distributed in the hope that it will be useful,
 * but WITHOUT ANY WARRANTY; without even the implied warranty of
 * MERCHANTABILITY or FITNESS FOR A PARTICULAR PURPOSE.  See the GNU
 * Lesser General Public License for more details.
 *
 * You should have received a copy of the GNU Lesser General Public
 * License along with GROMACS; if not, see
 * http://www.gnu.org/licenses, or write to the Free Software Foundation,
 * Inc., 51 Franklin Street, Fifth Floor, Boston, MA  02110-1301  USA.
 *
 * If you want to redistribute modifications to GROMACS, please
 * consider that scientific software is very special. Version
 * control is crucial - bugs must be traceable. We will be happy to
 * consider code for inclusion in the official distribution, but
 * derived work must not be called official GROMACS. Details are found
 * in the README & COPYING files - if they are missing, get the
 * official version at http://www.gromacs.org.
 *
 * To help us fund GROMACS development, we humbly ask that you cite
 * the research papers on the package. Check out http://www.gromacs.org.
 */
/*! \internal \file
 *
 * \brief Implements the MD runner routine calling all integrators.
 *
 * \author David van der Spoel <david.vanderspoel@icm.uu.se>
 * \ingroup module_mdrun
 */
#include "gmxpre.h"

#include "runner.h"

#include "config.h"

#include <cassert>
#include <cinttypes>
#include <csignal>
#include <cstdlib>
#include <cstring>

#include <algorithm>
#include <memory>

#include "gromacs/commandline/filenm.h"
#include "gromacs/domdec/domdec.h"
#include "gromacs/domdec/domdec_struct.h"
#include "gromacs/domdec/localatomsetmanager.h"
#include "gromacs/domdec/partition.h"
#include "gromacs/ewald/ewald_utils.h"
#include "gromacs/ewald/pme.h"
#include "gromacs/ewald/pme_gpu_program.h"
#include "gromacs/fileio/checkpoint.h"
#include "gromacs/fileio/gmxfio.h"
#include "gromacs/fileio/oenv.h"
#include "gromacs/fileio/tpxio.h"
#include "gromacs/gmxlib/network.h"
#include "gromacs/gmxlib/nrnb.h"
#include "gromacs/gpu_utils/clfftinitializer.h"
#include "gromacs/gpu_utils/gpu_utils.h"
#include "gromacs/hardware/cpuinfo.h"
#include "gromacs/hardware/detecthardware.h"
#include "gromacs/hardware/printhardware.h"
#include "gromacs/imd/imd.h"
#include "gromacs/listed_forces/disre.h"
#include "gromacs/listed_forces/gpubonded.h"
#include "gromacs/listed_forces/orires.h"
#include "gromacs/math/functions.h"
#include "gromacs/math/utilities.h"
#include "gromacs/math/vec.h"
#include "gromacs/mdlib/boxdeformation.h"
#include "gromacs/mdlib/broadcaststructs.h"
#include "gromacs/mdlib/calc_verletbuf.h"
#include "gromacs/mdlib/dispersioncorrection.h"
#include "gromacs/mdlib/enerdata_utils.h"
#include "gromacs/mdlib/force.h"
#include "gromacs/mdlib/forcerec.h"
#include "gromacs/mdlib/gmx_omp_nthreads.h"
#include "gromacs/mdlib/makeconstraints.h"
#include "gromacs/mdlib/md_support.h"
#include "gromacs/mdlib/mdatoms.h"
#include "gromacs/mdlib/membed.h"
#include "gromacs/mdlib/ppforceworkload.h"
#include "gromacs/mdlib/qmmm.h"
#include "gromacs/mdlib/sighandler.h"
#include "gromacs/mdlib/stophandler.h"
#include "gromacs/mdrun/mdmodules.h"
#include "gromacs/mdrun/simulationcontext.h"
#include "gromacs/mdrunutility/handlerestart.h"
#include "gromacs/mdrunutility/logging.h"
#include "gromacs/mdrunutility/multisim.h"
#include "gromacs/mdrunutility/printtime.h"
#include "gromacs/mdrunutility/threadaffinity.h"
#include "gromacs/mdtypes/commrec.h"
#include "gromacs/mdtypes/enerdata.h"
#include "gromacs/mdtypes/fcdata.h"
#include "gromacs/mdtypes/inputrec.h"
#include "gromacs/mdtypes/md_enums.h"
#include "gromacs/mdtypes/mdrunoptions.h"
#include "gromacs/mdtypes/observableshistory.h"
#include "gromacs/mdtypes/state.h"
#include "gromacs/nbnxm/gpu_data_mgmt.h"
#include "gromacs/nbnxm/nbnxm.h"
#include "gromacs/nbnxm/pairlist_tuning.h"
#include "gromacs/pbcutil/pbc.h"
#include "gromacs/pulling/output.h"
#include "gromacs/pulling/pull.h"
#include "gromacs/pulling/pull_rotation.h"
#include "gromacs/restraint/manager.h"
#include "gromacs/restraint/restraintmdmodule.h"
#include "gromacs/restraint/restraintpotential.h"
#include "gromacs/swap/swapcoords.h"
#include "gromacs/taskassignment/decidegpuusage.h"
#include "gromacs/taskassignment/resourcedivision.h"
#include "gromacs/taskassignment/taskassignment.h"
#include "gromacs/taskassignment/usergpuids.h"
#include "gromacs/timing/gpu_timing.h"
#include "gromacs/timing/wallcycle.h"
#include "gromacs/timing/wallcyclereporting.h"
#include "gromacs/topology/mtop_util.h"
#include "gromacs/trajectory/trajectoryframe.h"
#include "gromacs/utility/basenetwork.h"
#include "gromacs/utility/cstringutil.h"
#include "gromacs/utility/exceptions.h"
#include "gromacs/utility/fatalerror.h"
#include "gromacs/utility/filestream.h"
#include "gromacs/utility/gmxassert.h"
#include "gromacs/utility/gmxmpi.h"
#include "gromacs/utility/logger.h"
#include "gromacs/utility/loggerbuilder.h"
#include "gromacs/utility/physicalnodecommunicator.h"
#include "gromacs/utility/pleasecite.h"
#include "gromacs/utility/programcontext.h"
#include "gromacs/utility/smalloc.h"
#include "gromacs/utility/stringutil.h"

#include "legacysimulator.h"
#include "replicaexchange.h"

#if GMX_FAHCORE
#include "corewrap.h"
#endif

namespace gmx
{

/*! \brief Log if development feature flags are encountered
 *
 * The use of dev features indicated by environment variables is logged
 * in order to ensure that runs with such featrues enabled can be identified
 * from their log and standard output.
 *
 * \param[in]  mdlog        Logger object.
 */
static void reportDevelopmentFeatures(const gmx::MDLogger &mdlog)
{
    const bool enableGpuBufOps       = (getenv("GMX_USE_GPU_BUFFER_OPS") != nullptr);
    const bool useGpuUpdateConstrain = (getenv("GMX_UPDATE_CONSTRAIN_GPU") != nullptr);

    if (enableGpuBufOps)
    {
        GMX_LOG(mdlog.warning).asParagraph().appendTextFormatted(
                "NOTE: This run uses the 'GPU buffer ops' feature, enabled by the GMX_USE_GPU_BUFFER_OPS environment variable.");
    }

    if (useGpuUpdateConstrain)
    {
        GMX_LOG(mdlog.warning).asParagraph().appendTextFormatted(
                "NOTE: This run uses the 'GPU update/constraints' feature, enabled by the GMX_UPDATE_CONSTRAIN_GPU environment variable.");
    }
}

/*! \brief Barrier for safe simultaneous thread access to mdrunner data
 *
 * Used to ensure that the master thread does not modify mdrunner during copy
 * on the spawned threads. */
static void threadMpiMdrunnerAccessBarrier()
{
#if GMX_THREAD_MPI
    MPI_Barrier(MPI_COMM_WORLD);
#endif
}

Mdrunner Mdrunner::cloneOnSpawnedThread() const
{
    auto newRunner = Mdrunner(std::make_unique<MDModules>());

    // All runners in the same process share a restraint manager resource because it is
    // part of the interface to the client code, which is associated only with the
    // original thread. Handles to the same resources can be obtained by copy.
    {
        newRunner.restraintManager_ = std::make_unique<RestraintManager>(*restraintManager_);
    }

    // Copy original cr pointer before master thread can pass the thread barrier
    newRunner.cr  = reinitialize_commrec_for_this_thread(cr);

    // Copy members of master runner.
    // \todo Replace with builder when Simulation context and/or runner phases are better defined.
    // Ref https://redmine.gromacs.org/issues/2587 and https://redmine.gromacs.org/issues/2375
    newRunner.hw_opt    = hw_opt;
    newRunner.filenames = filenames;

    newRunner.oenv                = oenv;
    newRunner.mdrunOptions        = mdrunOptions;
    newRunner.domdecOptions       = domdecOptions;
    newRunner.nbpu_opt            = nbpu_opt;
    newRunner.pme_opt             = pme_opt;
    newRunner.pme_fft_opt         = pme_fft_opt;
    newRunner.bonded_opt          = bonded_opt;
    newRunner.nstlist_cmdline     = nstlist_cmdline;
    newRunner.replExParams        = replExParams;
    newRunner.pforce              = pforce;
    newRunner.ms                  = ms;
    newRunner.startingBehavior    = startingBehavior;
    newRunner.stopHandlerBuilder_ = std::make_unique<StopHandlerBuilder>(*stopHandlerBuilder_);

    threadMpiMdrunnerAccessBarrier();

    GMX_RELEASE_ASSERT(!MASTER(newRunner.cr), "cloneOnSpawnedThread should only be called on spawned threads");

    return newRunner;
}

/*! \brief The callback used for running on spawned threads.
 *
 * Obtains the pointer to the master mdrunner object from the one
 * argument permitted to the thread-launch API call, copies it to make
 * a new runner for this thread, reinitializes necessary data, and
 * proceeds to the simulation. */
static void mdrunner_start_fn(const void *arg)
{
    try
    {
        auto masterMdrunner = reinterpret_cast<const gmx::Mdrunner *>(arg);
        /* copy the arg list to make sure that it's thread-local. This
           doesn't copy pointed-to items, of course; fnm, cr and fplog
           are reset in the call below, all others should be const. */
        gmx::Mdrunner mdrunner = masterMdrunner->cloneOnSpawnedThread();
        mdrunner.mdrunner();
    }
    GMX_CATCH_ALL_AND_EXIT_WITH_FATAL_ERROR;
}


/*! \brief Start thread-MPI threads.
 *
 * Called by mdrunner() to start a specific number of threads
 * (including the main thread) for thread-parallel runs. This in turn
 * calls mdrunner() for each thread. All options are the same as for
 * mdrunner(). */
t_commrec *Mdrunner::spawnThreads(int numThreadsToLaunch) const
{

    /* first check whether we even need to start tMPI */
    if (numThreadsToLaunch < 2)
    {
        return cr;
    }

#if GMX_THREAD_MPI
    /* now spawn new threads that start mdrunner_start_fn(), while
       the main thread returns. Thread affinity is handled later. */
    if (tMPI_Init_fn(TRUE, numThreadsToLaunch, TMPI_AFFINITY_NONE,
                     mdrunner_start_fn, static_cast<const void*>(this)) != TMPI_SUCCESS)
    {
        GMX_THROW(gmx::InternalError("Failed to spawn thread-MPI threads"));
    }

    threadMpiMdrunnerAccessBarrier();
#else
    GMX_UNUSED_VALUE(mdrunner_start_fn);
#endif

    return reinitialize_commrec_for_this_thread(cr);
}

}  // namespace gmx

/*! \brief Initialize variables for Verlet scheme simulation */
static void prepare_verlet_scheme(FILE                           *fplog,
                                  t_commrec                      *cr,
                                  t_inputrec                     *ir,
                                  int                             nstlist_cmdline,
                                  const gmx_mtop_t               *mtop,
                                  const matrix                    box,
                                  bool                            makeGpuPairList,
                                  const gmx::CpuInfo             &cpuinfo)
{
    /* For NVE simulations, we will retain the initial list buffer */
    if (EI_DYNAMICS(ir->eI) &&
        ir->verletbuf_tol > 0 &&
        !(EI_MD(ir->eI) && ir->etc == etcNO))
    {
        /* Update the Verlet buffer size for the current run setup */

        /* Here we assume SIMD-enabled kernels are being used. But as currently
         * calc_verlet_buffer_size gives the same results for 4x8 and 4x4
         * and 4x2 gives a larger buffer than 4x4, this is ok.
         */
        ListSetupType      listType  = (makeGpuPairList ? ListSetupType::Gpu : ListSetupType::CpuSimdWhenSupported);
        VerletbufListSetup listSetup = verletbufGetSafeListSetup(listType);

        const real         rlist_new =
            calcVerletBufferSize(*mtop, det(box), *ir, ir->nstlist, ir->nstlist - 1, -1, listSetup);

        if (rlist_new != ir->rlist)
        {
            if (fplog != nullptr)
            {
                fprintf(fplog, "\nChanging rlist from %g to %g for non-bonded %dx%d atom kernels\n\n",
                        ir->rlist, rlist_new,
                        listSetup.cluster_size_i, listSetup.cluster_size_j);
            }
            ir->rlist     = rlist_new;
        }
    }

    if (nstlist_cmdline > 0 && (!EI_DYNAMICS(ir->eI) || ir->verletbuf_tol <= 0))
    {
        gmx_fatal(FARGS, "Can not set nstlist without %s",
                  !EI_DYNAMICS(ir->eI) ? "dynamics" : "verlet-buffer-tolerance");
    }

    if (EI_DYNAMICS(ir->eI))
    {
        /* Set or try nstlist values */
        increaseNstlist(fplog, cr, ir, nstlist_cmdline, mtop, box, makeGpuPairList, cpuinfo);
    }
}

/*! \brief Override the nslist value in inputrec
 *
 * with value passed on the command line (if any)
 */
static void override_nsteps_cmdline(const gmx::MDLogger &mdlog,
                                    int64_t              nsteps_cmdline,
                                    t_inputrec          *ir)
{
    assert(ir);

    /* override with anything else than the default -2 */
    if (nsteps_cmdline > -2)
    {
        char sbuf_steps[STEPSTRSIZE];
        char sbuf_msg[STRLEN];

        ir->nsteps = nsteps_cmdline;
        if (EI_DYNAMICS(ir->eI) && nsteps_cmdline != -1)
        {
            sprintf(sbuf_msg, "Overriding nsteps with value passed on the command line: %s steps, %.3g ps",
                    gmx_step_str(nsteps_cmdline, sbuf_steps),
                    fabs(nsteps_cmdline*ir->delta_t));
        }
        else
        {
            sprintf(sbuf_msg, "Overriding nsteps with value passed on the command line: %s steps",
                    gmx_step_str(nsteps_cmdline, sbuf_steps));
        }

        GMX_LOG(mdlog.warning).asParagraph().appendText(sbuf_msg);
    }
    else if (nsteps_cmdline < -2)
    {
        gmx_fatal(FARGS, "Invalid nsteps value passed on the command line: %" PRId64,
                  nsteps_cmdline);
    }
    /* Do nothing if nsteps_cmdline == -2 */
}

namespace gmx
{

/*! \brief Return whether GPU acceleration of nonbondeds is supported with the given settings.
 *
 * If not, and if a warning may be issued, logs a warning about
 * falling back to CPU code. With thread-MPI, only the first
 * call to this function should have \c issueWarning true. */
static bool gpuAccelerationOfNonbondedIsUseful(const MDLogger   &mdlog,
                                               const t_inputrec *ir,
                                               bool              issueWarning)
{
    if (ir->opts.ngener - ir->nwall > 1)
    {
        /* The GPU code does not support more than one energy group.
         * If the user requested GPUs explicitly, a fatal error is given later.
         */
        if (issueWarning)
        {
            GMX_LOG(mdlog.warning).asParagraph()
                .appendText("Multiple energy groups is not implemented for GPUs, falling back to the CPU. "
                            "For better performance, run on the GPU without energy groups and then do "
                            "gmx mdrun -rerun option on the trajectory with an energy group .tpr file.");
        }
        return false;
    }
    return true;
}

//! Initializes the logger for mdrun.
static gmx::LoggerOwner buildLogger(FILE *fplog, const t_commrec *cr)
{
    gmx::LoggerBuilder builder;
    if (fplog != nullptr)
    {
        builder.addTargetFile(gmx::MDLogger::LogLevel::Info, fplog);
    }
    if (cr == nullptr || SIMMASTER(cr))
    {
        builder.addTargetStream(gmx::MDLogger::LogLevel::Warning,
                                &gmx::TextOutputFile::standardError());
    }
    return builder.build();
}

//! Make a TaskTarget from an mdrun argument string.
static TaskTarget findTaskTarget(const char *optionString)
{
    TaskTarget returnValue = TaskTarget::Auto;

    if (strncmp(optionString, "auto", 3) == 0)
    {
        returnValue = TaskTarget::Auto;
    }
    else if (strncmp(optionString, "cpu", 3) == 0)
    {
        returnValue = TaskTarget::Cpu;
    }
    else if (strncmp(optionString, "gpu", 3) == 0)
    {
        returnValue = TaskTarget::Gpu;
    }
    else
    {
        GMX_ASSERT(false, "Option string should have been checked for sanity already");
    }

    return returnValue;
}

//! Finish run, aggregate data to print performance info.
static void finish_run(FILE *fplog,
                       const gmx::MDLogger &mdlog,
                       const t_commrec *cr,
                       const t_inputrec *inputrec,
                       t_nrnb nrnb[], gmx_wallcycle_t wcycle,
                       gmx_walltime_accounting_t walltime_accounting,
                       nonbonded_verlet_t *nbv,
                       const gmx_pme_t *pme,
                       gmx_bool bWriteStat)
{
    double  delta_t  = 0;
    double  nbfs     = 0, mflop = 0;
    double  elapsed_time,
            elapsed_time_over_all_ranks,
            elapsed_time_over_all_threads,
            elapsed_time_over_all_threads_over_all_ranks;
    /* Control whether it is valid to print a report. Only the
       simulation master may print, but it should not do so if the run
       terminated e.g. before a scheduled reset step. This is
       complicated by the fact that PME ranks are unaware of the
       reason why they were sent a pmerecvqxFINISH. To avoid
       communication deadlocks, we always do the communication for the
       report, even if we've decided not to write the report, because
       how long it takes to finish the run is not important when we've
       decided not to report on the simulation performance.

       Further, we only report performance for dynamical integrators,
       because those are the only ones for which we plan to
       consider doing any optimizations. */
    bool printReport = EI_DYNAMICS(inputrec->eI) && SIMMASTER(cr);

    if (printReport && !walltime_accounting_get_valid_finish(walltime_accounting))
    {
        GMX_LOG(mdlog.warning).asParagraph().appendText("Simulation ended prematurely, no performance report will be written.");
        printReport = false;
    }

    t_nrnb                  *nrnb_tot;
    std::unique_ptr<t_nrnb>  nrnbTotalStorage;
    if (cr->nnodes > 1)
    {
        nrnbTotalStorage = std::make_unique<t_nrnb>();
        nrnb_tot         = nrnbTotalStorage.get();
#if GMX_MPI
        MPI_Allreduce(nrnb->n, nrnb_tot->n, eNRNB, MPI_DOUBLE, MPI_SUM,
                      cr->mpi_comm_mysim);
#endif
    }
    else
    {
        nrnb_tot = nrnb;
    }

    elapsed_time                  = walltime_accounting_get_time_since_reset(walltime_accounting);
    elapsed_time_over_all_threads = walltime_accounting_get_time_since_reset_over_all_threads(walltime_accounting);
    if (cr->nnodes > 1)
    {
#if GMX_MPI
        /* reduce elapsed_time over all MPI ranks in the current simulation */
        MPI_Allreduce(&elapsed_time,
                      &elapsed_time_over_all_ranks,
                      1, MPI_DOUBLE, MPI_SUM,
                      cr->mpi_comm_mysim);
        elapsed_time_over_all_ranks /= cr->nnodes;
        /* Reduce elapsed_time_over_all_threads over all MPI ranks in the
         * current simulation. */
        MPI_Allreduce(&elapsed_time_over_all_threads,
                      &elapsed_time_over_all_threads_over_all_ranks,
                      1, MPI_DOUBLE, MPI_SUM,
                      cr->mpi_comm_mysim);
#endif
    }
    else
    {
        elapsed_time_over_all_ranks                  = elapsed_time;
        elapsed_time_over_all_threads_over_all_ranks = elapsed_time_over_all_threads;
    }

    if (printReport)
    {
        print_flop(fplog, nrnb_tot, &nbfs, &mflop);
    }

    if (thisRankHasDuty(cr, DUTY_PP) && DOMAINDECOMP(cr))
    {
        print_dd_statistics(cr, inputrec, fplog);
    }

    /* TODO Move the responsibility for any scaling by thread counts
     * to the code that handled the thread region, so that there's a
     * mechanism to keep cycle counting working during the transition
     * to task parallelism. */
    int nthreads_pp  = gmx_omp_nthreads_get(emntNonbonded);
    int nthreads_pme = gmx_omp_nthreads_get(emntPME);
    wallcycle_scale_by_num_threads(wcycle, thisRankHasDuty(cr, DUTY_PME) && !thisRankHasDuty(cr, DUTY_PP), nthreads_pp, nthreads_pme);
    auto cycle_sum(wallcycle_sum(cr, wcycle));

    if (printReport)
    {
        auto                    nbnxn_gpu_timings = (nbv != nullptr && nbv->useGpu()) ? Nbnxm::gpu_get_timings(nbv->gpu_nbv) : nullptr;
        gmx_wallclock_gpu_pme_t pme_gpu_timings   = {};

        if (pme_gpu_task_enabled(pme))
        {
            pme_gpu_get_timings(pme, &pme_gpu_timings);
        }
        wallcycle_print(fplog, mdlog, cr->nnodes, cr->npmenodes, nthreads_pp, nthreads_pme,
                        elapsed_time_over_all_ranks,
                        wcycle, cycle_sum,
                        nbnxn_gpu_timings,
                        &pme_gpu_timings);

        if (EI_DYNAMICS(inputrec->eI))
        {
            delta_t = inputrec->delta_t;
        }

        if (fplog)
        {
            print_perf(fplog, elapsed_time_over_all_threads_over_all_ranks,
                       elapsed_time_over_all_ranks,
                       walltime_accounting_get_nsteps_done_since_reset(walltime_accounting),
                       delta_t, nbfs, mflop);
        }
        if (bWriteStat)
        {
            print_perf(stderr, elapsed_time_over_all_threads_over_all_ranks,
                       elapsed_time_over_all_ranks,
                       walltime_accounting_get_nsteps_done_since_reset(walltime_accounting),
                       delta_t, nbfs, mflop);
        }
    }
}

int Mdrunner::mdrunner()
{
    matrix                    box;
    t_forcerec               *fr               = nullptr;
    t_fcdata                 *fcd              = nullptr;
    real                      ewaldcoeff_q     = 0;
    real                      ewaldcoeff_lj    = 0;
    int                       nChargePerturbed = -1, nTypePerturbed = 0;
    gmx_wallcycle_t           wcycle;
    gmx_walltime_accounting_t walltime_accounting = nullptr;
    gmx_membed_t *            membed              = nullptr;
    gmx_hw_info_t            *hwinfo              = nullptr;

    /* CAUTION: threads may be started later on in this function, so
       cr doesn't reflect the final parallel state right now */
    t_inputrec                      inputrecInstance;
    t_inputrec                     *inputrec = &inputrecInstance;
    gmx_mtop_t                      mtop;

    bool doMembed = opt2bSet("-membed", filenames.size(), filenames.data());
    bool doRerun  = mdrunOptions.rerun;

    // Handle task-assignment related user options.
    EmulateGpuNonbonded emulateGpuNonbonded = (getenv("GMX_EMULATE_GPU") != nullptr ?
                                               EmulateGpuNonbonded::Yes : EmulateGpuNonbonded::No);

    std::vector<int> userGpuTaskAssignment;
    try
    {
        userGpuTaskAssignment = parseUserTaskAssignmentString(hw_opt.userGpuTaskAssignment);
    }
    GMX_CATCH_ALL_AND_EXIT_WITH_FATAL_ERROR;
    auto       nonbondedTarget = findTaskTarget(nbpu_opt);
    auto       pmeTarget       = findTaskTarget(pme_opt);
    auto       pmeFftTarget    = findTaskTarget(pme_fft_opt);
    auto       bondedTarget    = findTaskTarget(bonded_opt);
    PmeRunMode pmeRunMode      = PmeRunMode::None;

    // Here we assume that SIMMASTER(cr) does not change even after the
    // threads are started.

    FILE *fplog = nullptr;
    // If we are appending, we don't write log output because we need
    // to check that the old log file matches what the checkpoint file
    // expects. Otherwise, we should start to write log output now if
    // there is a file ready for it.
    if (logFileHandle != nullptr && startingBehavior != StartingBehavior::RestartWithAppending)
    {
        fplog = gmx_fio_getfp(logFileHandle);
    }
    gmx::LoggerOwner logOwner(buildLogger(fplog, cr));
    gmx::MDLogger    mdlog(logOwner.logger());

    // report any development features that may be enabled by environment variables
    reportDevelopmentFeatures(mdlog);

    // With thread-MPI, the communicator changes after threads are
    // launched, so this is rebuilt for the master rank at that
    // time. The non-master ranks are fine to keep the one made here.
    PhysicalNodeCommunicator physicalNodeComm(MPI_COMM_WORLD, gmx_physicalnode_id_hash());
    hwinfo = gmx_detect_hardware(mdlog, physicalNodeComm);

    gmx_print_detected_hardware(fplog, isMasterSimMasterRank(ms, MASTER(cr)), mdlog, hwinfo);

    std::vector<int> gpuIdsToUse = makeGpuIdsToUse(hwinfo->gpu_info, hw_opt.gpuIdsAvailable);

    // Print citation requests after all software/hardware printing
    pleaseCiteGromacs(fplog);

    std::unique_ptr<t_state> globalState;

    if (SIMMASTER(cr))
    {
        /* Only the master rank has the global state */
        globalState = std::make_unique<t_state>();

        /* Read (nearly) all data required for the simulation */
        read_tpx_state(ftp2fn(efTPR, filenames.size(), filenames.data()), inputrec, globalState.get(), &mtop);
    }

    /* Check and update the hardware options for internal consistency */
    checkAndUpdateHardwareOptions(mdlog, &hw_opt, SIMMASTER(cr), domdecOptions.numPmeRanks);

    if (GMX_THREAD_MPI && SIMMASTER(cr))
    {
        bool useGpuForNonbonded = false;
        bool useGpuForPme       = false;
        try
        {
            // If the user specified the number of ranks, then we must
            // respect that, but in default mode, we need to allow for
            // the number of GPUs to choose the number of ranks.
            auto canUseGpuForNonbonded = buildSupportsNonbondedOnGpu(nullptr);
            useGpuForNonbonded = decideWhetherToUseGpusForNonbondedWithThreadMpi
                    (nonbondedTarget, gpuIdsToUse, userGpuTaskAssignment, emulateGpuNonbonded,
                    canUseGpuForNonbonded,
                    gpuAccelerationOfNonbondedIsUseful(mdlog, inputrec, GMX_THREAD_MPI),
                    hw_opt.nthreads_tmpi);
            useGpuForPme = decideWhetherToUseGpusForPmeWithThreadMpi
                    (useGpuForNonbonded, pmeTarget, gpuIdsToUse, userGpuTaskAssignment,
                    *hwinfo, *inputrec, mtop, hw_opt.nthreads_tmpi, domdecOptions.numPmeRanks);

        }
        GMX_CATCH_ALL_AND_EXIT_WITH_FATAL_ERROR;

        /* Determine how many thread-MPI ranks to start.
         *
         * TODO Over-writing the user-supplied value here does
         * prevent any possible subsequent checks from working
         * correctly. */
        hw_opt.nthreads_tmpi = get_nthreads_mpi(hwinfo,
                                                &hw_opt,
                                                gpuIdsToUse,
                                                useGpuForNonbonded,
                                                useGpuForPme,
                                                inputrec, &mtop,
                                                mdlog,
                                                doMembed);

        // Now start the threads for thread MPI.
        cr = spawnThreads(hw_opt.nthreads_tmpi);
        /* The main thread continues here with a new cr. We don't deallocate
           the old cr because other threads may still be reading it. */
        // TODO Both master and spawned threads call dup_tfn and
        // reinitialize_commrec_for_this_thread. Find a way to express
        // this better.
        physicalNodeComm = PhysicalNodeCommunicator(MPI_COMM_WORLD, gmx_physicalnode_id_hash());
    }
    // END OF CAUTION: cr and physicalNodeComm are now reliable

    if (PAR(cr))
    {
        /* now broadcast everything to the non-master nodes/threads: */
        init_parallel(cr, inputrec, &mtop);
    }

    // Now each rank knows the inputrec that SIMMASTER read and used,
    // and (if applicable) cr->nnodes has been assigned the number of
    // thread-MPI ranks that have been chosen. The ranks can now all
    // run the task-deciding functions and will agree on the result
    // without needing to communicate.
    //
    // TODO Should we do the communication in debug mode to support
    // having an assertion?
    //
    // Note that these variables describe only their own node.
    //
    // Note that when bonded interactions run on a GPU they always run
    // alongside a nonbonded task, so do not influence task assignment
    // even though they affect the force calculation workload.
    bool useGpuForNonbonded = false;
    bool useGpuForPme       = false;
    bool useGpuForBonded    = false;
    try
    {
        // It's possible that there are different numbers of GPUs on
        // different nodes, which is the user's responsibilty to
        // handle. If unsuitable, we will notice that during task
        // assignment.
        bool gpusWereDetected      = hwinfo->ngpu_compatible_tot > 0;
        auto canUseGpuForNonbonded = buildSupportsNonbondedOnGpu(nullptr);
        useGpuForNonbonded = decideWhetherToUseGpusForNonbonded(nonbondedTarget, userGpuTaskAssignment,
                                                                emulateGpuNonbonded,
                                                                canUseGpuForNonbonded,
                                                                gpuAccelerationOfNonbondedIsUseful(mdlog, inputrec, !GMX_THREAD_MPI),
                                                                gpusWereDetected);
        useGpuForPme = decideWhetherToUseGpusForPme(useGpuForNonbonded, pmeTarget, userGpuTaskAssignment,
                                                    *hwinfo, *inputrec, mtop,
                                                    cr->nnodes, domdecOptions.numPmeRanks,
                                                    gpusWereDetected);
        auto canUseGpuForBonded = buildSupportsGpuBondeds(nullptr) && inputSupportsGpuBondeds(*inputrec, mtop, nullptr);
        useGpuForBonded =
            decideWhetherToUseGpusForBonded(useGpuForNonbonded, useGpuForPme,
                                            bondedTarget, canUseGpuForBonded,
                                            EVDW_PME(inputrec->vdwtype),
                                            EEL_PME_EWALD(inputrec->coulombtype),
                                            domdecOptions.numPmeRanks, gpusWereDetected);

        pmeRunMode   = (useGpuForPme ? PmeRunMode::GPU : PmeRunMode::CPU);
        if (pmeRunMode == PmeRunMode::GPU)
        {
            if (pmeFftTarget == TaskTarget::Cpu)
            {
                pmeRunMode = PmeRunMode::Mixed;
            }
        }
        else if (pmeFftTarget == TaskTarget::Gpu)
        {
            gmx_fatal(FARGS, "Assigning FFTs to GPU requires PME to be assigned to GPU as well. With PME on CPU you should not be using -pmefft.");
        }
    }
    GMX_CATCH_ALL_AND_EXIT_WITH_FATAL_ERROR;

    // Build restraints.
    // TODO: hide restraint implementation details from Mdrunner.
    // There is nothing unique about restraints at this point as far as the
    // Mdrunner is concerned. The Mdrunner should just be getting a sequence of
    // factory functions from the SimulationContext on which to call mdModules_->add().
    // TODO: capture all restraints into a single RestraintModule, passed to the runner builder.
    for (auto && restraint : restraintManager_->getRestraints())
    {
        auto module = RestraintMDModule::create(restraint,
                                                restraint->sites());
        mdModules_->add(std::move(module));
    }

    // TODO: Error handling
    mdModules_->assignOptionsToModules(*inputrec->params, nullptr);

    if (fplog != nullptr)
    {
        pr_inputrec(fplog, 0, "Input Parameters", inputrec, FALSE);
        fprintf(fplog, "\n");
    }

    if (SIMMASTER(cr))
    {
        /* In rerun, set velocities to zero if present */
        if (doRerun && ((globalState->flags & (1 << estV)) != 0))
        {
            // rerun does not use velocities
            GMX_LOG(mdlog.info).asParagraph().appendText(
                    "Rerun trajectory contains velocities. Rerun does only evaluate "
                    "potential energy and forces. The velocities will be ignored.");
            for (int i = 0; i < globalState->natoms; i++)
            {
                clear_rvec(globalState->v[i]);
            }
            globalState->flags &= ~(1 << estV);
        }

        /* now make sure the state is initialized and propagated */
        set_state_entries(globalState.get(), inputrec);
    }

    /* NM and TPI parallelize over force/energy calculations, not atoms,
     * so we need to initialize and broadcast the global state.
     */
    if (inputrec->eI == eiNM || inputrec->eI == eiTPI)
    {
        if (!MASTER(cr))
        {
            globalState = std::make_unique<t_state>();
        }
        broadcastStateWithoutDynamics(cr, globalState.get());
    }

    /* A parallel command line option consistency check that we can
       only do after any threads have started. */
    if (!PAR(cr) && (domdecOptions.numCells[XX] > 1 ||
                     domdecOptions.numCells[YY] > 1 ||
                     domdecOptions.numCells[ZZ] > 1 ||
                     domdecOptions.numPmeRanks > 0))
    {
        gmx_fatal(FARGS,
                  "The -dd or -npme option request a parallel simulation, "
#if !GMX_MPI
                  "but %s was compiled without threads or MPI enabled", output_env_get_program_display_name(oenv));
#else
#if GMX_THREAD_MPI
                  "but the number of MPI-threads (option -ntmpi) is not set or is 1");
#else
                  "but %s was not started through mpirun/mpiexec or only one rank was requested through mpirun/mpiexec", output_env_get_program_display_name(oenv));
#endif
#endif
    }

    if (doRerun &&
        (EI_ENERGY_MINIMIZATION(inputrec->eI) || eiNM == inputrec->eI))
    {
        gmx_fatal(FARGS, "The .mdp file specified an energy mininization or normal mode algorithm, and these are not compatible with mdrun -rerun");
    }

    if (!(EEL_PME(inputrec->coulombtype) || EVDW_PME(inputrec->vdwtype)))
    {
        if (domdecOptions.numPmeRanks > 0)
        {
            gmx_fatal_collective(FARGS, cr->mpi_comm_mysim, MASTER(cr),
                                 "PME-only ranks are requested, but the system does not use PME for electrostatics or LJ");
        }

        domdecOptions.numPmeRanks = 0;
    }

    if (useGpuForNonbonded && domdecOptions.numPmeRanks < 0)
    {
        /* With NB GPUs we don't automatically use PME-only CPU ranks. PME ranks can
         * improve performance with many threads per GPU, since our OpenMP
         * scaling is bad, but it's difficult to automate the setup.
         */
        domdecOptions.numPmeRanks = 0;
    }
    if (useGpuForPme)
    {
        if (domdecOptions.numPmeRanks < 0)
        {
            domdecOptions.numPmeRanks = 0;
            // TODO possibly print a note that one can opt-in for a separate PME GPU rank?
        }
        else
        {
            GMX_RELEASE_ASSERT(domdecOptions.numPmeRanks <= 1, "PME GPU decomposition is not supported");
        }
    }

#if GMX_FAHCORE
    if (MASTER(cr))
    {
        fcRegisterSteps(inputrec->nsteps, inputrec->init_step);
    }
#endif

    /* NMR restraints must be initialized before load_checkpoint,
     * since with time averaging the history is added to t_state.
     * For proper consistency check we therefore need to extend
     * t_state here.
     * So the PME-only nodes (if present) will also initialize
     * the distance restraints.
     */
    snew(fcd, 1);

    /* This needs to be called before read_checkpoint to extend the state */
    init_disres(fplog, &mtop, inputrec, cr, ms, fcd, globalState.get(), replExParams.exchangeInterval > 0);

    init_orires(fplog, &mtop, inputrec, cr, ms, globalState.get(), &(fcd->orires));

    auto                 deform = prepareBoxDeformation(globalState->box, cr, *inputrec);

    ObservablesHistory   observablesHistory = {};

    if (startingBehavior != StartingBehavior::NewSimulation)
    {
<<<<<<< HEAD
=======
        /* Check if checkpoint file exists before doing continuation.
         * This way we can use identical input options for the first and subsequent runs...
         */
        gmx_bool bReadEkin;

        if (mdrunOptions.numStepsCommandline > -2)
        {
            /* Temporarily set the number of steps to unmlimited to avoid
             * triggering the nsteps check in load_checkpoint().
             * This hack will go away soon when the -nsteps option is removed.
             */
            inputrec->nsteps = -1;
        }

>>>>>>> 457d046b
        load_checkpoint(opt2fn_master("-cpi", filenames.size(), filenames.data(), cr),
                        logFileHandle,
                        cr, domdecOptions.numCells,
                        inputrec, globalState.get(),
                        &observablesHistory,
                        mdrunOptions.reproducible);

        if (startingBehavior == StartingBehavior::RestartWithAppending && logFileHandle)
        {
            // Now we can start normal logging to the truncated log file.
            fplog    = gmx_fio_getfp(logFileHandle);
            prepareLogAppending(fplog);
            logOwner = buildLogger(fplog, cr);
            mdlog    = logOwner.logger();
        }
    }

    if (mdrunOptions.numStepsCommandline > -2)
    {
        GMX_LOG(mdlog.info).asParagraph().
            appendText("The -nsteps functionality is deprecated, and may be removed in a future version. "
                       "Consider using gmx convert-tpr -nsteps or changing the appropriate .mdp file field.");
    }
    /* override nsteps with value set on the commamdline */
    override_nsteps_cmdline(mdlog, mdrunOptions.numStepsCommandline, inputrec);

    if (SIMMASTER(cr))
    {
        copy_mat(globalState->box, box);
    }

    if (PAR(cr))
    {
        gmx_bcast(sizeof(box), box, cr);
    }

    if (inputrec->cutoff_scheme != ecutsVERLET)
    {
        gmx_fatal(FARGS, "This group-scheme .tpr file can no longer be run by mdrun. Please update to the Verlet scheme, or use an earlier version of GROMACS if necessary.");
    }
    /* Update rlist and nstlist. */
    prepare_verlet_scheme(fplog, cr, inputrec, nstlist_cmdline, &mtop, box,
                          useGpuForNonbonded || (emulateGpuNonbonded == EmulateGpuNonbonded::Yes), *hwinfo->cpuInfo);

    LocalAtomSetManager atomSets;

    if (PAR(cr) && !(EI_TPI(inputrec->eI) ||
                     inputrec->eI == eiNM))
    {
        cr->dd = init_domain_decomposition(mdlog, cr, domdecOptions, mdrunOptions,
                                           &mtop, inputrec,
                                           box, positionsFromStatePointer(globalState.get()),
                                           &atomSets);
        // Note that local state still does not exist yet.
    }
    else
    {
        /* PME, if used, is done on all nodes with 1D decomposition */
        cr->npmenodes = 0;
        cr->duty      = (DUTY_PP | DUTY_PME);

        if (inputrec->ePBC == epbcSCREW)
        {
            gmx_fatal(FARGS,
                      "pbc=screw is only implemented with domain decomposition");
        }
    }

    if (PAR(cr))
    {
        /* After possible communicator splitting in make_dd_communicators.
         * we can set up the intra/inter node communication.
         */
        gmx_setup_nodecomm(fplog, cr);
    }

#if GMX_MPI
    if (isMultiSim(ms))
    {
        GMX_LOG(mdlog.warning).asParagraph().appendTextFormatted(
                "This is simulation %d out of %d running as a composite GROMACS\n"
                "multi-simulation job. Setup for this simulation:\n",
                ms->sim, ms->nsim);
    }
    GMX_LOG(mdlog.warning).appendTextFormatted(
            "Using %d MPI %s\n",
            cr->nnodes,
#if GMX_THREAD_MPI
            cr->nnodes == 1 ? "thread" : "threads"
#else
            cr->nnodes == 1 ? "process" : "processes"
#endif
            );
    fflush(stderr);
#endif

    // If mdrun -pin auto honors any affinity setting that already
    // exists. If so, it is nice to provide feedback about whether
    // that existing affinity setting was from OpenMP or something
    // else, so we run this code both before and after we initialize
    // the OpenMP support.
    gmx_check_thread_affinity_set(mdlog,
                                  &hw_opt, hwinfo->nthreads_hw_avail, FALSE);
    /* Check and update the number of OpenMP threads requested */
    checkAndUpdateRequestedNumOpenmpThreads(&hw_opt, *hwinfo, cr, ms, physicalNodeComm.size_,
                                            pmeRunMode, mtop);

    gmx_omp_nthreads_init(mdlog, cr,
                          hwinfo->nthreads_hw_avail,
                          physicalNodeComm.size_,
                          hw_opt.nthreads_omp,
                          hw_opt.nthreads_omp_pme,
                          !thisRankHasDuty(cr, DUTY_PP));

    // Enable FP exception detection, but not in
    // Release mode and not for compilers with known buggy FP
    // exception support (clang with any optimization) or suspected
    // buggy FP exception support (gcc 7.* with optimization).
#if !defined NDEBUG && \
    !((defined __clang__ || (defined(__GNUC__) && !defined(__ICC) && __GNUC__ == 7)) \
    && defined __OPTIMIZE__)
    const bool bEnableFPE = true;
#else
    const bool bEnableFPE = false;
#endif
    //FIXME - reconcile with gmx_feenableexcept() call from CommandLineModuleManager::run()
    if (bEnableFPE)
    {
        gmx_feenableexcept();
    }

    // Build a data structure that expresses which kinds of non-bonded
    // task are handled by this rank.
    //
    // TODO Later, this might become a loop over all registered modules
    // relevant to the mdp inputs, to find those that have such tasks.
    //
    // TODO This could move before init_domain_decomposition() as part
    // of refactoring that separates the responsibility for duty
    // assignment from setup for communication between tasks, and
    // setup for tasks handled with a domain (ie including short-ranged
    // tasks, bonded tasks, etc.).
    //
    // Note that in general useGpuForNonbonded, etc. can have a value
    // that is inconsistent with the presence of actual GPUs on any
    // rank, and that is not known to be a problem until the
    // duty of the ranks on a node become known.
    //
    // TODO Later we might need the concept of computeTasksOnThisRank,
    // from which we construct gpuTasksOnThisRank.
    //
    // Currently the DD code assigns duty to ranks that can
    // include PP work that currently can be executed on a single
    // GPU, if present and compatible.  This has to be coordinated
    // across PP ranks on a node, with possible multiple devices
    // or sharing devices on a node, either from the user
    // selection, or automatically.
    auto                 haveGpus = !gpuIdsToUse.empty();
    std::vector<GpuTask> gpuTasksOnThisRank;
    if (thisRankHasDuty(cr, DUTY_PP))
    {
        if (useGpuForNonbonded)
        {
            // Note that any bonded tasks on a GPU always accompany a
            // non-bonded task.
            if (haveGpus)
            {
                gpuTasksOnThisRank.push_back(GpuTask::Nonbonded);
            }
            else if (nonbondedTarget == TaskTarget::Gpu)
            {
                gmx_fatal(FARGS, "Cannot run short-ranged nonbonded interactions on a GPU because no GPU is detected.");
            }
            else if (bondedTarget == TaskTarget::Gpu)
            {
                gmx_fatal(FARGS, "Cannot run bonded interactions on a GPU because no GPU is detected.");
            }
        }
    }
    // TODO cr->duty & DUTY_PME should imply that a PME algorithm is active, but currently does not.
    if (EEL_PME(inputrec->coulombtype) && (thisRankHasDuty(cr, DUTY_PME)))
    {
        if (useGpuForPme)
        {
            if (haveGpus)
            {
                gpuTasksOnThisRank.push_back(GpuTask::Pme);
            }
            else if (pmeTarget == TaskTarget::Gpu)
            {
                gmx_fatal(FARGS, "Cannot run PME on a GPU because no GPU is detected.");
            }
        }
    }

    GpuTaskAssignment gpuTaskAssignment;
    try
    {
        // Produce the task assignment for this rank.
        gpuTaskAssignment = runTaskAssignment(gpuIdsToUse, userGpuTaskAssignment, *hwinfo,
                                              mdlog, cr, ms, physicalNodeComm, gpuTasksOnThisRank,
                                              useGpuForBonded, pmeRunMode);
    }
    GMX_CATCH_ALL_AND_EXIT_WITH_FATAL_ERROR;

    /* Prevent other ranks from continuing after an issue was found
     * and reported as a fatal error.
     *
     * TODO This function implements a barrier so that MPI runtimes
     * can organize an orderly shutdown if one of the ranks has had to
     * issue a fatal error in various code already run. When we have
     * MPI-aware error handling and reporting, this should be
     * improved. */
#if GMX_MPI
    if (PAR(cr))
    {
        MPI_Barrier(cr->mpi_comm_mysim);
    }
    if (isMultiSim(ms))
    {
        if (SIMMASTER(cr))
        {
            MPI_Barrier(ms->mpi_comm_masters);
        }
        /* We need another barrier to prevent non-master ranks from contiuing
         * when an error occured in a different simulation.
         */
        MPI_Barrier(cr->mpi_comm_mysim);
    }
#endif

    /* Now that we know the setup is consistent, check for efficiency */
    check_resource_division_efficiency(hwinfo, !gpuTaskAssignment.empty(), mdrunOptions.ntompOptionIsSet,
                                       cr, mdlog);

    gmx_device_info_t *nonbondedDeviceInfo = nullptr;

    if (thisRankHasDuty(cr, DUTY_PP))
    {
        // This works because only one task of each type is currently permitted.
        auto nbGpuTaskMapping = std::find_if(gpuTaskAssignment.begin(), gpuTaskAssignment.end(),
                                             hasTaskType<GpuTask::Nonbonded>);
        if (nbGpuTaskMapping != gpuTaskAssignment.end())
        {
            int nonbondedDeviceId = nbGpuTaskMapping->deviceId_;
            nonbondedDeviceInfo = getDeviceInfo(hwinfo->gpu_info, nonbondedDeviceId);
            init_gpu(nonbondedDeviceInfo);

            if (DOMAINDECOMP(cr))
            {
                /* When we share GPUs over ranks, we need to know this for the DLB */
                dd_setup_dlb_resource_sharing(cr, nonbondedDeviceId);
            }

        }
    }

    std::unique_ptr<ClfftInitializer> initializedClfftLibrary;

    gmx_device_info_t                *pmeDeviceInfo = nullptr;
    // Later, this program could contain kernels that might be later
    // re-used as auto-tuning progresses, or subsequent simulations
    // are invoked.
    PmeGpuProgramStorage pmeGpuProgram;
    // This works because only one task of each type is currently permitted.
    auto                 pmeGpuTaskMapping     = std::find_if(gpuTaskAssignment.begin(), gpuTaskAssignment.end(), hasTaskType<GpuTask::Pme>);
    const bool           thisRankHasPmeGpuTask = (pmeGpuTaskMapping != gpuTaskAssignment.end());
    if (thisRankHasPmeGpuTask)
    {
        pmeDeviceInfo = getDeviceInfo(hwinfo->gpu_info, pmeGpuTaskMapping->deviceId_);
        init_gpu(pmeDeviceInfo);
        pmeGpuProgram = buildPmeGpuProgram(pmeDeviceInfo);
        // TODO It would be nice to move this logic into the factory
        // function. See Redmine #2535.
        bool isMasterThread = !GMX_THREAD_MPI || MASTER(cr);
        if (pmeRunMode == PmeRunMode::GPU && !initializedClfftLibrary && isMasterThread)
        {
            initializedClfftLibrary = initializeClfftLibrary();
        }
    }

    /* getting number of PP/PME threads on this MPI / tMPI rank.
       PME: env variable should be read only on one node to make sure it is
       identical everywhere;
     */
    const int numThreadsOnThisRank =
        thisRankHasDuty(cr, DUTY_PP) ? gmx_omp_nthreads_get(emntNonbonded) : gmx_omp_nthreads_get(emntPME);
    checkHardwareOversubscription(numThreadsOnThisRank, cr->nodeid,
                                  *hwinfo->hardwareTopology,
                                  physicalNodeComm, mdlog);

    if (hw_opt.threadAffinity != ThreadAffinity::Off)
    {
        /* Before setting affinity, check whether the affinity has changed
         * - which indicates that probably the OpenMP library has changed it
         * since we first checked).
         */
        gmx_check_thread_affinity_set(mdlog,
                                      &hw_opt, hwinfo->nthreads_hw_avail, TRUE);

        int numThreadsOnThisNode, intraNodeThreadOffset;
        analyzeThreadsOnThisNode(physicalNodeComm, numThreadsOnThisRank, &numThreadsOnThisNode,
                                 &intraNodeThreadOffset);

        /* Set the CPU affinity */
        gmx_set_thread_affinity(mdlog, cr, &hw_opt, *hwinfo->hardwareTopology,
                                numThreadsOnThisRank, numThreadsOnThisNode,
                                intraNodeThreadOffset, nullptr);
    }

    if (mdrunOptions.timingOptions.resetStep > -1)
    {
        GMX_LOG(mdlog.info).asParagraph().
            appendText("The -resetstep functionality is deprecated, and may be removed in a future version.");
    }
    wcycle = wallcycle_init(fplog, mdrunOptions.timingOptions.resetStep, cr);

    if (PAR(cr))
    {
        /* Master synchronizes its value of reset_counters with all nodes
         * including PME only nodes */
        int64_t reset_counters = wcycle_get_reset_counters(wcycle);
        gmx_bcast_sim(sizeof(reset_counters), &reset_counters, cr);
        wcycle_set_reset_counters(wcycle, reset_counters);
    }

    // Membrane embedding must be initialized before we call init_forcerec()
    if (doMembed)
    {
        if (MASTER(cr))
        {
            fprintf(stderr, "Initializing membed");
        }
        /* Note that membed cannot work in parallel because mtop is
         * changed here. Fix this if we ever want to make it run with
         * multiple ranks. */
        membed = init_membed(fplog, filenames.size(), filenames.data(), &mtop, inputrec, globalState.get(), cr,
                             &mdrunOptions
                                 .checkpointOptions.period);
    }

    std::unique_ptr<MDAtoms>     mdAtoms;
    std::unique_ptr<gmx_vsite_t> vsite;

    t_nrnb nrnb;
    if (thisRankHasDuty(cr, DUTY_PP))
    {
        /* Initiate forcerecord */
        fr                 = new t_forcerec;
        fr->forceProviders = mdModules_->initForceProviders();
        init_forcerec(fplog, mdlog, fr, fcd,
                      inputrec, &mtop, cr, box,
                      opt2fn("-table", filenames.size(), filenames.data()),
                      opt2fn("-tablep", filenames.size(), filenames.data()),
                      opt2fns("-tableb", filenames.size(), filenames.data()),
                      *hwinfo, nonbondedDeviceInfo,
                      useGpuForBonded,
                      FALSE,
                      pforce,
                      wcycle);

        /* Initialize the mdAtoms structure.
         * mdAtoms is not filled with atom data,
         * as this can not be done now with domain decomposition.
         */
        mdAtoms = makeMDAtoms(fplog, mtop, *inputrec, thisRankHasPmeGpuTask);
        if (globalState && thisRankHasPmeGpuTask)
        {
            // The pinning of coordinates in the global state object works, because we only use
            // PME on GPU without DD or on a separate PME rank, and because the local state pointer
            // points to the global state object without DD.
            // FIXME: MD and EM separately set up the local state - this should happen in the same function,
            // which should also perform the pinning.
            changePinningPolicy(&globalState->x, pme_get_pinning_policy());
        }

        /* Initialize the virtual site communication */
        vsite = initVsite(mtop, cr);

        calc_shifts(box, fr->shift_vec);

        /* With periodic molecules the charge groups should be whole at start up
         * and the virtual sites should not be far from their proper positions.
         */
        if (!inputrec->bContinuation && MASTER(cr) &&
            !(inputrec->ePBC != epbcNONE && inputrec->bPeriodicMols))
        {
            /* Make molecules whole at start of run */
            if (fr->ePBC != epbcNONE)
            {
                do_pbc_first_mtop(fplog, inputrec->ePBC, box, &mtop, globalState->x.rvec_array());
            }
            if (vsite)
            {
                /* Correct initial vsite positions are required
                 * for the initial distribution in the domain decomposition
                 * and for the initial shell prediction.
                 */
                constructVsitesGlobal(mtop, globalState->x);
            }
        }

        if (EEL_PME(fr->ic->eeltype) || EVDW_PME(fr->ic->vdwtype))
        {
            ewaldcoeff_q  = fr->ic->ewaldcoeff_q;
            ewaldcoeff_lj = fr->ic->ewaldcoeff_lj;
        }
    }
    else
    {
        /* This is a PME only node */

        GMX_ASSERT(globalState == nullptr, "We don't need the state on a PME only rank and expect it to be unitialized");

        ewaldcoeff_q  = calc_ewaldcoeff_q(inputrec->rcoulomb, inputrec->ewald_rtol);
        ewaldcoeff_lj = calc_ewaldcoeff_lj(inputrec->rvdw, inputrec->ewald_rtol_lj);
    }

    gmx_pme_t *sepPmeData = nullptr;
    // This reference hides the fact that PME data is owned by runner on PME-only ranks and by forcerec on other ranks
    GMX_ASSERT(thisRankHasDuty(cr, DUTY_PP) == (fr != nullptr), "Double-checking that only PME-only ranks have no forcerec");
    gmx_pme_t * &pmedata = fr ? fr->pmedata : sepPmeData;

    /* Initiate PME if necessary,
     * either on all nodes or on dedicated PME nodes only. */
    if (EEL_PME(inputrec->coulombtype) || EVDW_PME(inputrec->vdwtype))
    {
        if (mdAtoms && mdAtoms->mdatoms())
        {
            nChargePerturbed = mdAtoms->mdatoms()->nChargePerturbed;
            if (EVDW_PME(inputrec->vdwtype))
            {
                nTypePerturbed   = mdAtoms->mdatoms()->nTypePerturbed;
            }
        }
        if (cr->npmenodes > 0)
        {
            /* The PME only nodes need to know nChargePerturbed(FEP on Q) and nTypePerturbed(FEP on LJ)*/
            gmx_bcast_sim(sizeof(nChargePerturbed), &nChargePerturbed, cr);
            gmx_bcast_sim(sizeof(nTypePerturbed), &nTypePerturbed, cr);
        }

        if (thisRankHasDuty(cr, DUTY_PME))
        {
            try
            {
                pmedata = gmx_pme_init(cr,
                                       getNumPmeDomains(cr->dd),
                                       inputrec,
                                       nChargePerturbed != 0, nTypePerturbed != 0,
                                       mdrunOptions.reproducible,
                                       ewaldcoeff_q, ewaldcoeff_lj,
                                       gmx_omp_nthreads_get(emntPME),
                                       pmeRunMode, nullptr,
                                       pmeDeviceInfo, pmeGpuProgram.get(), mdlog);
            }
            GMX_CATCH_ALL_AND_EXIT_WITH_FATAL_ERROR;
        }
    }


    if (EI_DYNAMICS(inputrec->eI))
    {
        /* Turn on signal handling on all nodes */
        /*
         * (A user signal from the PME nodes (if any)
         * is communicated to the PP nodes.
         */
        signal_handler_install();
    }

    pull_t *pull_work = nullptr;
    if (thisRankHasDuty(cr, DUTY_PP))
    {
        /* Assumes uniform use of the number of OpenMP threads */
        walltime_accounting = walltime_accounting_init(gmx_omp_nthreads_get(emntDefault));

        if (inputrec->bPull)
        {
            /* Initialize pull code */
            pull_work =
                init_pull(fplog, inputrec->pull, inputrec,
                          &mtop, cr, &atomSets, inputrec->fepvals->init_lambda);
            if (inputrec->pull->bXOutAverage || inputrec->pull->bFOutAverage)
            {
                initPullHistory(pull_work, &observablesHistory);
            }
            if (EI_DYNAMICS(inputrec->eI) && MASTER(cr))
            {
                init_pull_output_files(pull_work,
                                       filenames.size(), filenames.data(), oenv,
                                       startingBehavior);
            }
        }

        std::unique_ptr<EnforcedRotation> enforcedRotation;
        if (inputrec->bRot)
        {
            /* Initialize enforced rotation code */
            enforcedRotation = init_rot(fplog,
                                        inputrec,
                                        filenames.size(),
                                        filenames.data(),
                                        cr,
                                        &atomSets,
                                        globalState.get(),
                                        &mtop,
                                        oenv,
                                        mdrunOptions,
                                        startingBehavior);
        }

        t_swap *swap = nullptr;
        if (inputrec->eSwapCoords != eswapNO)
        {
            /* Initialize ion swapping code */
            swap = init_swapcoords(fplog, inputrec,
                                   opt2fn_master("-swap", filenames.size(), filenames.data(), cr),
                                   &mtop, globalState.get(), &observablesHistory,
                                   cr, &atomSets, oenv, mdrunOptions,
                                   startingBehavior);
        }

        /* Let makeConstraints know whether we have essential dynamics constraints.
         * TODO: inputrec should tell us whether we use an algorithm, not a file option or the checkpoint
         */
        bool doEssentialDynamics = (opt2fn_null("-ei", filenames.size(), filenames.data()) != nullptr
                                    || observablesHistory.edsamHistory);
        auto constr              = makeConstraints(mtop, *inputrec, pull_work, doEssentialDynamics,
                                                   fplog, *mdAtoms->mdatoms(),
                                                   cr, ms, &nrnb, wcycle, fr->bMolPBC);

        /* Energy terms and groups */
        gmx_enerdata_t enerd(mtop.groups.groups[SimulationAtomGroupType::EnergyOutput].size(), inputrec->fepvals->n_lambda);

        /* Set up interactive MD (IMD) */
        auto imdSession = makeImdSession(inputrec, cr, wcycle, &enerd, ms, &mtop, mdlog,
                                         MASTER(cr) ? globalState->x.rvec_array() : nullptr,
                                         filenames.size(), filenames.data(), oenv, mdrunOptions.imdOptions,
                                         startingBehavior);

        if (DOMAINDECOMP(cr))
        {
            GMX_RELEASE_ASSERT(fr, "fr was NULL while cr->duty was DUTY_PP");
            /* This call is not included in init_domain_decomposition mainly
             * because fr->cginfo_mb is set later.
             */
            dd_init_bondeds(fplog, cr->dd, &mtop, vsite.get(), inputrec,
                            domdecOptions.checkBondedInteractions,
                            fr->cginfo_mb);
        }

        // TODO This is not the right place to manage the lifetime of
        // this data structure, but currently it's the easiest way to
        // make it work. Later, it should probably be made/updated
        // after the workload for the lifetime of a PP domain is
        // understood.
        PpForceWorkload ppForceWorkload;

        GMX_ASSERT(stopHandlerBuilder_, "Runner must provide StopHandlerBuilder to simulator.");
        /* Now do whatever the user wants us to do (how flexible...) */
        LegacySimulator simulator {
            fplog, cr, ms, mdlog, static_cast<int>(filenames.size()), filenames.data(),
            oenv,
            mdrunOptions,
            startingBehavior,
            vsite.get(), constr.get(),
            enforcedRotation ? enforcedRotation->getLegacyEnfrot() : nullptr,
            deform.get(),
            mdModules_->outputProvider(),
            inputrec, imdSession.get(), pull_work, swap, &mtop,
            fcd,
            globalState.get(),
            &observablesHistory,
            mdAtoms.get(), &nrnb, wcycle, fr,
            &enerd,
            &ppForceWorkload,
            replExParams,
            membed,
            walltime_accounting,
            std::move(stopHandlerBuilder_)
        };
        simulator.run(inputrec->eI, doRerun);

        if (inputrec->bPull)
        {
            finish_pull(pull_work);
        }
        finish_swapcoords(swap);
    }
    else
    {
        GMX_RELEASE_ASSERT(pmedata, "pmedata was NULL while cr->duty was not DUTY_PP");
        /* do PME only */
        walltime_accounting = walltime_accounting_init(gmx_omp_nthreads_get(emntPME));
        gmx_pmeonly(pmedata, cr, &nrnb, wcycle, walltime_accounting, inputrec, pmeRunMode);
    }

    wallcycle_stop(wcycle, ewcRUN);

    /* Finish up, write some stuff
     * if rerunMD, don't write last frame again
     */
    finish_run(fplog, mdlog, cr,
               inputrec, &nrnb, wcycle, walltime_accounting,
               fr ? fr->nbv.get() : nullptr,
               pmedata,
               EI_DYNAMICS(inputrec->eI) && !isMultiSim(ms));

    // clean up cycle counter
    wallcycle_destroy(wcycle);

// Free PME data
    if (pmedata)
    {
        gmx_pme_destroy(pmedata);
        pmedata = nullptr;
    }

    // FIXME: this is only here to manually unpin mdAtoms->chargeA_ and state->x,
    // before we destroy the GPU context(s) in free_gpu_resources().
    // Pinned buffers are associated with contexts in CUDA.
    // As soon as we destroy GPU contexts after mdrunner() exits, these lines should go.
    mdAtoms.reset(nullptr);
    globalState.reset(nullptr);
    mdModules_.reset(nullptr);   // destruct force providers here as they might also use the GPU

    /* Free GPU memory and set a physical node tMPI barrier (which should eventually go away) */
    free_gpu_resources(fr, physicalNodeComm, hwinfo->gpu_info);
    free_gpu(nonbondedDeviceInfo);
    free_gpu(pmeDeviceInfo);
    done_forcerec(fr, mtop.molblock.size());
    sfree(fcd);

    if (doMembed)
    {
        free_membed(membed);
    }

    /* Does what it says */
    print_date_and_time(fplog, cr->nodeid, "Finished mdrun", gmx_gettime());
    walltime_accounting_destroy(walltime_accounting);

    // Ensure log file content is written
    if (logFileHandle)
    {
        gmx_fio_flush(logFileHandle);
    }

    /* Reset FPEs (important for unit tests) by disabling them. Assumes no
     * exceptions were enabled before function was called. */
    if (bEnableFPE)
    {
        gmx_fedisableexcept();
    }

    auto rc = static_cast<int>(gmx_get_stop_condition());

#if GMX_THREAD_MPI
    /* we need to join all threads. The sub-threads join when they
       exit this function, but the master thread needs to be told to
       wait for that. */
    if (PAR(cr) && MASTER(cr))
    {
        tMPI_Finalize();
    }
    //TODO free commrec in MPI simulations
    done_commrec(cr);
#endif
    return rc;
}

Mdrunner::~Mdrunner()
{
    // Clean up of the Manager.
    // This will end up getting called on every thread-MPI rank, which is unnecessary,
    // but okay as long as threads synchronize some time before adding or accessing
    // a new set of restraints.
    if (restraintManager_)
    {
        restraintManager_->clear();
        GMX_ASSERT(restraintManager_->countRestraints() == 0,
                   "restraints added during runner life time should be cleared at runner destruction.");
    }
};

void Mdrunner::addPotential(std::shared_ptr<gmx::IRestraintPotential> puller,
                            std::string                               name)
{
    GMX_ASSERT(restraintManager_, "Mdrunner must have a restraint manager.");
    // Not sure if this should be logged through the md logger or something else,
    // but it is helpful to have some sort of INFO level message sent somewhere.
    //    std::cout << "Registering restraint named " << name << std::endl;

    // When multiple restraints are used, it may be wasteful to register them separately.
    // Maybe instead register an entire Restraint Manager as a force provider.
    restraintManager_->addToSpec(std::move(puller),
                                 std::move(name));
}

Mdrunner::Mdrunner(std::unique_ptr<MDModules> mdModules)
    : mdModules_(std::move(mdModules))
{
}

Mdrunner::Mdrunner(Mdrunner &&) noexcept = default;

//NOLINTNEXTLINE(performance-noexcept-move-constructor) working around GCC bug 58265
Mdrunner &Mdrunner::operator=(Mdrunner && /*handle*/) noexcept(BUGFREE_NOEXCEPT_STRING) = default;

class Mdrunner::BuilderImplementation
{
    public:
        BuilderImplementation() = delete;
        BuilderImplementation(std::unique_ptr<MDModules> mdModules,
                              SimulationContext        * context);
        ~BuilderImplementation();

        BuilderImplementation &setExtraMdrunOptions(const MdrunOptions &options,
                                                    real                forceWarningThreshold,
                                                    StartingBehavior    startingBehavior);

        void addDomdec(const DomdecOptions &options);

        void addVerletList(int nstlist);

        void addReplicaExchange(const ReplicaExchangeParameters &params);

        void addMultiSim(gmx_multisim_t* multisim);

        void addNonBonded(const char* nbpu_opt);

        void addPME(const char* pme_opt_, const char* pme_fft_opt_);

        void addBondedTaskAssignment(const char* bonded_opt);

        void addHardwareOptions(const gmx_hw_opt_t &hardwareOptions);

        void addFilenames(ArrayRef <const t_filenm> filenames);

        void addOutputEnvironment(gmx_output_env_t* outputEnvironment);

        void addLogFile(t_fileio *logFileHandle);

        void addStopHandlerBuilder(std::unique_ptr<StopHandlerBuilder> builder);

        Mdrunner build();

    private:

        // Default parameters copied from runner.h
        // \todo Clarify source(s) of default parameters.

        const char* nbpu_opt_    = nullptr;
        const char* pme_opt_     = nullptr;
        const char* pme_fft_opt_ = nullptr;
        const char *bonded_opt_  = nullptr;

        MdrunOptions                          mdrunOptions_;

        DomdecOptions                         domdecOptions_;

        ReplicaExchangeParameters             replicaExchangeParameters_;

        //! Command-line override for the duration of a neighbor list with the Verlet scheme.
        int         nstlist_ = 0;

        //! Non-owning multisim communicator handle.
        std::unique_ptr<gmx_multisim_t*>      multisim_ = nullptr;

        //! Print a warning if any force is larger than this (in kJ/mol nm).
        real forceWarningThreshold_ = -1;

        //! Whether the simulation will start afresh, or restart with/without appending.
        StartingBehavior startingBehavior_ = StartingBehavior::NewSimulation;

        //! The modules that comprise the functionality of mdrun.
        std::unique_ptr<MDModules> mdModules_;

        /*! \brief  Non-owning pointer to SimulationContext (owned and managed by client)
         *
         * \internal
         * \todo Establish robust protocol to make sure resources remain valid.
         * SimulationContext will likely be separated into multiple layers for
         * different levels of access and different phases of execution. Ref
         * https://redmine.gromacs.org/issues/2375
         * https://redmine.gromacs.org/issues/2587
         */
        SimulationContext* context_ = nullptr;

        //! \brief Parallelism information.
        gmx_hw_opt_t hardwareOptions_;

        //! filename options for simulation.
        ArrayRef<const t_filenm> filenames_;

        /*! \brief Handle to output environment.
         *
         * \todo gmx_output_env_t needs lifetime management.
         */
        gmx_output_env_t*    outputEnvironment_ = nullptr;

        /*! \brief Non-owning handle to MD log file.
         *
         * \todo Context should own output facilities for client.
         * \todo Improve log file handle management.
         * \internal
         * Code managing the FILE* relies on the ability to set it to
         * nullptr to check whether the filehandle is valid.
         */
        t_fileio* logFileHandle_ = nullptr;

        /*!
         * \brief Builder for simulation stop signal handler.
         */
        std::unique_ptr<StopHandlerBuilder> stopHandlerBuilder_ = nullptr;
};

Mdrunner::BuilderImplementation::BuilderImplementation(std::unique_ptr<MDModules> mdModules,
                                                       SimulationContext        * context) :
    mdModules_(std::move(mdModules)),
    context_(context)
{
    GMX_ASSERT(context_, "Bug found. It should not be possible to construct builder without a valid context.");
}

Mdrunner::BuilderImplementation::~BuilderImplementation() = default;

Mdrunner::BuilderImplementation &
Mdrunner::BuilderImplementation::setExtraMdrunOptions(const MdrunOptions    &options,
                                                      const real             forceWarningThreshold,
                                                      const StartingBehavior startingBehavior)
{
    mdrunOptions_          = options;
    forceWarningThreshold_ = forceWarningThreshold;
    startingBehavior_      = startingBehavior;
    return *this;
}

void Mdrunner::BuilderImplementation::addDomdec(const DomdecOptions &options)
{
    domdecOptions_ = options;
}

void Mdrunner::BuilderImplementation::addVerletList(int nstlist)
{
    nstlist_ = nstlist;
}

void Mdrunner::BuilderImplementation::addReplicaExchange(const ReplicaExchangeParameters &params)
{
    replicaExchangeParameters_ = params;
}

void Mdrunner::BuilderImplementation::addMultiSim(gmx_multisim_t* multisim)
{
    multisim_ = std::make_unique<gmx_multisim_t*>(multisim);
}

Mdrunner Mdrunner::BuilderImplementation::build()
{
    auto newRunner = Mdrunner(std::move(mdModules_));

    GMX_ASSERT(context_, "Bug found. It should not be possible to call build() without a valid context.");

    newRunner.mdrunOptions          = mdrunOptions_;
    newRunner.pforce                = forceWarningThreshold_;
    newRunner.startingBehavior      = startingBehavior_;
    newRunner.domdecOptions         = domdecOptions_;

    // \todo determine an invariant to check or confirm that all gmx_hw_opt_t objects are valid
    newRunner.hw_opt          = hardwareOptions_;

    // No invariant to check. This parameter exists to optionally override other behavior.
    newRunner.nstlist_cmdline = nstlist_;

    newRunner.replExParams    = replicaExchangeParameters_;

    newRunner.filenames = filenames_;

    GMX_ASSERT(context_->communicationRecord_, "SimulationContext communications not initialized.");
    newRunner.cr = context_->communicationRecord_;

    if (multisim_)
    {
        // nullptr is a valid value for the multisim handle, so we don't check the pointed-to pointer.
        newRunner.ms = *multisim_;
    }
    else
    {
        GMX_THROW(gmx::APIError("MdrunnerBuilder::addMultiSim() is required before build()"));
    }

    // \todo Clarify ownership and lifetime management for gmx_output_env_t
    // \todo Update sanity checking when output environment has clearly specified invariants.
    // Initialization and default values for oenv are not well specified in the current version.
    if (outputEnvironment_)
    {
        newRunner.oenv  = outputEnvironment_;
    }
    else
    {
        GMX_THROW(gmx::APIError("MdrunnerBuilder::addOutputEnvironment() is required before build()"));
    }

    newRunner.logFileHandle = logFileHandle_;

    if (nbpu_opt_)
    {
        newRunner.nbpu_opt    = nbpu_opt_;
    }
    else
    {
        GMX_THROW(gmx::APIError("MdrunnerBuilder::addNonBonded() is required before build()"));
    }

    if (pme_opt_ && pme_fft_opt_)
    {
        newRunner.pme_opt     = pme_opt_;
        newRunner.pme_fft_opt = pme_fft_opt_;
    }
    else
    {
        GMX_THROW(gmx::APIError("MdrunnerBuilder::addElectrostatics() is required before build()"));
    }

    if (bonded_opt_)
    {
        newRunner.bonded_opt = bonded_opt_;
    }
    else
    {
        GMX_THROW(gmx::APIError("MdrunnerBuilder::addBondedTaskAssignment() is required before build()"));
    }

    newRunner.restraintManager_ = std::make_unique<gmx::RestraintManager>();

    if (stopHandlerBuilder_)
    {
        newRunner.stopHandlerBuilder_ = std::move(stopHandlerBuilder_);
    }
    else
    {
        newRunner.stopHandlerBuilder_ = std::make_unique<StopHandlerBuilder>();
    }

    return newRunner;
}

void Mdrunner::BuilderImplementation::addNonBonded(const char* nbpu_opt)
{
    nbpu_opt_ = nbpu_opt;
}

void Mdrunner::BuilderImplementation::addPME(const char* pme_opt,
                                             const char* pme_fft_opt)
{
    pme_opt_     = pme_opt;
    pme_fft_opt_ = pme_fft_opt;
}

void Mdrunner::BuilderImplementation::addBondedTaskAssignment(const char* bonded_opt)
{
    bonded_opt_ = bonded_opt;
}

void Mdrunner::BuilderImplementation::addHardwareOptions(const gmx_hw_opt_t &hardwareOptions)
{
    hardwareOptions_ = hardwareOptions;
}

void Mdrunner::BuilderImplementation::addFilenames(ArrayRef<const t_filenm> filenames)
{
    filenames_ = filenames;
}

void Mdrunner::BuilderImplementation::addOutputEnvironment(gmx_output_env_t* outputEnvironment)
{
    outputEnvironment_ = outputEnvironment;
}

void Mdrunner::BuilderImplementation::addLogFile(t_fileio *logFileHandle)
{
    logFileHandle_ = logFileHandle;
}

void Mdrunner::BuilderImplementation::addStopHandlerBuilder(std::unique_ptr<StopHandlerBuilder> builder)
{
    stopHandlerBuilder_ = std::move(builder);
}

MdrunnerBuilder::MdrunnerBuilder(std::unique_ptr<MDModules>           mdModules,
                                 compat::not_null<SimulationContext*> context) :
    impl_ {std::make_unique<Mdrunner::BuilderImplementation>(std::move(mdModules), context)}
{
}

MdrunnerBuilder::~MdrunnerBuilder() = default;

MdrunnerBuilder &MdrunnerBuilder::addSimulationMethod(const MdrunOptions    &options,
                                                      real                   forceWarningThreshold,
                                                      const StartingBehavior startingBehavior)
{
    impl_->setExtraMdrunOptions(options, forceWarningThreshold, startingBehavior);
    return *this;
}

MdrunnerBuilder &MdrunnerBuilder::addDomainDecomposition(const DomdecOptions &options)
{
    impl_->addDomdec(options);
    return *this;
}

MdrunnerBuilder &MdrunnerBuilder::addNeighborList(int nstlist)
{
    impl_->addVerletList(nstlist);
    return *this;
}

MdrunnerBuilder &MdrunnerBuilder::addReplicaExchange(const ReplicaExchangeParameters &params)
{
    impl_->addReplicaExchange(params);
    return *this;
}

MdrunnerBuilder &MdrunnerBuilder::addMultiSim(gmx_multisim_t* multisim)
{
    impl_->addMultiSim(multisim);
    return *this;
}

MdrunnerBuilder &MdrunnerBuilder::addNonBonded(const char* nbpu_opt)
{
    impl_->addNonBonded(nbpu_opt);
    return *this;
}

MdrunnerBuilder &MdrunnerBuilder::addElectrostatics(const char* pme_opt,
                                                    const char* pme_fft_opt)
{
    // The builder method may become more general in the future, but in this version,
    // parameters for PME electrostatics are both required and the only parameters
    // available.
    if (pme_opt && pme_fft_opt)
    {
        impl_->addPME(pme_opt, pme_fft_opt);
    }
    else
    {
        GMX_THROW(gmx::InvalidInputError("addElectrostatics() arguments must be non-null pointers."));
    }
    return *this;
}

MdrunnerBuilder &MdrunnerBuilder::addBondedTaskAssignment(const char* bonded_opt)
{
    impl_->addBondedTaskAssignment(bonded_opt);
    return *this;
}

Mdrunner MdrunnerBuilder::build()
{
    return impl_->build();
}

MdrunnerBuilder &MdrunnerBuilder::addHardwareOptions(const gmx_hw_opt_t &hardwareOptions)
{
    impl_->addHardwareOptions(hardwareOptions);
    return *this;
}

MdrunnerBuilder &MdrunnerBuilder::addFilenames(ArrayRef<const t_filenm> filenames)
{
    impl_->addFilenames(filenames);
    return *this;
}

MdrunnerBuilder &MdrunnerBuilder::addOutputEnvironment(gmx_output_env_t* outputEnvironment)
{
    impl_->addOutputEnvironment(outputEnvironment);
    return *this;
}

MdrunnerBuilder &MdrunnerBuilder::addLogFile(t_fileio *logFileHandle)
{
    impl_->addLogFile(logFileHandle);
    return *this;
}

MdrunnerBuilder &MdrunnerBuilder::addStopHandlerBuilder(std::unique_ptr<StopHandlerBuilder> builder)
{
    impl_->addStopHandlerBuilder(std::move(builder));
    return *this;
}

MdrunnerBuilder::MdrunnerBuilder(MdrunnerBuilder &&) noexcept = default;

MdrunnerBuilder &MdrunnerBuilder::operator=(MdrunnerBuilder &&) noexcept = default;

} // namespace gmx<|MERGE_RESOLUTION|>--- conflicted
+++ resolved
@@ -919,13 +919,9 @@
 
     if (startingBehavior != StartingBehavior::NewSimulation)
     {
-<<<<<<< HEAD
-=======
         /* Check if checkpoint file exists before doing continuation.
          * This way we can use identical input options for the first and subsequent runs...
          */
-        gmx_bool bReadEkin;
-
         if (mdrunOptions.numStepsCommandline > -2)
         {
             /* Temporarily set the number of steps to unmlimited to avoid
@@ -935,7 +931,6 @@
             inputrec->nsteps = -1;
         }
 
->>>>>>> 457d046b
         load_checkpoint(opt2fn_master("-cpi", filenames.size(), filenames.data(), cr),
                         logFileHandle,
                         cr, domdecOptions.numCells,
