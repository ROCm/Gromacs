/*
 * This file is part of the GROMACS molecular simulation package.
 *
 * Copyright (c) 1991-2000, University of Groningen, The Netherlands.
 * Copyright (c) 2001-2004, The GROMACS development team.
 * Copyright (c) 2013,2014,2015,2016,2017, The GROMACS development team.
 * Copyright (c) 2018,2019,2020, by the GROMACS development team, led by
 * Mark Abraham, David van der Spoel, Berk Hess, and Erik Lindahl,
 * and including many others, as listed in the AUTHORS file in the
 * top-level source directory and at http://www.gromacs.org.
 *
 * GROMACS is free software; you can redistribute it and/or
 * modify it under the terms of the GNU Lesser General Public License
 * as published by the Free Software Foundation; either version 2.1
 * of the License, or (at your option) any later version.
 *
 * GROMACS is distributed in the hope that it will be useful,
 * but WITHOUT ANY WARRANTY; without even the implied warranty of
 * MERCHANTABILITY or FITNESS FOR A PARTICULAR PURPOSE.  See the GNU
 * Lesser General Public License for more details.
 *
 * You should have received a copy of the GNU Lesser General Public
 * License along with GROMACS; if not, see
 * http://www.gnu.org/licenses, or write to the Free Software Foundation,
 * Inc., 51 Franklin Street, Fifth Floor, Boston, MA  02110-1301  USA.
 *
 * If you want to redistribute modifications to GROMACS, please
 * consider that scientific software is very special. Version
 * control is crucial - bugs must be traceable. We will be happy to
 * consider code for inclusion in the official distribution, but
 * derived work must not be called official GROMACS. Details are found
 * in the README & COPYING files - if they are missing, get the
 * official version at http://www.gromacs.org.
 *
 * To help us fund GROMACS development, we humbly ask that you cite
 * the research papers on the package. Check out http://www.gromacs.org.
 */
#include "gmxpre.h"

#include "readir.h"

#include <cctype>
#include <climits>
#include <cmath>
#include <cstdlib>

#include <algorithm>
#include <memory>
#include <string>

#include "gromacs/applied_forces/awh/read_params.h"
#include "gromacs/fileio/readinp.h"
#include "gromacs/fileio/warninp.h"
#include "gromacs/gmxlib/network.h"
#include "gromacs/gmxpreprocess/toputil.h"
#include "gromacs/math/functions.h"
#include "gromacs/math/units.h"
#include "gromacs/math/vec.h"
#include "gromacs/mdlib/calc_verletbuf.h"
#include "gromacs/mdrun/mdmodules.h"
#include "gromacs/mdtypes/inputrec.h"
#include "gromacs/mdtypes/md_enums.h"
#include "gromacs/mdtypes/multipletimestepping.h"
#include "gromacs/mdtypes/pull_params.h"
#include "gromacs/options/options.h"
#include "gromacs/options/treesupport.h"
#include "gromacs/pbcutil/pbc.h"
#include "gromacs/selection/indexutil.h"
#include "gromacs/topology/block.h"
#include "gromacs/topology/ifunc.h"
#include "gromacs/topology/index.h"
#include "gromacs/topology/mtop_util.h"
#include "gromacs/topology/symtab.h"
#include "gromacs/topology/topology.h"
#include "gromacs/utility/arrayref.h"
#include "gromacs/utility/cstringutil.h"
#include "gromacs/utility/exceptions.h"
#include "gromacs/utility/fatalerror.h"
#include "gromacs/utility/filestream.h"
#include "gromacs/utility/gmxassert.h"
#include "gromacs/utility/ikeyvaluetreeerror.h"
#include "gromacs/utility/keyvaluetree.h"
#include "gromacs/utility/keyvaluetreebuilder.h"
#include "gromacs/utility/keyvaluetreemdpwriter.h"
#include "gromacs/utility/keyvaluetreetransform.h"
#include "gromacs/utility/mdmodulenotification.h"
#include "gromacs/utility/smalloc.h"
#include "gromacs/utility/strconvert.h"
#include "gromacs/utility/stringcompare.h"
#include "gromacs/utility/stringutil.h"
#include "gromacs/utility/textwriter.h"

#define MAXPTR 254
#define NOGID 255

/* Resource parameters
 * Do not change any of these until you read the instruction
 * in readinp.h. Some cpp's do not take spaces after the backslash
 * (like the c-shell), which will give you a very weird compiler
 * message.
 */

struct gmx_inputrec_strings
{
    char tcgrps[STRLEN], tau_t[STRLEN], ref_t[STRLEN], acc[STRLEN], accgrps[STRLEN], freeze[STRLEN],
            frdim[STRLEN], energy[STRLEN], user1[STRLEN], user2[STRLEN], vcm[STRLEN],
            x_compressed_groups[STRLEN], couple_moltype[STRLEN], orirefitgrp[STRLEN],
            egptable[STRLEN], egpexcl[STRLEN], wall_atomtype[STRLEN], wall_density[STRLEN],
            deform[STRLEN], QMMM[STRLEN], imd_grp[STRLEN];
    char                     fep_lambda[efptNR][STRLEN];
    char                     lambda_weights[STRLEN];
    std::vector<std::string> pullGroupNames;
    std::vector<std::string> rotateGroupNames;
    char anneal[STRLEN], anneal_npoints[STRLEN], anneal_time[STRLEN], anneal_temp[STRLEN];
};

static gmx_inputrec_strings* inputrecStrings = nullptr;

void init_inputrec_strings()
{
    if (inputrecStrings)
    {
        gmx_incons(
                "Attempted to call init_inputrec_strings before calling done_inputrec_strings. "
                "Only one inputrec (i.e. .mdp file) can be parsed at a time.");
    }
    inputrecStrings = new gmx_inputrec_strings();
}

void done_inputrec_strings()
{
    delete inputrecStrings;
    inputrecStrings = nullptr;
}


enum
{
    egrptpALL,         /* All particles have to be a member of a group.     */
    egrptpALL_GENREST, /* A rest group with name is generated for particles *
                        * that are not part of any group.                   */
    egrptpPART,        /* As egrptpALL_GENREST, but no name is generated    *
                        * for the rest group.                               */
    egrptpONE          /* Merge all selected groups into one group,         *
                        * make a rest group for the remaining particles.    */
};

static const char* constraints[eshNR + 1] = { "none",     "h-bonds",    "all-bonds",
                                              "h-angles", "all-angles", nullptr };

static const char* couple_lam[ecouplamNR + 1] = { "vdw-q", "vdw", "q", "none", nullptr };

static void GetSimTemps(int ntemps, t_simtemp* simtemp, double* temperature_lambdas)
{

    int i;

    for (i = 0; i < ntemps; i++)
    {
        /* simple linear scaling -- allows more control */
        if (simtemp->eSimTempScale == esimtempLINEAR)
        {
            simtemp->temperatures[i] =
                    simtemp->simtemp_low
                    + (simtemp->simtemp_high - simtemp->simtemp_low) * temperature_lambdas[i];
        }
        else if (simtemp->eSimTempScale
                 == esimtempGEOMETRIC) /* should give roughly equal acceptance for constant heat capacity . . . */
        {
            simtemp->temperatures[i] = simtemp->simtemp_low
                                       * std::pow(simtemp->simtemp_high / simtemp->simtemp_low,
                                                  static_cast<real>((1.0 * i) / (ntemps - 1)));
        }
        else if (simtemp->eSimTempScale == esimtempEXPONENTIAL)
        {
            simtemp->temperatures[i] = simtemp->simtemp_low
                                       + (simtemp->simtemp_high - simtemp->simtemp_low)
                                                 * (std::expm1(temperature_lambdas[i]) / std::expm1(1.0));
        }
        else
        {
            char errorstr[128];
            sprintf(errorstr, "eSimTempScale=%d not defined", simtemp->eSimTempScale);
            gmx_fatal(FARGS, "%s", errorstr);
        }
    }
}


static void _low_check(bool b, const char* s, warninp_t wi)
{
    if (b)
    {
        warning_error(wi, s);
    }
}

static void check_nst(const char* desc_nst, int nst, const char* desc_p, int* p, warninp_t wi)
{
    char buf[STRLEN];

    if (*p > 0 && *p % nst != 0)
    {
        /* Round up to the next multiple of nst */
        *p = ((*p) / nst + 1) * nst;
        sprintf(buf, "%s should be a multiple of %s, changing %s to %d\n", desc_p, desc_nst, desc_p, *p);
        warning(wi, buf);
    }
}

static int lcd(int n1, int n2)
{
    int d, i;

    d = 1;
    for (i = 2; (i <= n1 && i <= n2); i++)
    {
        if (n1 % i == 0 && n2 % i == 0)
        {
            d = i;
        }
    }

    return d;
}

//! Convert legacy mdp entries to modern ones.
static void process_interaction_modifier(int* eintmod)
{
    if (*eintmod == eintmodPOTSHIFT_VERLET_UNSUPPORTED)
    {
        *eintmod = eintmodPOTSHIFT;
    }
}

static void checkMtsRequirement(const t_inputrec& ir, const char* param, const int nstValue, warninp_t wi)
{
    GMX_RELEASE_ASSERT(ir.mtsLevels.size() >= 2, "Need at least two levels for MTS");
    const int mtsFactor = ir.mtsLevels.back().stepFactor;
    if (nstValue % mtsFactor != 0)
    {
        auto message = gmx::formatString(
                "With MTS, %s = %d should be a multiple of mts-factor = %d", param, nstValue, mtsFactor);
        warning_error(wi, message.c_str());
    }
}

static void setupMtsLevels(gmx::ArrayRef<gmx::MtsLevel> mtsLevels,
                           const t_inputrec&            ir,
                           const t_gromppopts&          opts,
                           warninp_t                    wi)
{
    /* MD-VV has no MTS support yet.
     * SD1 needs different scaling coefficients for the different MTS forces
     * and the different forces are currently not available in ForceBuffers.
     */
    if (ir.eI != eiMD)
    {
        auto message = gmx::formatString(
                "Multiple time stepping is only supported with integrator %s", ei_names[eiMD]);
        warning_error(wi, message.c_str());
    }
    if (opts.numMtsLevels != 2)
    {
        warning_error(wi, "Only mts-levels = 2 is supported");
    }
    else
    {
        const std::vector<std::string> inputForceGroups = gmx::splitString(opts.mtsLevel2Forces);
        auto&                          forceGroups      = mtsLevels[1].forceGroups;
        for (const auto& inputForceGroup : inputForceGroups)
        {
            bool found     = false;
            int  nameIndex = 0;
            for (const auto& forceGroupName : gmx::mtsForceGroupNames)
            {
                if (gmx::equalCaseInsensitive(inputForceGroup, forceGroupName))
                {
                    forceGroups.set(nameIndex);
                    found = true;
                }
                nameIndex++;
            }
            if (!found)
            {
                auto message =
                        gmx::formatString("Unknown MTS force group '%s'", inputForceGroup.c_str());
                warning_error(wi, message.c_str());
            }
        }

        if (mtsLevels[1].stepFactor <= 1)
        {
            gmx_fatal(FARGS, "mts-factor should be larger than 1");
        }

        // Make the level 0 use the complement of the force groups of group 1
        mtsLevels[0].forceGroups = ~mtsLevels[1].forceGroups;
        mtsLevels[0].stepFactor  = 1;

        if ((EEL_FULL(ir.coulombtype) || EVDW_PME(ir.vdwtype))
            && !mtsLevels[1].forceGroups[static_cast<int>(gmx::MtsForceGroups::LongrangeNonbonded)])
        {
            warning_error(wi,
                          "With long-range electrostatics and/or LJ treatment, the long-range part "
                          "has to be part of the mts-level2-forces");
        }

        if (ir.nstcalcenergy > 0)
        {
            checkMtsRequirement(ir, "nstcalcenergy", ir.nstcalcenergy, wi);
        }
        checkMtsRequirement(ir, "nstenergy", ir.nstenergy, wi);
        checkMtsRequirement(ir, "nstlog", ir.nstlog, wi);
        if (ir.efep != efepNO)
        {
            checkMtsRequirement(ir, "nstdhdl", ir.fepvals->nstdhdl, wi);
        }

        if (ir.bPull)
        {
            const int pullMtsLevel = gmx::forceGroupMtsLevel(ir.mtsLevels, gmx::MtsForceGroups::Pull);
            if (ir.pull->nstxout % ir.mtsLevels[pullMtsLevel].stepFactor != 0)
            {
                warning_error(wi, "pull-nstxout should be a multiple of mts-factor");
            }
            if (ir.pull->nstfout % ir.mtsLevels[pullMtsLevel].stepFactor != 0)
            {
                warning_error(wi, "pull-nstfout should be a multiple of mts-factor");
            }
        }
    }
}

void check_ir(const char*                   mdparin,
              const gmx::MdModulesNotifier& mdModulesNotifier,
              t_inputrec*                   ir,
              t_gromppopts*                 opts,
              warninp_t                     wi)
/* Check internal consistency.
 * NOTE: index groups are not set here yet, don't check things
 * like temperature coupling group options here, but in triple_check
 */
{
    /* Strange macro: first one fills the err_buf, and then one can check
     * the condition, which will print the message and increase the error
     * counter.
     */
#define CHECK(b) _low_check(b, err_buf, wi)
    char        err_buf[256], warn_buf[STRLEN];
    int         i, j;
    real        dt_pcoupl;
    t_lambda*   fep    = ir->fepvals;
    t_expanded* expand = ir->expandedvals;

    set_warning_line(wi, mdparin, -1);

    if (ir->coulombtype == eelRF_NEC_UNSUPPORTED)
    {
        sprintf(warn_buf, "%s electrostatics is no longer supported", eel_names[eelRF_NEC_UNSUPPORTED]);
        warning_error(wi, warn_buf);
    }

    /* BASIC CUT-OFF STUFF */
    if (ir->rcoulomb < 0)
    {
        warning_error(wi, "rcoulomb should be >= 0");
    }
    if (ir->rvdw < 0)
    {
        warning_error(wi, "rvdw should be >= 0");
    }
    if (ir->rlist < 0 && !(ir->cutoff_scheme == ecutsVERLET && ir->verletbuf_tol > 0))
    {
        warning_error(wi, "rlist should be >= 0");
    }
    sprintf(err_buf,
            "nstlist can not be smaller than 0. (If you were trying to use the heuristic "
            "neighbour-list update scheme for efficient buffering for improved energy "
            "conservation, please use the Verlet cut-off scheme instead.)");
    CHECK(ir->nstlist < 0);

    process_interaction_modifier(&ir->coulomb_modifier);
    process_interaction_modifier(&ir->vdw_modifier);

    if (ir->cutoff_scheme == ecutsGROUP)
    {
        gmx_fatal(FARGS,
                  "The group cutoff scheme has been removed since GROMACS 2020. "
                  "Please use the Verlet cutoff scheme.");
    }
    if (ir->cutoff_scheme == ecutsVERLET)
    {
        real rc_max;

        /* Normal Verlet type neighbor-list, currently only limited feature support */
        if (inputrec2nboundeddim(ir) < 3)
        {
            warning_error(wi, "With Verlet lists only full pbc or pbc=xy with walls is supported");
        }

        // We don't (yet) have general Verlet kernels for rcoulomb!=rvdw
        if (ir->rcoulomb != ir->rvdw)
        {
            // Since we have PME coulomb + LJ cut-off kernels with rcoulomb>rvdw
            // for PME load balancing, we can support this exception.
            bool bUsesPmeTwinRangeKernel = (EEL_PME_EWALD(ir->coulombtype) && ir->vdwtype == evdwCUT
                                            && ir->rcoulomb > ir->rvdw);
            if (!bUsesPmeTwinRangeKernel)
            {
                warning_error(wi,
                              "With Verlet lists rcoulomb!=rvdw is not supported (except for "
                              "rcoulomb>rvdw with PME electrostatics)");
            }
        }

        if (ir->vdwtype == evdwSHIFT || ir->vdwtype == evdwSWITCH)
        {
            if (ir->vdw_modifier == eintmodNONE || ir->vdw_modifier == eintmodPOTSHIFT)
            {
                ir->vdw_modifier = (ir->vdwtype == evdwSHIFT ? eintmodFORCESWITCH : eintmodPOTSWITCH);

                sprintf(warn_buf,
                        "Replacing vdwtype=%s by the equivalent combination of vdwtype=%s and "
                        "vdw_modifier=%s",
                        evdw_names[ir->vdwtype], evdw_names[evdwCUT], eintmod_names[ir->vdw_modifier]);
                warning_note(wi, warn_buf);

                ir->vdwtype = evdwCUT;
            }
            else
            {
                sprintf(warn_buf, "Unsupported combination of vdwtype=%s and vdw_modifier=%s",
                        evdw_names[ir->vdwtype], eintmod_names[ir->vdw_modifier]);
                warning_error(wi, warn_buf);
            }
        }

        if (!(ir->vdwtype == evdwCUT || ir->vdwtype == evdwPME))
        {
            warning_error(wi,
                          "With Verlet lists only cut-off and PME LJ interactions are supported");
        }
        if (!(ir->coulombtype == eelCUT || EEL_RF(ir->coulombtype) || EEL_PME(ir->coulombtype)
              || ir->coulombtype == eelEWALD))
        {
            warning_error(wi,
                          "With Verlet lists only cut-off, reaction-field, PME and Ewald "
                          "electrostatics are supported");
        }
        if (!(ir->coulomb_modifier == eintmodNONE || ir->coulomb_modifier == eintmodPOTSHIFT))
        {
            sprintf(warn_buf, "coulomb_modifier=%s is not supported", eintmod_names[ir->coulomb_modifier]);
            warning_error(wi, warn_buf);
        }

        if (EEL_USER(ir->coulombtype))
        {
            sprintf(warn_buf, "Coulomb type %s is not supported with the verlet scheme",
                    eel_names[ir->coulombtype]);
            warning_error(wi, warn_buf);
        }

        if (ir->nstlist <= 0)
        {
            warning_error(wi, "With Verlet lists nstlist should be larger than 0");
        }

        if (ir->nstlist < 10)
        {
            warning_note(wi,
                         "With Verlet lists the optimal nstlist is >= 10, with GPUs >= 20. Note "
                         "that with the Verlet scheme, nstlist has no effect on the accuracy of "
                         "your simulation.");
        }

        rc_max = std::max(ir->rvdw, ir->rcoulomb);

        if (EI_TPI(ir->eI))
        {
            /* With TPI we set the pairlist cut-off later using the radius of the insterted molecule */
            ir->verletbuf_tol = 0;
            ir->rlist         = rc_max;
        }
        else if (ir->verletbuf_tol <= 0)
        {
            if (ir->verletbuf_tol == 0)
            {
                warning_error(wi, "Can not have Verlet buffer tolerance of exactly 0");
            }

            if (ir->rlist < rc_max)
            {
                warning_error(wi,
                              "With verlet lists rlist can not be smaller than rvdw or rcoulomb");
            }

            if (ir->rlist == rc_max && ir->nstlist > 1)
            {
                warning_note(
                        wi,
                        "rlist is equal to rvdw and/or rcoulomb: there is no explicit Verlet "
                        "buffer. The cluster pair list does have a buffering effect, but choosing "
                        "a larger rlist might be necessary for good energy conservation.");
            }
        }
        else
        {
            if (ir->rlist > rc_max)
            {
                warning_note(wi,
                             "You have set rlist larger than the interaction cut-off, but you also "
                             "have verlet-buffer-tolerance > 0. Will set rlist using "
                             "verlet-buffer-tolerance.");
            }

            if (ir->nstlist == 1)
            {
                /* No buffer required */
                ir->rlist = rc_max;
            }
            else
            {
                if (EI_DYNAMICS(ir->eI))
                {
                    if (inputrec2nboundeddim(ir) < 3)
                    {
                        warning_error(wi,
                                      "The box volume is required for calculating rlist from the "
                                      "energy drift with verlet-buffer-tolerance > 0. You are "
                                      "using at least one unbounded dimension, so no volume can be "
                                      "computed. Either use a finite box, or set rlist yourself "
                                      "together with verlet-buffer-tolerance = -1.");
                    }
                    /* Set rlist temporarily so we can continue processing */
                    ir->rlist = rc_max;
                }
                else
                {
                    /* Set the buffer to 5% of the cut-off */
                    ir->rlist = (1.0 + verlet_buffer_ratio_nodynamics) * rc_max;
                }
            }
        }
    }

    /* GENERAL INTEGRATOR STUFF */
    if (!EI_MD(ir->eI))
    {
        if (ir->etc != etcNO)
        {
            if (EI_RANDOM(ir->eI))
            {
                sprintf(warn_buf,
                        "Setting tcoupl from '%s' to 'no'. %s handles temperature coupling "
                        "implicitly. See the documentation for more information on which "
                        "parameters affect temperature for %s.",
                        etcoupl_names[ir->etc], ei_names[ir->eI], ei_names[ir->eI]);
            }
            else
            {
                sprintf(warn_buf,
                        "Setting tcoupl from '%s' to 'no'. Temperature coupling does not apply to "
                        "%s.",
                        etcoupl_names[ir->etc], ei_names[ir->eI]);
            }
            warning_note(wi, warn_buf);
        }
        ir->etc = etcNO;
    }
    if (ir->eI == eiVVAK)
    {
        sprintf(warn_buf,
                "Integrator method %s is implemented primarily for validation purposes; for "
                "molecular dynamics, you should probably be using %s or %s",
                ei_names[eiVVAK], ei_names[eiMD], ei_names[eiVV]);
        warning_note(wi, warn_buf);
    }
    if (!EI_DYNAMICS(ir->eI))
    {
        if (ir->epc != epcNO)
        {
            sprintf(warn_buf,
                    "Setting pcoupl from '%s' to 'no'. Pressure coupling does not apply to %s.",
                    epcoupl_names[ir->epc], ei_names[ir->eI]);
            warning_note(wi, warn_buf);
        }
        ir->epc = epcNO;
    }
    if (EI_DYNAMICS(ir->eI))
    {
        if (ir->nstcalcenergy < 0)
        {
            ir->nstcalcenergy = ir_optimal_nstcalcenergy(ir);
            if (ir->nstenergy != 0 && ir->nstenergy < ir->nstcalcenergy)
            {
                /* nstcalcenergy larger than nstener does not make sense.
                 * We ideally want nstcalcenergy=nstener.
                 */
                if (ir->nstlist > 0)
                {
                    ir->nstcalcenergy = lcd(ir->nstenergy, ir->nstlist);
                }
                else
                {
                    ir->nstcalcenergy = ir->nstenergy;
                }
            }
        }
        else if ((ir->nstenergy > 0 && ir->nstcalcenergy > ir->nstenergy)
                 || (ir->efep != efepNO && ir->fepvals->nstdhdl > 0
                     && (ir->nstcalcenergy > ir->fepvals->nstdhdl)))

        {
            const char* nsten    = "nstenergy";
            const char* nstdh    = "nstdhdl";
            const char* min_name = nsten;
            int         min_nst  = ir->nstenergy;

            /* find the smallest of ( nstenergy, nstdhdl ) */
            if (ir->efep != efepNO && ir->fepvals->nstdhdl > 0
                && (ir->nstenergy == 0 || ir->fepvals->nstdhdl < ir->nstenergy))
            {
                min_nst  = ir->fepvals->nstdhdl;
                min_name = nstdh;
            }
            /* If the user sets nstenergy small, we should respect that */
            sprintf(warn_buf, "Setting nstcalcenergy (%d) equal to %s (%d)", ir->nstcalcenergy,
                    min_name, min_nst);
            warning_note(wi, warn_buf);
            ir->nstcalcenergy = min_nst;
        }

        if (ir->epc != epcNO)
        {
            if (ir->nstpcouple < 0)
            {
                ir->nstpcouple = ir_optimal_nstpcouple(ir);
            }
            if (ir->useMts && ir->nstpcouple % ir->mtsLevels.back().stepFactor != 0)
            {
                warning_error(wi,
                              "With multiple time stepping, nstpcouple should be a mutiple of "
                              "mts-factor");
            }
        }

        if (ir->nstcalcenergy > 0)
        {
            if (ir->efep != efepNO)
            {
                /* nstdhdl should be a multiple of nstcalcenergy */
                check_nst("nstcalcenergy", ir->nstcalcenergy, "nstdhdl", &ir->fepvals->nstdhdl, wi);
            }
            if (ir->bExpanded)
            {
                /* nstexpanded should be a multiple of nstcalcenergy */
                check_nst("nstcalcenergy", ir->nstcalcenergy, "nstexpanded",
                          &ir->expandedvals->nstexpanded, wi);
            }
            /* for storing exact averages nstenergy should be
             * a multiple of nstcalcenergy
             */
            check_nst("nstcalcenergy", ir->nstcalcenergy, "nstenergy", &ir->nstenergy, wi);
        }

        // Inquire all MdModules, if their parameters match with the energy
        // calculation frequency
        gmx::EnergyCalculationFrequencyErrors energyCalculationFrequencyErrors(ir->nstcalcenergy);
        mdModulesNotifier.preProcessingNotifications_.notify(&energyCalculationFrequencyErrors);

        // Emit all errors from the energy calculation frequency checks
        for (const std::string& energyFrequencyErrorMessage :
             energyCalculationFrequencyErrors.errorMessages())
        {
            warning_error(wi, energyFrequencyErrorMessage);
        }
    }

    if (ir->nsteps == 0 && !ir->bContinuation)
    {
        warning_note(wi,
                     "For a correct single-point energy evaluation with nsteps = 0, use "
                     "continuation = yes to avoid constraining the input coordinates.");
    }

    /* LD STUFF */
    if ((EI_SD(ir->eI) || ir->eI == eiBD) && ir->bContinuation && ir->ld_seed != -1)
    {
        warning_note(wi,
                     "You are doing a continuation with SD or BD, make sure that ld_seed is "
                     "different from the previous run (using ld_seed=-1 will ensure this)");
    }

    /* TPI STUFF */
    if (EI_TPI(ir->eI))
    {
        sprintf(err_buf, "TPI only works with pbc = %s", c_pbcTypeNames[PbcType::Xyz].c_str());
        CHECK(ir->pbcType != PbcType::Xyz);
        sprintf(err_buf, "with TPI nstlist should be larger than zero");
        CHECK(ir->nstlist <= 0);
        sprintf(err_buf, "TPI does not work with full electrostatics other than PME");
        CHECK(EEL_FULL(ir->coulombtype) && !EEL_PME(ir->coulombtype));
    }

    /* SHAKE / LINCS */
    if ((opts->nshake > 0) && (opts->bMorse))
    {
        sprintf(warn_buf, "Using morse bond-potentials while constraining bonds is useless");
        warning(wi, warn_buf);
    }

    if ((EI_SD(ir->eI) || ir->eI == eiBD) && ir->bContinuation && ir->ld_seed != -1)
    {
        warning_note(wi,
                     "You are doing a continuation with SD or BD, make sure that ld_seed is "
                     "different from the previous run (using ld_seed=-1 will ensure this)");
    }
    /* verify simulated tempering options */

    if (ir->bSimTemp)
    {
        bool bAllTempZero = TRUE;
        for (i = 0; i < fep->n_lambda; i++)
        {
            sprintf(err_buf, "Entry %d for %s must be between 0 and 1, instead is %g", i,
                    efpt_names[efptTEMPERATURE], fep->all_lambda[efptTEMPERATURE][i]);
            CHECK((fep->all_lambda[efptTEMPERATURE][i] < 0) || (fep->all_lambda[efptTEMPERATURE][i] > 1));
            if (fep->all_lambda[efptTEMPERATURE][i] > 0)
            {
                bAllTempZero = FALSE;
            }
        }
        sprintf(err_buf, "if simulated tempering is on, temperature-lambdas may not be all zero");
        CHECK(bAllTempZero == TRUE);

        sprintf(err_buf, "Simulated tempering is currently only compatible with md-vv");
        CHECK(ir->eI != eiVV);

        /* check compatability of the temperature coupling with simulated tempering */

        if (ir->etc == etcNOSEHOOVER)
        {
            sprintf(warn_buf,
                    "Nose-Hoover based temperature control such as [%s] my not be "
                    "entirelyconsistent with simulated tempering",
                    etcoupl_names[ir->etc]);
            warning_note(wi, warn_buf);
        }

        /* check that the temperatures make sense */

        sprintf(err_buf,
                "Higher simulated tempering temperature (%g) must be >= than the simulated "
                "tempering lower temperature (%g)",
                ir->simtempvals->simtemp_high, ir->simtempvals->simtemp_low);
        CHECK(ir->simtempvals->simtemp_high <= ir->simtempvals->simtemp_low);

        sprintf(err_buf, "Higher simulated tempering temperature (%g) must be >= zero",
                ir->simtempvals->simtemp_high);
        CHECK(ir->simtempvals->simtemp_high <= 0);

        sprintf(err_buf, "Lower simulated tempering temperature (%g) must be >= zero",
                ir->simtempvals->simtemp_low);
        CHECK(ir->simtempvals->simtemp_low <= 0);
    }

    /* verify free energy options */

    if (ir->efep != efepNO)
    {
        fep = ir->fepvals;
        sprintf(err_buf, "The soft-core power is %d and can only be 1 or 2", fep->sc_power);
        CHECK(fep->sc_alpha != 0 && fep->sc_power != 1 && fep->sc_power != 2);

        sprintf(err_buf,
                "The soft-core sc-r-power is %d and can only be 6. (sc-r-power 48 is no longer "
                "supported.)",
                static_cast<int>(fep->sc_r_power));
        CHECK(fep->sc_alpha != 0 && fep->sc_r_power != 6.0);

        sprintf(err_buf,
                "Can't use positive delta-lambda (%g) if initial state/lambda does not start at "
                "zero",
                fep->delta_lambda);
        CHECK(fep->delta_lambda > 0 && ((fep->init_fep_state > 0) || (fep->init_lambda > 0)));

        sprintf(err_buf, "Can't use positive delta-lambda (%g) with expanded ensemble simulations",
                fep->delta_lambda);
        CHECK(fep->delta_lambda > 0 && (ir->efep == efepEXPANDED));

        sprintf(err_buf, "Can only use expanded ensemble with md-vv (for now)");
        CHECK(!(EI_VV(ir->eI)) && (ir->efep == efepEXPANDED));

        sprintf(err_buf, "Free-energy not implemented for Ewald");
        CHECK(ir->coulombtype == eelEWALD);

        /* check validty of lambda inputs */
        if (fep->n_lambda == 0)
        {
            /* Clear output in case of no states:*/
            sprintf(err_buf, "init-lambda-state set to %d: no lambda states are defined.",
                    fep->init_fep_state);
            CHECK((fep->init_fep_state >= 0) && (fep->n_lambda == 0));
        }
        else
        {
            sprintf(err_buf, "initial thermodynamic state %d does not exist, only goes to %d",
                    fep->init_fep_state, fep->n_lambda - 1);
            CHECK((fep->init_fep_state >= fep->n_lambda));
        }

        sprintf(err_buf,
                "Lambda state must be set, either with init-lambda-state or with init-lambda");
        CHECK((fep->init_fep_state < 0) && (fep->init_lambda < 0));

        sprintf(err_buf,
                "init-lambda=%g while init-lambda-state=%d. Lambda state must be set either with "
                "init-lambda-state or with init-lambda, but not both",
                fep->init_lambda, fep->init_fep_state);
        CHECK((fep->init_fep_state >= 0) && (fep->init_lambda >= 0));


        if ((fep->init_lambda >= 0) && (fep->delta_lambda == 0))
        {
            int n_lambda_terms;
            n_lambda_terms = 0;
            for (i = 0; i < efptNR; i++)
            {
                if (fep->separate_dvdl[i])
                {
                    n_lambda_terms++;
                }
            }
            if (n_lambda_terms > 1)
            {
                sprintf(warn_buf,
                        "If lambda vector states (fep-lambdas, coul-lambdas etc.) are set, don't "
                        "use init-lambda to set lambda state (except for slow growth). Use "
                        "init-lambda-state instead.");
                warning(wi, warn_buf);
            }

            if (n_lambda_terms < 2 && fep->n_lambda > 0)
            {
                warning_note(wi,
                             "init-lambda is deprecated for setting lambda state (except for slow "
                             "growth). Use init-lambda-state instead.");
            }
        }

        for (j = 0; j < efptNR; j++)
        {
            for (i = 0; i < fep->n_lambda; i++)
            {
                sprintf(err_buf, "Entry %d for %s must be between 0 and 1, instead is %g", i,
                        efpt_names[j], fep->all_lambda[j][i]);
                CHECK((fep->all_lambda[j][i] < 0) || (fep->all_lambda[j][i] > 1));
            }
        }

        if ((fep->sc_alpha > 0) && (!fep->bScCoul))
        {
            for (i = 0; i < fep->n_lambda; i++)
            {
                sprintf(err_buf,
                        "For state %d, vdw-lambdas (%f) is changing with vdw softcore, while "
                        "coul-lambdas (%f) is nonzero without coulomb softcore: this will lead to "
                        "crashes, and is not supported.",
                        i, fep->all_lambda[efptVDW][i], fep->all_lambda[efptCOUL][i]);
                CHECK((fep->sc_alpha > 0)
                      && (((fep->all_lambda[efptCOUL][i] > 0.0) && (fep->all_lambda[efptCOUL][i] < 1.0))
                          && ((fep->all_lambda[efptVDW][i] > 0.0) && (fep->all_lambda[efptVDW][i] < 1.0))));
            }
        }

        if ((fep->bScCoul) && (EEL_PME(ir->coulombtype)))
        {
            real sigma, lambda, r_sc;

            sigma = 0.34;
            /* Maximum estimate for A and B charges equal with lambda power 1 */
            lambda = 0.5;
            r_sc = std::pow(lambda * fep->sc_alpha * std::pow(sigma / ir->rcoulomb, fep->sc_r_power) + 1.0,
                            1.0 / fep->sc_r_power);
            sprintf(warn_buf,
                    "With PME there is a minor soft core effect present at the cut-off, "
                    "proportional to (LJsigma/rcoulomb)^%g. This could have a minor effect on "
                    "energy conservation, but usually other effects dominate. With a common sigma "
                    "value of %g nm the fraction of the particle-particle potential at the cut-off "
                    "at lambda=%g is around %.1e, while ewald-rtol is %.1e.",
                    fep->sc_r_power, sigma, lambda, r_sc - 1.0, ir->ewald_rtol);
            warning_note(wi, warn_buf);
        }

        /*  Free Energy Checks -- In an ideal world, slow growth and FEP would
            be treated differently, but that's the next step */

        for (i = 0; i < efptNR; i++)
        {
            for (j = 0; j < fep->n_lambda; j++)
            {
                sprintf(err_buf, "%s[%d] must be between 0 and 1", efpt_names[i], j);
                CHECK((fep->all_lambda[i][j] < 0) || (fep->all_lambda[i][j] > 1));
            }
        }
    }

    if ((ir->bSimTemp) || (ir->efep == efepEXPANDED))
    {
        fep = ir->fepvals;

        /* checking equilibration of weights inputs for validity */

        sprintf(err_buf,
                "weight-equil-number-all-lambda (%d) is ignored if lmc-weights-equil is not equal "
                "to %s",
                expand->equil_n_at_lam, elmceq_names[elmceqNUMATLAM]);
        CHECK((expand->equil_n_at_lam > 0) && (expand->elmceq != elmceqNUMATLAM));

        sprintf(err_buf,
                "weight-equil-number-samples (%d) is ignored if lmc-weights-equil is not equal to "
                "%s",
                expand->equil_samples, elmceq_names[elmceqSAMPLES]);
        CHECK((expand->equil_samples > 0) && (expand->elmceq != elmceqSAMPLES));

        sprintf(err_buf,
                "weight-equil-number-steps (%d) is ignored if lmc-weights-equil is not equal to %s",
                expand->equil_steps, elmceq_names[elmceqSTEPS]);
        CHECK((expand->equil_steps > 0) && (expand->elmceq != elmceqSTEPS));

        sprintf(err_buf,
                "weight-equil-wl-delta (%d) is ignored if lmc-weights-equil is not equal to %s",
                expand->equil_samples, elmceq_names[elmceqWLDELTA]);
        CHECK((expand->equil_wl_delta > 0) && (expand->elmceq != elmceqWLDELTA));

        sprintf(err_buf,
                "weight-equil-count-ratio (%f) is ignored if lmc-weights-equil is not equal to %s",
                expand->equil_ratio, elmceq_names[elmceqRATIO]);
        CHECK((expand->equil_ratio > 0) && (expand->elmceq != elmceqRATIO));

        sprintf(err_buf,
                "weight-equil-number-all-lambda (%d) must be a positive integer if "
                "lmc-weights-equil=%s",
                expand->equil_n_at_lam, elmceq_names[elmceqNUMATLAM]);
        CHECK((expand->equil_n_at_lam <= 0) && (expand->elmceq == elmceqNUMATLAM));

        sprintf(err_buf,
                "weight-equil-number-samples (%d) must be a positive integer if "
                "lmc-weights-equil=%s",
                expand->equil_samples, elmceq_names[elmceqSAMPLES]);
        CHECK((expand->equil_samples <= 0) && (expand->elmceq == elmceqSAMPLES));

        sprintf(err_buf,
                "weight-equil-number-steps (%d) must be a positive integer if lmc-weights-equil=%s",
                expand->equil_steps, elmceq_names[elmceqSTEPS]);
        CHECK((expand->equil_steps <= 0) && (expand->elmceq == elmceqSTEPS));

        sprintf(err_buf, "weight-equil-wl-delta (%f) must be > 0 if lmc-weights-equil=%s",
                expand->equil_wl_delta, elmceq_names[elmceqWLDELTA]);
        CHECK((expand->equil_wl_delta <= 0) && (expand->elmceq == elmceqWLDELTA));

        sprintf(err_buf, "weight-equil-count-ratio (%f) must be > 0 if lmc-weights-equil=%s",
                expand->equil_ratio, elmceq_names[elmceqRATIO]);
        CHECK((expand->equil_ratio <= 0) && (expand->elmceq == elmceqRATIO));

        sprintf(err_buf, "lmc-weights-equil=%s only possible when lmc-stats = %s or lmc-stats %s",
                elmceq_names[elmceqWLDELTA], elamstats_names[elamstatsWL], elamstats_names[elamstatsWWL]);
        CHECK((expand->elmceq == elmceqWLDELTA) && (!EWL(expand->elamstats)));

        sprintf(err_buf, "lmc-repeats (%d) must be greater than 0", expand->lmc_repeats);
        CHECK((expand->lmc_repeats <= 0));
        sprintf(err_buf, "minimum-var-min (%d) must be greater than 0", expand->minvarmin);
        CHECK((expand->minvarmin <= 0));
        sprintf(err_buf, "weight-c-range (%d) must be greater or equal to 0", expand->c_range);
        CHECK((expand->c_range < 0));
        sprintf(err_buf,
                "init-lambda-state (%d) must be zero if lmc-forced-nstart (%d)> 0 and lmc-move != "
                "'no'",
                fep->init_fep_state, expand->lmc_forced_nstart);
        CHECK((fep->init_fep_state != 0) && (expand->lmc_forced_nstart > 0)
              && (expand->elmcmove != elmcmoveNO));
        sprintf(err_buf, "lmc-forced-nstart (%d) must not be negative", expand->lmc_forced_nstart);
        CHECK((expand->lmc_forced_nstart < 0));
        sprintf(err_buf, "init-lambda-state (%d) must be in the interval [0,number of lambdas)",
                fep->init_fep_state);
        CHECK((fep->init_fep_state < 0) || (fep->init_fep_state >= fep->n_lambda));

        sprintf(err_buf, "init-wl-delta (%f) must be greater than or equal to 0", expand->init_wl_delta);
        CHECK((expand->init_wl_delta < 0));
        sprintf(err_buf, "wl-ratio (%f) must be between 0 and 1", expand->wl_ratio);
        CHECK((expand->wl_ratio <= 0) || (expand->wl_ratio >= 1));
        sprintf(err_buf, "wl-scale (%f) must be between 0 and 1", expand->wl_scale);
        CHECK((expand->wl_scale <= 0) || (expand->wl_scale >= 1));

        /* if there is no temperature control, we need to specify an MC temperature */
        if (!integratorHasReferenceTemperature(ir) && (expand->elmcmove != elmcmoveNO)
            && (expand->mc_temp <= 0.0))
        {
            sprintf(err_buf,
                    "If there is no temperature control, and lmc-mcmove!='no', mc_temp must be set "
                    "to a positive number");
            warning_error(wi, err_buf);
        }
        if (expand->nstTij > 0)
        {
            sprintf(err_buf, "nstlog must be non-zero");
            CHECK(ir->nstlog == 0);
            // Avoid modulus by zero in the case that already triggered an error exit.
            if (ir->nstlog != 0)
            {
                sprintf(err_buf,
                        "nst-transition-matrix (%d) must be an integer multiple of nstlog (%d)",
                        expand->nstTij, ir->nstlog);
                CHECK((expand->nstTij % ir->nstlog) != 0);
            }
        }
    }

    /* PBC/WALLS */
    sprintf(err_buf, "walls only work with pbc=%s", c_pbcTypeNames[PbcType::XY].c_str());
    CHECK(ir->nwall && ir->pbcType != PbcType::XY);

    /* VACUUM STUFF */
    if (ir->pbcType != PbcType::Xyz && ir->nwall != 2)
    {
        if (ir->pbcType == PbcType::No)
        {
            if (ir->epc != epcNO)
            {
                warning(wi, "Turning off pressure coupling for vacuum system");
                ir->epc = epcNO;
            }
        }
        else
        {
            sprintf(err_buf, "Can not have pressure coupling with pbc=%s",
                    c_pbcTypeNames[ir->pbcType].c_str());
            CHECK(ir->epc != epcNO);
        }
        sprintf(err_buf, "Can not have Ewald with pbc=%s", c_pbcTypeNames[ir->pbcType].c_str());
        CHECK(EEL_FULL(ir->coulombtype));

        sprintf(err_buf, "Can not have dispersion correction with pbc=%s",
                c_pbcTypeNames[ir->pbcType].c_str());
        CHECK(ir->eDispCorr != edispcNO);
    }

    if (ir->rlist == 0.0)
    {
        sprintf(err_buf,
                "can only have neighborlist cut-off zero (=infinite)\n"
                "with coulombtype = %s or coulombtype = %s\n"
                "without periodic boundary conditions (pbc = %s) and\n"
                "rcoulomb and rvdw set to zero",
                eel_names[eelCUT], eel_names[eelUSER], c_pbcTypeNames[PbcType::No].c_str());
        CHECK(((ir->coulombtype != eelCUT) && (ir->coulombtype != eelUSER))
              || (ir->pbcType != PbcType::No) || (ir->rcoulomb != 0.0) || (ir->rvdw != 0.0));

        if (ir->nstlist > 0)
        {
            warning_note(wi,
                         "Simulating without cut-offs can be (slightly) faster with nstlist=0, "
                         "nstype=simple and only one MPI rank");
        }
    }

    /* COMM STUFF */
    if (ir->nstcomm == 0)
    {
        // TODO Change this behaviour. There should be exactly one way
        // to turn off an algorithm.
        ir->comm_mode = ecmNO;
    }
    if (ir->comm_mode != ecmNO)
    {
        if (ir->nstcomm < 0)
        {
            // TODO Such input was once valid. Now that we've been
            // helpful for a few years, we should reject such input,
            // lest we have to support every historical decision
            // forever.
            warning(wi,
                    "If you want to remove the rotation around the center of mass, you should set "
                    "comm_mode = Angular instead of setting nstcomm < 0. nstcomm is modified to "
                    "its absolute value");
            ir->nstcomm = abs(ir->nstcomm);
        }

        if (ir->nstcalcenergy > 0 && ir->nstcomm < ir->nstcalcenergy)
        {
            warning_note(wi,
                         "nstcomm < nstcalcenergy defeats the purpose of nstcalcenergy, setting "
                         "nstcomm to nstcalcenergy");
            ir->nstcomm = ir->nstcalcenergy;
        }

        if (ir->comm_mode == ecmANGULAR)
        {
            sprintf(err_buf,
                    "Can not remove the rotation around the center of mass with periodic "
                    "molecules");
            CHECK(ir->bPeriodicMols);
            if (ir->pbcType != PbcType::No)
            {
                warning(wi,
                        "Removing the rotation around the center of mass in a periodic system, "
                        "this can lead to artifacts. Only use this on a single (cluster of) "
                        "molecules. This cluster should not cross periodic boundaries.");
            }
        }
    }

    if (EI_STATE_VELOCITY(ir->eI) && !EI_SD(ir->eI) && ir->pbcType == PbcType::No && ir->comm_mode != ecmANGULAR)
    {
        sprintf(warn_buf,
                "Tumbling and flying ice-cubes: We are not removing rotation around center of mass "
                "in a non-periodic system. You should probably set comm_mode = ANGULAR or use "
                "integrator = %s.",
                ei_names[eiSD1]);
        warning_note(wi, warn_buf);
    }

    /* TEMPERATURE COUPLING */
    if (ir->etc == etcYES)
    {
        ir->etc = etcBERENDSEN;
        warning_note(wi,
                     "Old option for temperature coupling given: "
                     "changing \"yes\" to \"Berendsen\"\n");
    }

    if ((ir->etc == etcNOSEHOOVER) || (ir->epc == epcMTTK))
    {
        if (ir->opts.nhchainlength < 1)
        {
            sprintf(warn_buf,
                    "number of Nose-Hoover chains (currently %d) cannot be less than 1,reset to "
                    "1\n",
                    ir->opts.nhchainlength);
            ir->opts.nhchainlength = 1;
            warning(wi, warn_buf);
        }

        if (ir->etc == etcNOSEHOOVER && !EI_VV(ir->eI) && ir->opts.nhchainlength > 1)
        {
            warning_note(
                    wi,
                    "leapfrog does not yet support Nose-Hoover chains, nhchainlength reset to 1");
            ir->opts.nhchainlength = 1;
        }
    }
    else
    {
        ir->opts.nhchainlength = 0;
    }

    if (ir->eI == eiVVAK)
    {
        sprintf(err_buf,
                "%s implemented primarily for validation, and requires nsttcouple = 1 and "
                "nstpcouple = 1.",
                ei_names[eiVVAK]);
        CHECK((ir->nsttcouple != 1) || (ir->nstpcouple != 1));
    }

    if (ETC_ANDERSEN(ir->etc))
    {
        sprintf(err_buf, "%s temperature control not supported for integrator %s.",
                etcoupl_names[ir->etc], ei_names[ir->eI]);
        CHECK(!(EI_VV(ir->eI)));

        if (ir->nstcomm > 0 && (ir->etc == etcANDERSEN))
        {
            sprintf(warn_buf,
                    "Center of mass removal not necessary for %s.  All velocities of coupled "
                    "groups are rerandomized periodically, so flying ice cube errors will not "
                    "occur.",
                    etcoupl_names[ir->etc]);
            warning_note(wi, warn_buf);
        }

        sprintf(err_buf,
                "nstcomm must be 1, not %d for %s, as velocities of atoms in coupled groups are "
                "randomized every time step",
                ir->nstcomm, etcoupl_names[ir->etc]);
        CHECK(ir->nstcomm > 1 && (ir->etc == etcANDERSEN));
    }

    if (ir->etc == etcBERENDSEN)
    {
        sprintf(warn_buf,
                "The %s thermostat does not generate the correct kinetic energy distribution. You "
                "might want to consider using the %s thermostat.",
                ETCOUPLTYPE(ir->etc), ETCOUPLTYPE(etcVRESCALE));
        warning_note(wi, warn_buf);
    }

    if ((ir->etc == etcNOSEHOOVER || ETC_ANDERSEN(ir->etc)) && ir->epc == epcBERENDSEN)
    {
        sprintf(warn_buf,
                "Using Berendsen pressure coupling invalidates the "
                "true ensemble for the thermostat");
        warning(wi, warn_buf);
    }

    /* PRESSURE COUPLING */
    if (ir->epc == epcISOTROPIC)
    {
        ir->epc = epcBERENDSEN;
        warning_note(wi,
                     "Old option for pressure coupling given: "
                     "changing \"Isotropic\" to \"Berendsen\"\n");
    }

    if (ir->epc != epcNO)
    {
        dt_pcoupl = ir->nstpcouple * ir->delta_t;

        sprintf(err_buf, "tau-p must be > 0 instead of %g\n", ir->tau_p);
        CHECK(ir->tau_p <= 0);

        if (ir->tau_p / dt_pcoupl < pcouple_min_integration_steps(ir->epc) - 10 * GMX_REAL_EPS)
        {
            sprintf(warn_buf,
                    "For proper integration of the %s barostat, tau-p (%g) should be at least %d "
                    "times larger than nstpcouple*dt (%g)",
                    EPCOUPLTYPE(ir->epc), ir->tau_p, pcouple_min_integration_steps(ir->epc), dt_pcoupl);
            warning(wi, warn_buf);
        }

        sprintf(err_buf,
                "compressibility must be > 0 when using pressure"
                " coupling %s\n",
                EPCOUPLTYPE(ir->epc));
        CHECK(ir->compress[XX][XX] < 0 || ir->compress[YY][YY] < 0 || ir->compress[ZZ][ZZ] < 0
              || (trace(ir->compress) == 0 && ir->compress[YY][XX] <= 0 && ir->compress[ZZ][XX] <= 0
                  && ir->compress[ZZ][YY] <= 0));

        if (epcPARRINELLORAHMAN == ir->epc && opts->bGenVel)
        {
            sprintf(warn_buf,
                    "You are generating velocities so I am assuming you "
                    "are equilibrating a system. You are using "
                    "%s pressure coupling, but this can be "
                    "unstable for equilibration. If your system crashes, try "
                    "equilibrating first with Berendsen pressure coupling. If "
                    "you are not equilibrating the system, you can probably "
                    "ignore this warning.",
                    epcoupl_names[ir->epc]);
            warning(wi, warn_buf);
        }
    }

    if (!EI_VV(ir->eI))
    {
        if (ir->epc == epcMTTK)
        {
            warning_error(wi, "MTTK pressure coupling requires a Velocity-verlet integrator");
        }
    }

    /* ELECTROSTATICS */
    /* More checks are in triple check (grompp.c) */

    if (ir->coulombtype == eelSWITCH)
    {
        sprintf(warn_buf,
                "coulombtype = %s is only for testing purposes and can lead to serious "
                "artifacts, advice: use coulombtype = %s",
                eel_names[ir->coulombtype], eel_names[eelRF_ZERO]);
        warning(wi, warn_buf);
    }

    if (EEL_RF(ir->coulombtype) && ir->epsilon_rf == 1 && ir->epsilon_r != 1)
    {
        sprintf(warn_buf,
                "epsilon-r = %g and epsilon-rf = 1 with reaction field, proceeding assuming old "
                "format and exchanging epsilon-r and epsilon-rf",
                ir->epsilon_r);
        warning(wi, warn_buf);
        ir->epsilon_rf = ir->epsilon_r;
        ir->epsilon_r  = 1.0;
    }

    if (ir->epsilon_r == 0)
    {
        sprintf(err_buf,
                "It is pointless to use long-range electrostatics with infinite relative "
                "permittivity."
                "Since you are effectively turning of electrostatics, a plain cutoff will be much "
                "faster.");
        CHECK(EEL_FULL(ir->coulombtype));
    }

    if (getenv("GMX_DO_GALACTIC_DYNAMICS") == nullptr)
    {
        sprintf(err_buf, "epsilon-r must be >= 0 instead of %g\n", ir->epsilon_r);
        CHECK(ir->epsilon_r < 0);
    }

    if (EEL_RF(ir->coulombtype))
    {
        /* reaction field (at the cut-off) */

        if (ir->coulombtype == eelRF_ZERO && ir->epsilon_rf != 0)
        {
            sprintf(warn_buf,
                    "With coulombtype = %s, epsilon-rf must be 0, assuming you meant epsilon_rf=0",
                    eel_names[ir->coulombtype]);
            warning(wi, warn_buf);
            ir->epsilon_rf = 0.0;
        }

        sprintf(err_buf, "epsilon-rf must be >= epsilon-r");
        CHECK((ir->epsilon_rf < ir->epsilon_r && ir->epsilon_rf != 0) || (ir->epsilon_r == 0));
        if (ir->epsilon_rf == ir->epsilon_r)
        {
            sprintf(warn_buf, "Using epsilon-rf = epsilon-r with %s does not make sense",
                    eel_names[ir->coulombtype]);
            warning(wi, warn_buf);
        }
    }
    /* Allow rlist>rcoulomb for tabulated long range stuff. This just
     * means the interaction is zero outside rcoulomb, but it helps to
     * provide accurate energy conservation.
     */
    if (ir_coulomb_might_be_zero_at_cutoff(ir))
    {
        if (ir_coulomb_switched(ir))
        {
            sprintf(err_buf,
                    "With coulombtype = %s rcoulomb_switch must be < rcoulomb. Or, better: Use the "
                    "potential modifier options!",
                    eel_names[ir->coulombtype]);
            CHECK(ir->rcoulomb_switch >= ir->rcoulomb);
        }
    }

    if (ir->coulombtype == eelSWITCH || ir->coulombtype == eelSHIFT)
    {
        sprintf(err_buf,
                "Explicit switch/shift coulomb interactions cannot be used in combination with a "
                "secondary coulomb-modifier.");
        CHECK(ir->coulomb_modifier != eintmodNONE);
    }
    if (ir->vdwtype == evdwSWITCH || ir->vdwtype == evdwSHIFT)
    {
        sprintf(err_buf,
                "Explicit switch/shift vdw interactions cannot be used in combination with a "
                "secondary vdw-modifier.");
        CHECK(ir->vdw_modifier != eintmodNONE);
    }

    if (ir->coulombtype == eelSWITCH || ir->coulombtype == eelSHIFT || ir->vdwtype == evdwSWITCH
        || ir->vdwtype == evdwSHIFT)
    {
        sprintf(warn_buf,
                "The switch/shift interaction settings are just for compatibility; you will get "
                "better "
                "performance from applying potential modifiers to your interactions!\n");
        warning_note(wi, warn_buf);
    }

    if (ir->coulombtype == eelPMESWITCH || ir->coulomb_modifier == eintmodPOTSWITCH)
    {
        if (ir->rcoulomb_switch / ir->rcoulomb < 0.9499)
        {
            real percentage = 100 * (ir->rcoulomb - ir->rcoulomb_switch) / ir->rcoulomb;
            sprintf(warn_buf,
                    "The switching range should be 5%% or less (currently %.2f%% using a switching "
                    "range of %4f-%4f) for accurate electrostatic energies, energy conservation "
                    "will be good regardless, since ewald_rtol = %g.",
                    percentage, ir->rcoulomb_switch, ir->rcoulomb, ir->ewald_rtol);
            warning(wi, warn_buf);
        }
    }

    if (ir->vdwtype == evdwSWITCH || ir->vdw_modifier == eintmodPOTSWITCH)
    {
        if (ir->rvdw_switch == 0)
        {
            sprintf(warn_buf,
                    "rvdw-switch is equal 0 even though you are using a switched Lennard-Jones "
                    "potential.  This suggests it was not set in the mdp, which can lead to large "
                    "energy errors.  In GROMACS, 0.05 to 0.1 nm is often a reasonable vdw "
                    "switching range.");
            warning(wi, warn_buf);
        }
    }

    if (EEL_FULL(ir->coulombtype))
    {
        if (ir->coulombtype == eelPMESWITCH || ir->coulombtype == eelPMEUSER
            || ir->coulombtype == eelPMEUSERSWITCH)
        {
            sprintf(err_buf, "With coulombtype = %s, rcoulomb must be <= rlist",
                    eel_names[ir->coulombtype]);
            CHECK(ir->rcoulomb > ir->rlist);
        }
    }

    if (EEL_PME(ir->coulombtype) || EVDW_PME(ir->vdwtype))
    {
        // TODO: Move these checks into the ewald module with the options class
        int orderMin = 3;
        int orderMax = (ir->coulombtype == eelP3M_AD ? 8 : 12);

        if (ir->pme_order < orderMin || ir->pme_order > orderMax)
        {
            sprintf(warn_buf, "With coulombtype = %s, you should have %d <= pme-order <= %d",
                    eel_names[ir->coulombtype], orderMin, orderMax);
            warning_error(wi, warn_buf);
        }
    }

    if (ir->nwall == 2 && EEL_FULL(ir->coulombtype))
    {
        if (ir->ewald_geometry == eewg3D)
        {
            sprintf(warn_buf, "With pbc=%s you should use ewald-geometry=%s",
                    c_pbcTypeNames[ir->pbcType].c_str(), eewg_names[eewg3DC]);
            warning(wi, warn_buf);
        }
        /* This check avoids extra pbc coding for exclusion corrections */
        sprintf(err_buf, "wall-ewald-zfac should be >= 2");
        CHECK(ir->wall_ewald_zfac < 2);
    }
    if ((ir->ewald_geometry == eewg3DC) && (ir->pbcType != PbcType::XY) && EEL_FULL(ir->coulombtype))
    {
        sprintf(warn_buf, "With %s and ewald_geometry = %s you should use pbc = %s",
                eel_names[ir->coulombtype], eewg_names[eewg3DC], c_pbcTypeNames[PbcType::XY].c_str());
        warning(wi, warn_buf);
    }
    if ((ir->epsilon_surface != 0) && EEL_FULL(ir->coulombtype))
    {
        sprintf(err_buf, "Cannot have periodic molecules with epsilon_surface > 0");
        CHECK(ir->bPeriodicMols);
        sprintf(warn_buf, "With epsilon_surface > 0 all molecules should be neutral.");
        warning_note(wi, warn_buf);
        sprintf(warn_buf,
                "With epsilon_surface > 0 you can only use domain decomposition "
                "when there are only small molecules with all bonds constrained (mdrun will check "
                "for this).");
        warning_note(wi, warn_buf);
    }

    if (ir_vdw_switched(ir))
    {
        sprintf(err_buf, "With switched vdw forces or potentials, rvdw-switch must be < rvdw");
        CHECK(ir->rvdw_switch >= ir->rvdw);

        if (ir->rvdw_switch < 0.5 * ir->rvdw)
        {
            sprintf(warn_buf,
                    "You are applying a switch function to vdw forces or potentials from %g to %g "
                    "nm, which is more than half the interaction range, whereas switch functions "
                    "are intended to act only close to the cut-off.",
                    ir->rvdw_switch, ir->rvdw);
            warning_note(wi, warn_buf);
        }
    }

    if (ir->vdwtype == evdwPME)
    {
        if (!(ir->vdw_modifier == eintmodNONE || ir->vdw_modifier == eintmodPOTSHIFT))
        {
            sprintf(err_buf, "With vdwtype = %s, the only supported modifiers are %s and %s",
                    evdw_names[ir->vdwtype], eintmod_names[eintmodPOTSHIFT], eintmod_names[eintmodNONE]);
            warning_error(wi, err_buf);
        }
    }

    if (ir->vdwtype == evdwUSER && ir->eDispCorr != edispcNO)
    {
        warning_note(wi,
                     "You have selected user tables with dispersion correction, the dispersion "
                     "will be corrected to -C6/r^6 beyond rvdw_switch (the tabulated interaction "
                     "between rvdw_switch and rvdw will not be double counted). Make sure that you "
                     "really want dispersion correction to -C6/r^6.");
    }

    if (ir->eI == eiLBFGS && (ir->coulombtype == eelCUT || ir->vdwtype == evdwCUT) && ir->rvdw != 0)
    {
        warning(wi, "For efficient BFGS minimization, use switch/shift/pme instead of cut-off.");
    }

    if (ir->eI == eiLBFGS && ir->nbfgscorr <= 0)
    {
        warning(wi, "Using L-BFGS with nbfgscorr<=0 just gets you steepest descent.");
    }

    /* IMPLICIT SOLVENT */
    if (ir->coulombtype == eelGB_NOTUSED)
    {
        sprintf(warn_buf, "Invalid option %s for coulombtype", eel_names[ir->coulombtype]);
        warning_error(wi, warn_buf);
    }

    if (ir->bQMMM)
    {
        warning_error(wi, "The QMMM integration you are trying to use is no longer supported");
    }

    if (ir->bAdress)
    {
        gmx_fatal(FARGS, "AdResS simulations are no longer supported");
    }
}

/* interpret a number of doubles from a string and put them in an array,
   after allocating space for them.
   str = the input string
   n = the (pre-allocated) number of doubles read
   r = the output array of doubles. */
static void parse_n_real(char* str, int* n, real** r, warninp_t wi)
{
    auto values = gmx::splitString(str);
    *n          = values.size();

    snew(*r, *n);
    for (int i = 0; i < *n; i++)
    {
        try
        {
            (*r)[i] = gmx::fromString<real>(values[i]);
        }
        catch (gmx::GromacsException&)
        {
            warning_error(wi, "Invalid value " + values[i]
                                      + " in string in mdp file. Expected a real number.");
        }
    }
}


static void do_fep_params(t_inputrec* ir, char fep_lambda[][STRLEN], char weights[STRLEN], warninp_t wi)
{

    int         i, j, max_n_lambda, nweights, nfep[efptNR];
    t_lambda*   fep    = ir->fepvals;
    t_expanded* expand = ir->expandedvals;
    real**      count_fep_lambdas;
    bool        bOneLambda = TRUE;

    snew(count_fep_lambdas, efptNR);

    /* FEP input processing */
    /* first, identify the number of lambda values for each type.
       All that are nonzero must have the same number */

    for (i = 0; i < efptNR; i++)
    {
        parse_n_real(fep_lambda[i], &(nfep[i]), &(count_fep_lambdas[i]), wi);
    }

    /* now, determine the number of components.  All must be either zero, or equal. */

    max_n_lambda = 0;
    for (i = 0; i < efptNR; i++)
    {
        if (nfep[i] > max_n_lambda)
        {
            max_n_lambda = nfep[i]; /* here's a nonzero one.  All of them
                                       must have the same number if its not zero.*/
            break;
        }
    }

    for (i = 0; i < efptNR; i++)
    {
        if (nfep[i] == 0)
        {
            ir->fepvals->separate_dvdl[i] = FALSE;
        }
        else if (nfep[i] == max_n_lambda)
        {
            if (i != efptTEMPERATURE) /* we treat this differently -- not really a reason to compute
                                         the derivative with respect to the temperature currently */
            {
                ir->fepvals->separate_dvdl[i] = TRUE;
            }
        }
        else
        {
            gmx_fatal(FARGS,
                      "Number of lambdas (%d) for FEP type %s not equal to number of other types "
                      "(%d)",
                      nfep[i], efpt_names[i], max_n_lambda);
        }
    }
    /* we don't print out dhdl if the temperature is changing, since we can't correctly define dhdl in this case */
    ir->fepvals->separate_dvdl[efptTEMPERATURE] = FALSE;

    /* the number of lambdas is the number we've read in, which is either zero
       or the same for all */
    fep->n_lambda = max_n_lambda;

    /* allocate space for the array of lambda values */
    snew(fep->all_lambda, efptNR);
    /* if init_lambda is defined, we need to set lambda */
    if ((fep->init_lambda > 0) && (fep->n_lambda == 0))
    {
        ir->fepvals->separate_dvdl[efptFEP] = TRUE;
    }
    /* otherwise allocate the space for all of the lambdas, and transfer the data */
    for (i = 0; i < efptNR; i++)
    {
        snew(fep->all_lambda[i], fep->n_lambda);
        if (nfep[i] > 0) /* if it's zero, then the count_fep_lambda arrays
                            are zero */
        {
            for (j = 0; j < fep->n_lambda; j++)
            {
                fep->all_lambda[i][j] = static_cast<double>(count_fep_lambdas[i][j]);
            }
            sfree(count_fep_lambdas[i]);
        }
    }
    sfree(count_fep_lambdas);

    /* "fep-vals" is either zero or the full number. If zero, we'll need to define fep-lambdas for
       internal bookkeeping -- for now, init_lambda */

    if ((nfep[efptFEP] == 0) && (fep->init_lambda >= 0))
    {
        for (i = 0; i < fep->n_lambda; i++)
        {
            fep->all_lambda[efptFEP][i] = fep->init_lambda;
        }
    }

    /* check to see if only a single component lambda is defined, and soft core is defined.
       In this case, turn on coulomb soft core */

    if (max_n_lambda == 0)
    {
        bOneLambda = TRUE;
    }
    else
    {
        for (i = 0; i < efptNR; i++)
        {
            if ((nfep[i] != 0) && (i != efptFEP))
            {
                bOneLambda = FALSE;
            }
        }
    }
    if ((bOneLambda) && (fep->sc_alpha > 0))
    {
        fep->bScCoul = TRUE;
    }

    /* Fill in the others with the efptFEP if they are not explicitly
       specified (i.e. nfep[i] == 0).  This means if fep is not defined,
       they are all zero. */

    for (i = 0; i < efptNR; i++)
    {
        if ((nfep[i] == 0) && (i != efptFEP))
        {
            for (j = 0; j < fep->n_lambda; j++)
            {
                fep->all_lambda[i][j] = fep->all_lambda[efptFEP][j];
            }
        }
    }


    /* now read in the weights */
    parse_n_real(weights, &nweights, &(expand->init_lambda_weights), wi);
    if (nweights == 0)
    {
        snew(expand->init_lambda_weights, fep->n_lambda); /* initialize to zero */
    }
    else if (nweights != fep->n_lambda)
    {
        gmx_fatal(FARGS, "Number of weights (%d) is not equal to number of lambda values (%d)",
                  nweights, fep->n_lambda);
    }
    if ((expand->nstexpanded < 0) && (ir->efep != efepNO))
    {
        expand->nstexpanded = fep->nstdhdl;
        /* if you don't specify nstexpanded when doing expanded ensemble free energy calcs, it is set to nstdhdl */
    }
}


static void do_simtemp_params(t_inputrec* ir)
{

    snew(ir->simtempvals->temperatures, ir->fepvals->n_lambda);
    GetSimTemps(ir->fepvals->n_lambda, ir->simtempvals, ir->fepvals->all_lambda[efptTEMPERATURE]);
}

template<typename T>
void convertInts(warninp_t wi, gmx::ArrayRef<const std::string> inputs, const char* name, T* outputs)
{
    int i = 0;
    for (const auto& input : inputs)
    {
        try
        {
            outputs[i] = gmx::fromStdString<T>(input);
        }
        catch (gmx::GromacsException&)
        {
            auto message = gmx::formatString(
                    "Invalid value for mdp option %s. %s should only consist of integers separated "
                    "by spaces.",
                    name, name);
            warning_error(wi, message);
        }
        ++i;
    }
}

static void convertReals(warninp_t wi, gmx::ArrayRef<const std::string> inputs, const char* name, real* outputs)
{
    int i = 0;
    for (const auto& input : inputs)
    {
        try
        {
            outputs[i] = gmx::fromString<real>(input);
        }
        catch (gmx::GromacsException&)
        {
            auto message = gmx::formatString(
                    "Invalid value for mdp option %s. %s should only consist of real numbers "
                    "separated by spaces.",
                    name, name);
            warning_error(wi, message);
        }
        ++i;
    }
}

static void convertRvecs(warninp_t wi, gmx::ArrayRef<const std::string> inputs, const char* name, rvec* outputs)
{
    int i = 0, d = 0;
    for (const auto& input : inputs)
    {
        try
        {
            outputs[i][d] = gmx::fromString<real>(input);
        }
        catch (gmx::GromacsException&)
        {
            auto message = gmx::formatString(
                    "Invalid value for mdp option %s. %s should only consist of real numbers "
                    "separated by spaces.",
                    name, name);
            warning_error(wi, message);
        }
        ++d;
        if (d == DIM)
        {
            d = 0;
            ++i;
        }
    }
}

static void do_wall_params(t_inputrec* ir, char* wall_atomtype, char* wall_density, t_gromppopts* opts, warninp_t wi)
{
    opts->wall_atomtype[0] = nullptr;
    opts->wall_atomtype[1] = nullptr;

    ir->wall_atomtype[0] = -1;
    ir->wall_atomtype[1] = -1;
    ir->wall_density[0]  = 0;
    ir->wall_density[1]  = 0;

    if (ir->nwall > 0)
    {
        auto wallAtomTypes = gmx::splitString(wall_atomtype);
        if (wallAtomTypes.size() != size_t(ir->nwall))
        {
            gmx_fatal(FARGS, "Expected %d elements for wall_atomtype, found %zu", ir->nwall,
                      wallAtomTypes.size());
        }
        GMX_RELEASE_ASSERT(ir->nwall < 3, "Invalid number of walls");
        for (int i = 0; i < ir->nwall; i++)
        {
            opts->wall_atomtype[i] = gmx_strdup(wallAtomTypes[i].c_str());
        }

        if (ir->wall_type == ewt93 || ir->wall_type == ewt104)
        {
            auto wallDensity = gmx::splitString(wall_density);
            if (wallDensity.size() != size_t(ir->nwall))
            {
                gmx_fatal(FARGS, "Expected %d elements for wall-density, found %zu", ir->nwall,
                          wallDensity.size());
            }
            convertReals(wi, wallDensity, "wall-density", ir->wall_density);
            for (int i = 0; i < ir->nwall; i++)
            {
                if (ir->wall_density[i] <= 0)
                {
                    gmx_fatal(FARGS, "wall-density[%d] = %f\n", i, ir->wall_density[i]);
                }
            }
        }
    }
}

static void add_wall_energrps(SimulationGroups* groups, int nwall, t_symtab* symtab)
{
    if (nwall > 0)
    {
        AtomGroupIndices* grps = &(groups->groups[SimulationAtomGroupType::EnergyOutput]);
        for (int i = 0; i < nwall; i++)
        {
            groups->groupNames.emplace_back(put_symtab(symtab, gmx::formatString("wall%d", i).c_str()));
            grps->emplace_back(groups->groupNames.size() - 1);
        }
    }
}

static void read_expandedparams(std::vector<t_inpfile>* inp, t_expanded* expand, warninp_t wi)
{
    /* read expanded ensemble parameters */
    printStringNewline(inp, "expanded ensemble variables");
    expand->nstexpanded    = get_eint(inp, "nstexpanded", -1, wi);
    expand->elamstats      = get_eeenum(inp, "lmc-stats", elamstats_names, wi);
    expand->elmcmove       = get_eeenum(inp, "lmc-move", elmcmove_names, wi);
    expand->elmceq         = get_eeenum(inp, "lmc-weights-equil", elmceq_names, wi);
    expand->equil_n_at_lam = get_eint(inp, "weight-equil-number-all-lambda", -1, wi);
    expand->equil_samples  = get_eint(inp, "weight-equil-number-samples", -1, wi);
    expand->equil_steps    = get_eint(inp, "weight-equil-number-steps", -1, wi);
    expand->equil_wl_delta = get_ereal(inp, "weight-equil-wl-delta", -1, wi);
    expand->equil_ratio    = get_ereal(inp, "weight-equil-count-ratio", -1, wi);
    printStringNewline(inp, "Seed for Monte Carlo in lambda space");
    expand->lmc_seed          = get_eint(inp, "lmc-seed", -1, wi);
    expand->mc_temp           = get_ereal(inp, "mc-temperature", -1, wi);
    expand->lmc_repeats       = get_eint(inp, "lmc-repeats", 1, wi);
    expand->gibbsdeltalam     = get_eint(inp, "lmc-gibbsdelta", -1, wi);
    expand->lmc_forced_nstart = get_eint(inp, "lmc-forced-nstart", 0, wi);
    expand->bSymmetrizedTMatrix =
            (get_eeenum(inp, "symmetrized-transition-matrix", yesno_names, wi) != 0);
    expand->nstTij        = get_eint(inp, "nst-transition-matrix", -1, wi);
    expand->minvarmin     = get_eint(inp, "mininum-var-min", 100, wi); /*default is reasonable */
    expand->c_range       = get_eint(inp, "weight-c-range", 0, wi);    /* default is just C=0 */
    expand->wl_scale      = get_ereal(inp, "wl-scale", 0.8, wi);
    expand->wl_ratio      = get_ereal(inp, "wl-ratio", 0.8, wi);
    expand->init_wl_delta = get_ereal(inp, "init-wl-delta", 1.0, wi);
    expand->bWLoneovert   = (get_eeenum(inp, "wl-oneovert", yesno_names, wi) != 0);
}

/*! \brief Return whether an end state with the given coupling-lambda
 * value describes fully-interacting VDW.
 *
 * \param[in]  couple_lambda_value  Enumeration ecouplam value describing the end state
 * \return                          Whether VDW is on (i.e. the user chose vdw or vdw-q in the .mdp file)
 */
static bool couple_lambda_has_vdw_on(int couple_lambda_value)
{
    return (couple_lambda_value == ecouplamVDW || couple_lambda_value == ecouplamVDWQ);
}

namespace
{

class MdpErrorHandler : public gmx::IKeyValueTreeErrorHandler
{
public:
    explicit MdpErrorHandler(warninp_t wi) : wi_(wi), mapping_(nullptr) {}

    void setBackMapping(const gmx::IKeyValueTreeBackMapping& mapping) { mapping_ = &mapping; }

    bool onError(gmx::UserInputError* ex, const gmx::KeyValueTreePath& context) override
    {
        ex->prependContext(
                gmx::formatString("Error in mdp option \"%s\":", getOptionName(context).c_str()));
        std::string message = gmx::formatExceptionMessageToString(*ex);
        warning_error(wi_, message.c_str());
        return true;
    }

private:
    std::string getOptionName(const gmx::KeyValueTreePath& context)
    {
        if (mapping_ != nullptr)
        {
            gmx::KeyValueTreePath path = mapping_->originalPath(context);
            GMX_ASSERT(path.size() == 1, "Inconsistent mapping back to mdp options");
            return path[0];
        }
        GMX_ASSERT(context.size() == 1, "Inconsistent context for mdp option parsing");
        return context[0];
    }

    warninp_t                            wi_;
    const gmx::IKeyValueTreeBackMapping* mapping_;
};

} // namespace

void get_ir(const char*     mdparin,
            const char*     mdparout,
            gmx::MDModules* mdModules,
            t_inputrec*     ir,
            t_gromppopts*   opts,
            WriteMdpHeader  writeMdpHeader,
            warninp_t       wi)
{
    char*       dumstr[2];
    double      dumdub[2][6];
    int         i, j, m;
    char        warn_buf[STRLEN];
    t_lambda*   fep    = ir->fepvals;
    t_expanded* expand = ir->expandedvals;

    const char* no_names[] = { "no", nullptr };

    init_inputrec_strings();
    gmx::TextInputFile     stream(mdparin);
    std::vector<t_inpfile> inp = read_inpfile(&stream, mdparin, wi);

    snew(dumstr[0], STRLEN);
    snew(dumstr[1], STRLEN);

    /* ignore the following deprecated commands */
    replace_inp_entry(inp, "title", nullptr);
    replace_inp_entry(inp, "cpp", nullptr);
    replace_inp_entry(inp, "domain-decomposition", nullptr);
    replace_inp_entry(inp, "andersen-seed", nullptr);
    replace_inp_entry(inp, "dihre", nullptr);
    replace_inp_entry(inp, "dihre-fc", nullptr);
    replace_inp_entry(inp, "dihre-tau", nullptr);
    replace_inp_entry(inp, "nstdihreout", nullptr);
    replace_inp_entry(inp, "nstcheckpoint", nullptr);
    replace_inp_entry(inp, "optimize-fft", nullptr);
    replace_inp_entry(inp, "adress_type", nullptr);
    replace_inp_entry(inp, "adress_const_wf", nullptr);
    replace_inp_entry(inp, "adress_ex_width", nullptr);
    replace_inp_entry(inp, "adress_hy_width", nullptr);
    replace_inp_entry(inp, "adress_ex_forcecap", nullptr);
    replace_inp_entry(inp, "adress_interface_correction", nullptr);
    replace_inp_entry(inp, "adress_site", nullptr);
    replace_inp_entry(inp, "adress_reference_coords", nullptr);
    replace_inp_entry(inp, "adress_tf_grp_names", nullptr);
    replace_inp_entry(inp, "adress_cg_grp_names", nullptr);
    replace_inp_entry(inp, "adress_do_hybridpairs", nullptr);
    replace_inp_entry(inp, "rlistlong", nullptr);
    replace_inp_entry(inp, "nstcalclr", nullptr);
    replace_inp_entry(inp, "pull-print-com2", nullptr);
    replace_inp_entry(inp, "gb-algorithm", nullptr);
    replace_inp_entry(inp, "nstgbradii", nullptr);
    replace_inp_entry(inp, "rgbradii", nullptr);
    replace_inp_entry(inp, "gb-epsilon-solvent", nullptr);
    replace_inp_entry(inp, "gb-saltconc", nullptr);
    replace_inp_entry(inp, "gb-obc-alpha", nullptr);
    replace_inp_entry(inp, "gb-obc-beta", nullptr);
    replace_inp_entry(inp, "gb-obc-gamma", nullptr);
    replace_inp_entry(inp, "gb-dielectric-offset", nullptr);
    replace_inp_entry(inp, "sa-algorithm", nullptr);
    replace_inp_entry(inp, "sa-surface-tension", nullptr);
    replace_inp_entry(inp, "ns-type", nullptr);

    /* replace the following commands with the clearer new versions*/
    replace_inp_entry(inp, "unconstrained-start", "continuation");
    replace_inp_entry(inp, "foreign-lambda", "fep-lambdas");
    replace_inp_entry(inp, "verlet-buffer-drift", "verlet-buffer-tolerance");
    replace_inp_entry(inp, "nstxtcout", "nstxout-compressed");
    replace_inp_entry(inp, "xtc-grps", "compressed-x-grps");
    replace_inp_entry(inp, "xtc-precision", "compressed-x-precision");
    replace_inp_entry(inp, "pull-print-com1", "pull-print-com");

    printStringNewline(&inp, "VARIOUS PREPROCESSING OPTIONS");
    printStringNoNewline(&inp, "Preprocessor information: use cpp syntax.");
    printStringNoNewline(&inp, "e.g.: -I/home/joe/doe -I/home/mary/roe");
    setStringEntry(&inp, "include", opts->include, nullptr);
    printStringNoNewline(
            &inp, "e.g.: -DPOSRES -DFLEXIBLE (note these variable names are case sensitive)");
    setStringEntry(&inp, "define", opts->define, nullptr);

    printStringNewline(&inp, "RUN CONTROL PARAMETERS");
    ir->eI = get_eeenum(&inp, "integrator", ei_names, wi);
    printStringNoNewline(&inp, "Start time and timestep in ps");
    ir->init_t  = get_ereal(&inp, "tinit", 0.0, wi);
    ir->delta_t = get_ereal(&inp, "dt", 0.001, wi);
    ir->nsteps  = get_eint64(&inp, "nsteps", 0, wi);
    printStringNoNewline(&inp, "For exact run continuation or redoing part of a run");
    ir->init_step = get_eint64(&inp, "init-step", 0, wi);
    printStringNoNewline(
            &inp, "Part index is updated automatically on checkpointing (keeps files separate)");
    ir->simulation_part = get_eint(&inp, "simulation-part", 1, wi);
    printStringNoNewline(&inp, "Multiple time-stepping");
    ir->useMts = (get_eeenum(&inp, "mts", yesno_names, wi) != 0);
    if (ir->useMts)
    {
        opts->numMtsLevels = get_eint(&inp, "mts-levels", 2, wi);
        ir->mtsLevels.resize(2);
        gmx::MtsLevel& mtsLevel = ir->mtsLevels[1];
        opts->mtsLevel2Forces   = setStringEntry(&inp, "mts-level2-forces",
                                               "longrange-nonbonded nonbonded pair dihedral");
        mtsLevel.stepFactor     = get_eint(&inp, "mts-level2-factor", 2, wi);

        // We clear after reading without dynamics to not force the user to remove MTS mdp options
        if (!EI_DYNAMICS(ir->eI))
        {
            ir->useMts = false;
            ir->mtsLevels.clear();
        }
    }
    printStringNoNewline(&inp, "mode for center of mass motion removal");
    ir->comm_mode = get_eeenum(&inp, "comm-mode", ecm_names, wi);
    printStringNoNewline(&inp, "number of steps for center of mass motion removal");
    ir->nstcomm = get_eint(&inp, "nstcomm", 100, wi);
    printStringNoNewline(&inp, "group(s) for center of mass motion removal");
    setStringEntry(&inp, "comm-grps", inputrecStrings->vcm, nullptr);

    printStringNewline(&inp, "LANGEVIN DYNAMICS OPTIONS");
    printStringNoNewline(&inp, "Friction coefficient (amu/ps) and random seed");
    ir->bd_fric = get_ereal(&inp, "bd-fric", 0.0, wi);
    ir->ld_seed = get_eint64(&inp, "ld-seed", -1, wi);

    /* Em stuff */
    printStringNewline(&inp, "ENERGY MINIMIZATION OPTIONS");
    printStringNoNewline(&inp, "Force tolerance and initial step-size");
    ir->em_tol      = get_ereal(&inp, "emtol", 10.0, wi);
    ir->em_stepsize = get_ereal(&inp, "emstep", 0.01, wi);
    printStringNoNewline(&inp, "Max number of iterations in relax-shells");
    ir->niter = get_eint(&inp, "niter", 20, wi);
    printStringNoNewline(&inp, "Step size (ps^2) for minimization of flexible constraints");
    ir->fc_stepsize = get_ereal(&inp, "fcstep", 0, wi);
    printStringNoNewline(&inp, "Frequency of steepest descents steps when doing CG");
    ir->nstcgsteep = get_eint(&inp, "nstcgsteep", 1000, wi);
    ir->nbfgscorr  = get_eint(&inp, "nbfgscorr", 10, wi);

    printStringNewline(&inp, "TEST PARTICLE INSERTION OPTIONS");
    ir->rtpi = get_ereal(&inp, "rtpi", 0.05, wi);

    /* Output options */
    printStringNewline(&inp, "OUTPUT CONTROL OPTIONS");
    printStringNoNewline(&inp, "Output frequency for coords (x), velocities (v) and forces (f)");
    ir->nstxout = get_eint(&inp, "nstxout", 0, wi);
    ir->nstvout = get_eint(&inp, "nstvout", 0, wi);
    ir->nstfout = get_eint(&inp, "nstfout", 0, wi);
    printStringNoNewline(&inp, "Output frequency for energies to log file and energy file");
    ir->nstlog        = get_eint(&inp, "nstlog", 1000, wi);
    ir->nstcalcenergy = get_eint(&inp, "nstcalcenergy", 100, wi);
    ir->nstenergy     = get_eint(&inp, "nstenergy", 1000, wi);
    printStringNoNewline(&inp, "Output frequency and precision for .xtc file");
    ir->nstxout_compressed      = get_eint(&inp, "nstxout-compressed", 0, wi);
    ir->x_compression_precision = get_ereal(&inp, "compressed-x-precision", 1000.0, wi);
    printStringNoNewline(&inp, "This selects the subset of atoms for the compressed");
    printStringNoNewline(&inp, "trajectory file. You can select multiple groups. By");
    printStringNoNewline(&inp, "default, all atoms will be written.");
    setStringEntry(&inp, "compressed-x-grps", inputrecStrings->x_compressed_groups, nullptr);
    printStringNoNewline(&inp, "Selection of energy groups");
    setStringEntry(&inp, "energygrps", inputrecStrings->energy, nullptr);

    /* Neighbor searching */
    printStringNewline(&inp, "NEIGHBORSEARCHING PARAMETERS");
    printStringNoNewline(&inp, "cut-off scheme (Verlet: particle based cut-offs)");
    ir->cutoff_scheme = get_eeenum(&inp, "cutoff-scheme", ecutscheme_names, wi);
    printStringNoNewline(&inp, "nblist update frequency");
    ir->nstlist = get_eint(&inp, "nstlist", 10, wi);
    printStringNoNewline(&inp, "Periodic boundary conditions: xyz, no, xy");
    // TODO This conversion should be removed when proper std:string handling will be added to get_eeenum(...), etc.
    std::vector<const char*> pbcTypesNamesChar;
    for (const auto& pbcTypeName : c_pbcTypeNames)
    {
        pbcTypesNamesChar.push_back(pbcTypeName.c_str());
    }
    ir->pbcType       = static_cast<PbcType>(get_eeenum(&inp, "pbc", pbcTypesNamesChar.data(), wi));
    ir->bPeriodicMols = get_eeenum(&inp, "periodic-molecules", yesno_names, wi) != 0;
    printStringNoNewline(&inp,
                         "Allowed energy error due to the Verlet buffer in kJ/mol/ps per atom,");
    printStringNoNewline(&inp, "a value of -1 means: use rlist");
    ir->verletbuf_tol = get_ereal(&inp, "verlet-buffer-tolerance", 0.005, wi);
    printStringNoNewline(&inp, "nblist cut-off");
    ir->rlist = get_ereal(&inp, "rlist", 1.0, wi);
    printStringNoNewline(&inp, "long-range cut-off for switched potentials");

    /* Electrostatics */
    printStringNewline(&inp, "OPTIONS FOR ELECTROSTATICS AND VDW");
    printStringNoNewline(&inp, "Method for doing electrostatics");
    ir->coulombtype      = get_eeenum(&inp, "coulombtype", eel_names, wi);
    ir->coulomb_modifier = get_eeenum(&inp, "coulomb-modifier", eintmod_names, wi);
    printStringNoNewline(&inp, "cut-off lengths");
    ir->rcoulomb_switch = get_ereal(&inp, "rcoulomb-switch", 0.0, wi);
    ir->rcoulomb        = get_ereal(&inp, "rcoulomb", 1.0, wi);
    printStringNoNewline(&inp,
                         "Relative dielectric constant for the medium and the reaction field");
    ir->epsilon_r  = get_ereal(&inp, "epsilon-r", 1.0, wi);
    ir->epsilon_rf = get_ereal(&inp, "epsilon-rf", 0.0, wi);
    printStringNoNewline(&inp, "Method for doing Van der Waals");
    ir->vdwtype      = get_eeenum(&inp, "vdw-type", evdw_names, wi);
    ir->vdw_modifier = get_eeenum(&inp, "vdw-modifier", eintmod_names, wi);
    printStringNoNewline(&inp, "cut-off lengths");
    ir->rvdw_switch = get_ereal(&inp, "rvdw-switch", 0.0, wi);
    ir->rvdw        = get_ereal(&inp, "rvdw", 1.0, wi);
    printStringNoNewline(&inp, "Apply long range dispersion corrections for Energy and Pressure");
    ir->eDispCorr = get_eeenum(&inp, "DispCorr", edispc_names, wi);
    printStringNoNewline(&inp, "Extension of the potential lookup tables beyond the cut-off");
    ir->tabext = get_ereal(&inp, "table-extension", 1.0, wi);
    printStringNoNewline(&inp, "Separate tables between energy group pairs");
    setStringEntry(&inp, "energygrp-table", inputrecStrings->egptable, nullptr);
    printStringNoNewline(&inp, "Spacing for the PME/PPPM FFT grid");
    ir->fourier_spacing = get_ereal(&inp, "fourierspacing", 0.12, wi);
    printStringNoNewline(&inp, "FFT grid size, when a value is 0 fourierspacing will be used");
    ir->nkx = get_eint(&inp, "fourier-nx", 0, wi);
    ir->nky = get_eint(&inp, "fourier-ny", 0, wi);
    ir->nkz = get_eint(&inp, "fourier-nz", 0, wi);
    printStringNoNewline(&inp, "EWALD/PME/PPPM parameters");
    ir->pme_order              = get_eint(&inp, "pme-order", 4, wi);
    ir->ewald_rtol             = get_ereal(&inp, "ewald-rtol", 0.00001, wi);
    ir->ewald_rtol_lj          = get_ereal(&inp, "ewald-rtol-lj", 0.001, wi);
    ir->ljpme_combination_rule = get_eeenum(&inp, "lj-pme-comb-rule", eljpme_names, wi);
    ir->ewald_geometry         = get_eeenum(&inp, "ewald-geometry", eewg_names, wi);
    ir->epsilon_surface        = get_ereal(&inp, "epsilon-surface", 0.0, wi);

    /* Implicit solvation is no longer supported, but we need grompp
       to be able to refuse old .mdp files that would have built a tpr
       to run it. Thus, only "no" is accepted. */
    ir->implicit_solvent = (get_eeenum(&inp, "implicit-solvent", no_names, wi) != 0);

    /* Coupling stuff */
    printStringNewline(&inp, "OPTIONS FOR WEAK COUPLING ALGORITHMS");
    printStringNoNewline(&inp, "Temperature coupling");
    ir->etc                = get_eeenum(&inp, "tcoupl", etcoupl_names, wi);
    ir->nsttcouple         = get_eint(&inp, "nsttcouple", -1, wi);
    ir->opts.nhchainlength = get_eint(&inp, "nh-chain-length", 10, wi);
    ir->bPrintNHChains = (get_eeenum(&inp, "print-nose-hoover-chain-variables", yesno_names, wi) != 0);
    printStringNoNewline(&inp, "Groups to couple separately");
    setStringEntry(&inp, "tc-grps", inputrecStrings->tcgrps, nullptr);
    printStringNoNewline(&inp, "Time constant (ps) and reference temperature (K)");
    setStringEntry(&inp, "tau-t", inputrecStrings->tau_t, nullptr);
    setStringEntry(&inp, "ref-t", inputrecStrings->ref_t, nullptr);
    printStringNoNewline(&inp, "pressure coupling");
    ir->epc        = get_eeenum(&inp, "pcoupl", epcoupl_names, wi);
    ir->epct       = get_eeenum(&inp, "pcoupltype", epcoupltype_names, wi);
    ir->nstpcouple = get_eint(&inp, "nstpcouple", -1, wi);
    printStringNoNewline(&inp, "Time constant (ps), compressibility (1/bar) and reference P (bar)");
    ir->tau_p = get_ereal(&inp, "tau-p", 1.0, wi);
    setStringEntry(&inp, "compressibility", dumstr[0], nullptr);
    setStringEntry(&inp, "ref-p", dumstr[1], nullptr);
    printStringNoNewline(&inp, "Scaling of reference coordinates, No, All or COM");
    ir->refcoord_scaling = get_eeenum(&inp, "refcoord-scaling", erefscaling_names, wi);

    /* QMMM */
    printStringNewline(&inp, "OPTIONS FOR QMMM calculations");
    ir->bQMMM = (get_eeenum(&inp, "QMMM", yesno_names, wi) != 0);
    printStringNoNewline(&inp, "Groups treated with MiMiC");
    setStringEntry(&inp, "QMMM-grps", inputrecStrings->QMMM, nullptr);

    /* Simulated annealing */
    printStringNewline(&inp, "SIMULATED ANNEALING");
    printStringNoNewline(&inp, "Type of annealing for each temperature group (no/single/periodic)");
    setStringEntry(&inp, "annealing", inputrecStrings->anneal, nullptr);
    printStringNoNewline(&inp,
                         "Number of time points to use for specifying annealing in each group");
    setStringEntry(&inp, "annealing-npoints", inputrecStrings->anneal_npoints, nullptr);
    printStringNoNewline(&inp, "List of times at the annealing points for each group");
    setStringEntry(&inp, "annealing-time", inputrecStrings->anneal_time, nullptr);
    printStringNoNewline(&inp, "Temp. at each annealing point, for each group.");
    setStringEntry(&inp, "annealing-temp", inputrecStrings->anneal_temp, nullptr);

    /* Startup run */
    printStringNewline(&inp, "GENERATE VELOCITIES FOR STARTUP RUN");
    opts->bGenVel = (get_eeenum(&inp, "gen-vel", yesno_names, wi) != 0);
    opts->tempi   = get_ereal(&inp, "gen-temp", 300.0, wi);
    opts->seed    = get_eint(&inp, "gen-seed", -1, wi);

    /* Shake stuff */
    printStringNewline(&inp, "OPTIONS FOR BONDS");
    opts->nshake = get_eeenum(&inp, "constraints", constraints, wi);
    printStringNoNewline(&inp, "Type of constraint algorithm");
    ir->eConstrAlg = get_eeenum(&inp, "constraint-algorithm", econstr_names, wi);
    printStringNoNewline(&inp, "Do not constrain the start configuration");
    ir->bContinuation = (get_eeenum(&inp, "continuation", yesno_names, wi) != 0);
    printStringNoNewline(&inp,
                         "Use successive overrelaxation to reduce the number of shake iterations");
    ir->bShakeSOR = (get_eeenum(&inp, "Shake-SOR", yesno_names, wi) != 0);
    printStringNoNewline(&inp, "Relative tolerance of shake");
    ir->shake_tol = get_ereal(&inp, "shake-tol", 0.0001, wi);
    printStringNoNewline(&inp, "Highest order in the expansion of the constraint coupling matrix");
    ir->nProjOrder = get_eint(&inp, "lincs-order", 4, wi);
    printStringNoNewline(&inp, "Number of iterations in the final step of LINCS. 1 is fine for");
    printStringNoNewline(&inp, "normal simulations, but use 2 to conserve energy in NVE runs.");
    printStringNoNewline(&inp, "For energy minimization with constraints it should be 4 to 8.");
    ir->nLincsIter = get_eint(&inp, "lincs-iter", 1, wi);
    printStringNoNewline(&inp, "Lincs will write a warning to the stderr if in one step a bond");
    printStringNoNewline(&inp, "rotates over more degrees than");
    ir->LincsWarnAngle = get_ereal(&inp, "lincs-warnangle", 30.0, wi);
    printStringNoNewline(&inp, "Convert harmonic bonds to morse potentials");
    opts->bMorse = (get_eeenum(&inp, "morse", yesno_names, wi) != 0);

    /* Energy group exclusions */
    printStringNewline(&inp, "ENERGY GROUP EXCLUSIONS");
    printStringNoNewline(
            &inp, "Pairs of energy groups for which all non-bonded interactions are excluded");
    setStringEntry(&inp, "energygrp-excl", inputrecStrings->egpexcl, nullptr);

    /* Walls */
    printStringNewline(&inp, "WALLS");
    printStringNoNewline(
            &inp, "Number of walls, type, atom types, densities and box-z scale factor for Ewald");
    ir->nwall         = get_eint(&inp, "nwall", 0, wi);
    ir->wall_type     = get_eeenum(&inp, "wall-type", ewt_names, wi);
    ir->wall_r_linpot = get_ereal(&inp, "wall-r-linpot", -1, wi);
    setStringEntry(&inp, "wall-atomtype", inputrecStrings->wall_atomtype, nullptr);
    setStringEntry(&inp, "wall-density", inputrecStrings->wall_density, nullptr);
    ir->wall_ewald_zfac = get_ereal(&inp, "wall-ewald-zfac", 3, wi);

    /* COM pulling */
    printStringNewline(&inp, "COM PULLING");
    ir->bPull = (get_eeenum(&inp, "pull", yesno_names, wi) != 0);
    if (ir->bPull)
    {
        ir->pull                        = std::make_unique<pull_params_t>();
        inputrecStrings->pullGroupNames = read_pullparams(&inp, ir->pull.get(), wi);

        if (ir->useMts)
        {
            for (int c = 0; c < ir->pull->ncoord; c++)
            {
                if (ir->pull->coord[c].eType == epullCONSTRAINT)
                {
                    warning_error(wi,
                                  "Constraint COM pulling is not supported in combination with "
                                  "multiple time stepping");
                    break;
                }
            }
        }
    }

    /* AWH biasing
       NOTE: needs COM pulling or free energy input */
    printStringNewline(&inp, "AWH biasing");
    ir->bDoAwh = (get_eeenum(&inp, "awh", yesno_names, wi) != 0);
    if (ir->bDoAwh)
    {
        ir->awhParams = gmx::readAwhParams(&inp, wi);
    }

    /* Enforced rotation */
    printStringNewline(&inp, "ENFORCED ROTATION");
    printStringNoNewline(&inp, "Enforced rotation: No or Yes");
    ir->bRot = (get_eeenum(&inp, "rotation", yesno_names, wi) != 0);
    if (ir->bRot)
    {
        snew(ir->rot, 1);
        inputrecStrings->rotateGroupNames = read_rotparams(&inp, ir->rot, wi);
    }

    /* Interactive MD */
    ir->bIMD = FALSE;
    printStringNewline(&inp, "Group to display and/or manipulate in interactive MD session");
    setStringEntry(&inp, "IMD-group", inputrecStrings->imd_grp, nullptr);
    if (inputrecStrings->imd_grp[0] != '\0')
    {
        snew(ir->imd, 1);
        ir->bIMD = TRUE;
    }

    /* Refinement */
    printStringNewline(&inp, "NMR refinement stuff");
    printStringNoNewline(&inp, "Distance restraints type: No, Simple or Ensemble");
    ir->eDisre = get_eeenum(&inp, "disre", edisre_names, wi);
    printStringNoNewline(
            &inp, "Force weighting of pairs in one distance restraint: Conservative or Equal");
    ir->eDisreWeighting = get_eeenum(&inp, "disre-weighting", edisreweighting_names, wi);
    printStringNoNewline(&inp, "Use sqrt of the time averaged times the instantaneous violation");
    ir->bDisreMixed = (get_eeenum(&inp, "disre-mixed", yesno_names, wi) != 0);
    ir->dr_fc       = get_ereal(&inp, "disre-fc", 1000.0, wi);
    ir->dr_tau      = get_ereal(&inp, "disre-tau", 0.0, wi);
    printStringNoNewline(&inp, "Output frequency for pair distances to energy file");
    ir->nstdisreout = get_eint(&inp, "nstdisreout", 100, wi);
    printStringNoNewline(&inp, "Orientation restraints: No or Yes");
    opts->bOrire = (get_eeenum(&inp, "orire", yesno_names, wi) != 0);
    printStringNoNewline(&inp, "Orientation restraints force constant and tau for time averaging");
    ir->orires_fc  = get_ereal(&inp, "orire-fc", 0.0, wi);
    ir->orires_tau = get_ereal(&inp, "orire-tau", 0.0, wi);
    setStringEntry(&inp, "orire-fitgrp", inputrecStrings->orirefitgrp, nullptr);
    printStringNoNewline(&inp, "Output frequency for trace(SD) and S to energy file");
    ir->nstorireout = get_eint(&inp, "nstorireout", 100, wi);

    /* free energy variables */
    printStringNewline(&inp, "Free energy variables");
    ir->efep = get_eeenum(&inp, "free-energy", efep_names, wi);
    setStringEntry(&inp, "couple-moltype", inputrecStrings->couple_moltype, nullptr);
    opts->couple_lam0  = get_eeenum(&inp, "couple-lambda0", couple_lam, wi);
    opts->couple_lam1  = get_eeenum(&inp, "couple-lambda1", couple_lam, wi);
    opts->bCoupleIntra = (get_eeenum(&inp, "couple-intramol", yesno_names, wi) != 0);

    fep->init_lambda = get_ereal(&inp, "init-lambda", -1, wi); /* start with -1 so
                                                                         we can recognize if
                                                                         it was not entered */
    fep->init_fep_state = get_eint(&inp, "init-lambda-state", -1, wi);
    fep->delta_lambda   = get_ereal(&inp, "delta-lambda", 0.0, wi);
    fep->nstdhdl        = get_eint(&inp, "nstdhdl", 50, wi);
    setStringEntry(&inp, "fep-lambdas", inputrecStrings->fep_lambda[efptFEP], nullptr);
    setStringEntry(&inp, "mass-lambdas", inputrecStrings->fep_lambda[efptMASS], nullptr);
    setStringEntry(&inp, "coul-lambdas", inputrecStrings->fep_lambda[efptCOUL], nullptr);
    setStringEntry(&inp, "vdw-lambdas", inputrecStrings->fep_lambda[efptVDW], nullptr);
    setStringEntry(&inp, "bonded-lambdas", inputrecStrings->fep_lambda[efptBONDED], nullptr);
    setStringEntry(&inp, "restraint-lambdas", inputrecStrings->fep_lambda[efptRESTRAINT], nullptr);
    setStringEntry(&inp, "temperature-lambdas", inputrecStrings->fep_lambda[efptTEMPERATURE], nullptr);
    fep->lambda_neighbors = get_eint(&inp, "calc-lambda-neighbors", 1, wi);
    setStringEntry(&inp, "init-lambda-weights", inputrecStrings->lambda_weights, nullptr);
    fep->edHdLPrintEnergy   = get_eeenum(&inp, "dhdl-print-energy", edHdLPrintEnergy_names, wi);
    fep->sc_alpha           = get_ereal(&inp, "sc-alpha", 0.0, wi);
    fep->sc_power           = get_eint(&inp, "sc-power", 1, wi);
    fep->sc_r_power         = get_ereal(&inp, "sc-r-power", 6.0, wi);
    fep->sc_sigma           = get_ereal(&inp, "sc-sigma", 0.3, wi);
    fep->bScCoul            = (get_eeenum(&inp, "sc-coul", yesno_names, wi) != 0);
    fep->dh_hist_size       = get_eint(&inp, "dh_hist_size", 0, wi);
    fep->dh_hist_spacing    = get_ereal(&inp, "dh_hist_spacing", 0.1, wi);
    fep->separate_dhdl_file = get_eeenum(&inp, "separate-dhdl-file", separate_dhdl_file_names, wi);
    fep->dhdl_derivatives   = get_eeenum(&inp, "dhdl-derivatives", dhdl_derivatives_names, wi);
    fep->dh_hist_size       = get_eint(&inp, "dh_hist_size", 0, wi);
    fep->dh_hist_spacing    = get_ereal(&inp, "dh_hist_spacing", 0.1, wi);

    /* Non-equilibrium MD stuff */
    printStringNewline(&inp, "Non-equilibrium MD stuff");
    setStringEntry(&inp, "acc-grps", inputrecStrings->accgrps, nullptr);
    setStringEntry(&inp, "accelerate", inputrecStrings->acc, nullptr);
    setStringEntry(&inp, "freezegrps", inputrecStrings->freeze, nullptr);
    setStringEntry(&inp, "freezedim", inputrecStrings->frdim, nullptr);
    ir->cos_accel = get_ereal(&inp, "cos-acceleration", 0, wi);
    setStringEntry(&inp, "deform", inputrecStrings->deform, nullptr);

    /* simulated tempering variables */
    printStringNewline(&inp, "simulated tempering variables");
    ir->bSimTemp = (get_eeenum(&inp, "simulated-tempering", yesno_names, wi) != 0);
    ir->simtempvals->eSimTempScale = get_eeenum(&inp, "simulated-tempering-scaling", esimtemp_names, wi);
    ir->simtempvals->simtemp_low  = get_ereal(&inp, "sim-temp-low", 300.0, wi);
    ir->simtempvals->simtemp_high = get_ereal(&inp, "sim-temp-high", 300.0, wi);

    /* expanded ensemble variables */
    if (ir->efep == efepEXPANDED || ir->bSimTemp)
    {
        read_expandedparams(&inp, expand, wi);
    }

    /* Electric fields */
    {
        gmx::KeyValueTreeObject      convertedValues = flatKeyValueTreeFromInpFile(inp);
        gmx::KeyValueTreeTransformer transform;
        transform.rules()->addRule().keyMatchType("/", gmx::StringCompareType::CaseAndDashInsensitive);
        mdModules->initMdpTransform(transform.rules());
        for (const auto& path : transform.mappedPaths())
        {
            GMX_ASSERT(path.size() == 1, "Inconsistent mapping back to mdp options");
            mark_einp_set(inp, path[0].c_str());
        }
        MdpErrorHandler errorHandler(wi);
        auto            result = transform.transform(convertedValues, &errorHandler);
        ir->params             = new gmx::KeyValueTreeObject(result.object());
        mdModules->adjustInputrecBasedOnModules(ir);
        errorHandler.setBackMapping(result.backMapping());
        mdModules->assignOptionsToModules(*ir->params, &errorHandler);
    }

    /* Ion/water position swapping ("computational electrophysiology") */
    printStringNewline(&inp,
                       "Ion/water position swapping for computational electrophysiology setups");
    printStringNoNewline(&inp, "Swap positions along direction: no, X, Y, Z");
    ir->eSwapCoords = get_eeenum(&inp, "swapcoords", eSwapTypes_names, wi);
    if (ir->eSwapCoords != eswapNO)
    {
        char buf[STRLEN];
        int  nIonTypes;


        snew(ir->swap, 1);
        printStringNoNewline(&inp, "Swap attempt frequency");
        ir->swap->nstswap = get_eint(&inp, "swap-frequency", 1, wi);
        printStringNoNewline(&inp, "Number of ion types to be controlled");
        nIonTypes = get_eint(&inp, "iontypes", 1, wi);
        if (nIonTypes < 1)
        {
            warning_error(wi, "You need to provide at least one ion type for position exchanges.");
        }
        ir->swap->ngrp = nIonTypes + eSwapFixedGrpNR;
        snew(ir->swap->grp, ir->swap->ngrp);
        for (i = 0; i < ir->swap->ngrp; i++)
        {
            snew(ir->swap->grp[i].molname, STRLEN);
        }
        printStringNoNewline(&inp,
                             "Two index groups that contain the compartment-partitioning atoms");
        setStringEntry(&inp, "split-group0", ir->swap->grp[eGrpSplit0].molname, nullptr);
        setStringEntry(&inp, "split-group1", ir->swap->grp[eGrpSplit1].molname, nullptr);
        printStringNoNewline(&inp,
                             "Use center of mass of split groups (yes/no), otherwise center of "
                             "geometry is used");
        ir->swap->massw_split[0] = (get_eeenum(&inp, "massw-split0", yesno_names, wi) != 0);
        ir->swap->massw_split[1] = (get_eeenum(&inp, "massw-split1", yesno_names, wi) != 0);

        printStringNoNewline(&inp, "Name of solvent molecules");
        setStringEntry(&inp, "solvent-group", ir->swap->grp[eGrpSolvent].molname, nullptr);

        printStringNoNewline(&inp,
                             "Split cylinder: radius, upper and lower extension (nm) (this will "
                             "define the channels)");
        printStringNoNewline(&inp,
                             "Note that the split cylinder settings do not have an influence on "
                             "the swapping protocol,");
        printStringNoNewline(
                &inp,
                "however, if correctly defined, the permeation events are recorded per channel");
        ir->swap->cyl0r = get_ereal(&inp, "cyl0-r", 2.0, wi);
        ir->swap->cyl0u = get_ereal(&inp, "cyl0-up", 1.0, wi);
        ir->swap->cyl0l = get_ereal(&inp, "cyl0-down", 1.0, wi);
        ir->swap->cyl1r = get_ereal(&inp, "cyl1-r", 2.0, wi);
        ir->swap->cyl1u = get_ereal(&inp, "cyl1-up", 1.0, wi);
        ir->swap->cyl1l = get_ereal(&inp, "cyl1-down", 1.0, wi);

        printStringNoNewline(
                &inp,
                "Average the number of ions per compartment over these many swap attempt steps");
        ir->swap->nAverage = get_eint(&inp, "coupl-steps", 10, wi);

        printStringNoNewline(
                &inp, "Names of the ion types that can be exchanged with solvent molecules,");
        printStringNoNewline(
                &inp, "and the requested number of ions of this type in compartments A and B");
        printStringNoNewline(&inp, "-1 means fix the numbers as found in step 0");
        for (i = 0; i < nIonTypes; i++)
        {
            int ig = eSwapFixedGrpNR + i;

            sprintf(buf, "iontype%d-name", i);
            setStringEntry(&inp, buf, ir->swap->grp[ig].molname, nullptr);
            sprintf(buf, "iontype%d-in-A", i);
            ir->swap->grp[ig].nmolReq[0] = get_eint(&inp, buf, -1, wi);
            sprintf(buf, "iontype%d-in-B", i);
            ir->swap->grp[ig].nmolReq[1] = get_eint(&inp, buf, -1, wi);
        }

        printStringNoNewline(
                &inp,
                "By default (i.e. bulk offset = 0.0), ion/water exchanges happen between layers");
        printStringNoNewline(
                &inp,
                "at maximum distance (= bulk concentration) to the split group layers. However,");
        printStringNoNewline(&inp,
                             "an offset b (-1.0 < b < +1.0) can be specified to offset the bulk "
                             "layer from the middle at 0.0");
        printStringNoNewline(&inp,
                             "towards one of the compartment-partitioning layers (at +/- 1.0).");
        ir->swap->bulkOffset[0] = get_ereal(&inp, "bulk-offsetA", 0.0, wi);
        ir->swap->bulkOffset[1] = get_ereal(&inp, "bulk-offsetB", 0.0, wi);
        if (!(ir->swap->bulkOffset[0] > -1.0 && ir->swap->bulkOffset[0] < 1.0)
            || !(ir->swap->bulkOffset[1] > -1.0 && ir->swap->bulkOffset[1] < 1.0))
        {
            warning_error(wi, "Bulk layer offsets must be > -1.0 and < 1.0 !");
        }

        printStringNoNewline(
                &inp, "Start to swap ions if threshold difference to requested count is reached");
        ir->swap->threshold = get_ereal(&inp, "threshold", 1.0, wi);
    }

    /* AdResS is no longer supported, but we need grompp to be able to
       refuse to process old .mdp files that used it. */
    ir->bAdress = (get_eeenum(&inp, "adress", no_names, wi) != 0);

    /* User defined thingies */
    printStringNewline(&inp, "User defined thingies");
    setStringEntry(&inp, "user1-grps", inputrecStrings->user1, nullptr);
    setStringEntry(&inp, "user2-grps", inputrecStrings->user2, nullptr);
    ir->userint1  = get_eint(&inp, "userint1", 0, wi);
    ir->userint2  = get_eint(&inp, "userint2", 0, wi);
    ir->userint3  = get_eint(&inp, "userint3", 0, wi);
    ir->userint4  = get_eint(&inp, "userint4", 0, wi);
    ir->userreal1 = get_ereal(&inp, "userreal1", 0, wi);
    ir->userreal2 = get_ereal(&inp, "userreal2", 0, wi);
    ir->userreal3 = get_ereal(&inp, "userreal3", 0, wi);
    ir->userreal4 = get_ereal(&inp, "userreal4", 0, wi);
#undef CTYPE

    {
        gmx::TextOutputFile stream(mdparout);
        write_inpfile(&stream, mdparout, &inp, FALSE, writeMdpHeader, wi);

        // Transform module data into a flat key-value tree for output.
        gmx::KeyValueTreeBuilder       builder;
        gmx::KeyValueTreeObjectBuilder builderObject = builder.rootObject();
        mdModules->buildMdpOutput(&builderObject);
        {
            gmx::TextWriter writer(&stream);
            writeKeyValueTreeAsMdp(&writer, builder.build());
        }
        stream.close();
    }

    /* Process options if necessary */
    for (m = 0; m < 2; m++)
    {
        for (i = 0; i < 2 * DIM; i++)
        {
            dumdub[m][i] = 0.0;
        }
        if (ir->epc)
        {
            switch (ir->epct)
            {
                case epctISOTROPIC:
                    if (sscanf(dumstr[m], "%lf", &(dumdub[m][XX])) != 1)
                    {
                        warning_error(
                                wi,
                                "Pressure coupling incorrect number of values (I need exactly 1)");
                    }
                    dumdub[m][YY] = dumdub[m][ZZ] = dumdub[m][XX];
                    break;
                case epctSEMIISOTROPIC:
                case epctSURFACETENSION:
                    if (sscanf(dumstr[m], "%lf%lf", &(dumdub[m][XX]), &(dumdub[m][ZZ])) != 2)
                    {
                        warning_error(
                                wi,
                                "Pressure coupling incorrect number of values (I need exactly 2)");
                    }
                    dumdub[m][YY] = dumdub[m][XX];
                    break;
                case epctANISOTROPIC:
                    if (sscanf(dumstr[m], "%lf%lf%lf%lf%lf%lf", &(dumdub[m][XX]), &(dumdub[m][YY]),
                               &(dumdub[m][ZZ]), &(dumdub[m][3]), &(dumdub[m][4]), &(dumdub[m][5]))
                        != 6)
                    {
                        warning_error(
                                wi,
                                "Pressure coupling incorrect number of values (I need exactly 6)");
                    }
                    break;
                default:
                    gmx_fatal(FARGS, "Pressure coupling type %s not implemented yet",
                              epcoupltype_names[ir->epct]);
            }
        }
    }
    clear_mat(ir->ref_p);
    clear_mat(ir->compress);
    for (i = 0; i < DIM; i++)
    {
        ir->ref_p[i][i]    = dumdub[1][i];
        ir->compress[i][i] = dumdub[0][i];
    }
    if (ir->epct == epctANISOTROPIC)
    {
        ir->ref_p[XX][YY] = dumdub[1][3];
        ir->ref_p[XX][ZZ] = dumdub[1][4];
        ir->ref_p[YY][ZZ] = dumdub[1][5];
        if (ir->ref_p[XX][YY] != 0 && ir->ref_p[XX][ZZ] != 0 && ir->ref_p[YY][ZZ] != 0)
        {
            warning(wi,
                    "All off-diagonal reference pressures are non-zero. Are you sure you want to "
                    "apply a threefold shear stress?\n");
        }
        ir->compress[XX][YY] = dumdub[0][3];
        ir->compress[XX][ZZ] = dumdub[0][4];
        ir->compress[YY][ZZ] = dumdub[0][5];
        for (i = 0; i < DIM; i++)
        {
            for (m = 0; m < i; m++)
            {
                ir->ref_p[i][m]    = ir->ref_p[m][i];
                ir->compress[i][m] = ir->compress[m][i];
            }
        }
    }

    if (ir->comm_mode == ecmNO)
    {
        ir->nstcomm = 0;
    }

    opts->couple_moltype = nullptr;
    if (strlen(inputrecStrings->couple_moltype) > 0)
    {
        if (ir->efep != efepNO)
        {
            opts->couple_moltype = gmx_strdup(inputrecStrings->couple_moltype);
            if (opts->couple_lam0 == opts->couple_lam1)
            {
                warning(wi, "The lambda=0 and lambda=1 states for coupling are identical");
            }
            if (ir->eI == eiMD && (opts->couple_lam0 == ecouplamNONE || opts->couple_lam1 == ecouplamNONE))
            {
                warning_note(
                        wi,
                        "For proper sampling of the (nearly) decoupled state, stochastic dynamics "
                        "should be used");
            }
        }
        else
        {
            warning_note(wi,
                         "Free energy is turned off, so we will not decouple the molecule listed "
                         "in your input.");
        }
    }
    /* FREE ENERGY AND EXPANDED ENSEMBLE OPTIONS */
    if (ir->efep != efepNO)
    {
        if (fep->delta_lambda != 0)
        {
            ir->efep = efepSLOWGROWTH;
        }
    }

    if (fep->edHdLPrintEnergy == edHdLPrintEnergyYES)
    {
        fep->edHdLPrintEnergy = edHdLPrintEnergyTOTAL;
        warning_note(wi,
                     "Old option for dhdl-print-energy given: "
                     "changing \"yes\" to \"total\"\n");
    }

    if (ir->bSimTemp && (fep->edHdLPrintEnergy == edHdLPrintEnergyNO))
    {
        /* always print out the energy to dhdl if we are doing
           expanded ensemble, since we need the total energy for
           analysis if the temperature is changing. In some
           conditions one may only want the potential energy, so
           we will allow that if the appropriate mdp setting has
           been enabled. Otherwise, total it is:
         */
        fep->edHdLPrintEnergy = edHdLPrintEnergyTOTAL;
    }

    if ((ir->efep != efepNO) || ir->bSimTemp)
    {
        ir->bExpanded = FALSE;
        if ((ir->efep == efepEXPANDED) || ir->bSimTemp)
        {
            ir->bExpanded = TRUE;
        }
        do_fep_params(ir, inputrecStrings->fep_lambda, inputrecStrings->lambda_weights, wi);
        if (ir->bSimTemp) /* done after fep params */
        {
            do_simtemp_params(ir);
        }

        /* Because sc-coul (=FALSE by default) only acts on the lambda state
         * setup and not on the old way of specifying the free-energy setup,
         * we should check for using soft-core when not needed, since that
         * can complicate the sampling significantly.
         * Note that we only check for the automated coupling setup.
         * If the (advanced) user does FEP through manual topology changes,
         * this check will not be triggered.
         */
        if (ir->efep != efepNO && ir->fepvals->n_lambda == 0 && ir->fepvals->sc_alpha != 0
            && (couple_lambda_has_vdw_on(opts->couple_lam0) && couple_lambda_has_vdw_on(opts->couple_lam1)))
        {
            warning(wi,
                    "You are using soft-core interactions while the Van der Waals interactions are "
                    "not decoupled (note that the sc-coul option is only active when using lambda "
                    "states). Although this will not lead to errors, you will need much more "
                    "sampling than without soft-core interactions. Consider using sc-alpha=0.");
        }
    }
    else
    {
        ir->fepvals->n_lambda = 0;
    }

    /* WALL PARAMETERS */

    do_wall_params(ir, inputrecStrings->wall_atomtype, inputrecStrings->wall_density, opts, wi);

    /* ORIENTATION RESTRAINT PARAMETERS */

    if (opts->bOrire && gmx::splitString(inputrecStrings->orirefitgrp).size() != 1)
    {
        warning_error(wi, "ERROR: Need one orientation restraint fit group\n");
    }

    /* DEFORMATION PARAMETERS */

    clear_mat(ir->deform);
    for (i = 0; i < 6; i++)
    {
        dumdub[0][i] = 0;
    }

    double gmx_unused canary;
    int ndeform = sscanf(inputrecStrings->deform, "%lf %lf %lf %lf %lf %lf %lf", &(dumdub[0][0]),
                         &(dumdub[0][1]), &(dumdub[0][2]), &(dumdub[0][3]), &(dumdub[0][4]),
                         &(dumdub[0][5]), &canary);

    if (strlen(inputrecStrings->deform) > 0 && ndeform != 6)
    {
        warning_error(wi,
                      gmx::formatString(
                              "Cannot parse exactly 6 box deformation velocities from string '%s'",
                              inputrecStrings->deform)
                              .c_str());
    }
    for (i = 0; i < 3; i++)
    {
        ir->deform[i][i] = dumdub[0][i];
    }
    ir->deform[YY][XX] = dumdub[0][3];
    ir->deform[ZZ][XX] = dumdub[0][4];
    ir->deform[ZZ][YY] = dumdub[0][5];
    if (ir->epc != epcNO)
    {
        for (i = 0; i < 3; i++)
        {
            for (j = 0; j <= i; j++)
            {
                if (ir->deform[i][j] != 0 && ir->compress[i][j] != 0)
                {
                    warning_error(wi, "A box element has deform set and compressibility > 0");
                }
            }
        }
        for (i = 0; i < 3; i++)
        {
            for (j = 0; j < i; j++)
            {
                if (ir->deform[i][j] != 0)
                {
                    for (m = j; m < DIM; m++)
                    {
                        if (ir->compress[m][j] != 0)
                        {
                            sprintf(warn_buf,
                                    "An off-diagonal box element has deform set while "
                                    "compressibility > 0 for the same component of another box "
                                    "vector, this might lead to spurious periodicity effects.");
                            warning(wi, warn_buf);
                        }
                    }
                }
            }
        }
    }

    /* Ion/water position swapping checks */
    if (ir->eSwapCoords != eswapNO)
    {
        if (ir->swap->nstswap < 1)
        {
            warning_error(wi, "swap_frequency must be 1 or larger when ion swapping is requested");
        }
        if (ir->swap->nAverage < 1)
        {
            warning_error(wi, "coupl_steps must be 1 or larger.\n");
        }
        if (ir->swap->threshold < 1.0)
        {
            warning_error(wi, "Ion count threshold must be at least 1.\n");
        }
    }

    /* Set up MTS levels, this needs to happen before checking AWH parameters */
    if (ir->useMts)
    {
        setupMtsLevels(ir->mtsLevels, *ir, *opts, wi);
    }

    if (ir->bDoAwh)
    {
        gmx::checkAwhParams(ir->awhParams, ir, wi);
    }

    sfree(dumstr[0]);
    sfree(dumstr[1]);
}

/* We would like gn to be const as well, but C doesn't allow this */
/* TODO this is utility functionality (search for the index of a
   string in a collection), so should be refactored and located more
   centrally. */
int search_string(const char* s, int ng, char* gn[])
{
    int i;

    for (i = 0; (i < ng); i++)
    {
        if (gmx_strcasecmp(s, gn[i]) == 0)
        {
            return i;
        }
    }

    gmx_fatal(FARGS,
              "Group %s referenced in the .mdp file was not found in the index file.\n"
              "Group names must match either [moleculetype] names or custom index group\n"
              "names, in which case you must supply an index file to the '-n' option\n"
              "of grompp.",
              s);
}

static void atomGroupRangeValidation(int natoms, int groupIndex, const t_blocka& block)
{
    /* Now go over the atoms in the group */
    for (int j = block.index[groupIndex]; (j < block.index[groupIndex + 1]); j++)
    {
        int aj = block.a[j];

        /* Range checking */
        if ((aj < 0) || (aj >= natoms))
        {
            gmx_fatal(FARGS, "Invalid atom number %d in indexfile", aj + 1);
        }
    }
}

static void do_numbering(int                        natoms,
                         SimulationGroups*          groups,
                         gmx::ArrayRef<std::string> groupsFromMdpFile,
                         t_blocka*                  block,
                         char*                      gnames[],
                         SimulationAtomGroupType    gtype,
                         int                        restnm,
                         int                        grptp,
                         bool                       bVerbose,
                         warninp_t                  wi)
{
    unsigned short*   cbuf;
    AtomGroupIndices* grps = &(groups->groups[gtype]);
    int               ntot = 0;
    const char*       title;
    char              warn_buf[STRLEN];

    title = shortName(gtype);

    snew(cbuf, natoms);
    /* Mark all id's as not set */
    for (int i = 0; (i < natoms); i++)
    {
        cbuf[i] = NOGID;
    }

    for (int i = 0; i != groupsFromMdpFile.ssize(); ++i)
    {
        /* Lookup the group name in the block structure */
        const int gid = search_string(groupsFromMdpFile[i].c_str(), block->nr, gnames);
        if ((grptp != egrptpONE) || (i == 0))
        {
            grps->emplace_back(gid);
        }
        GMX_ASSERT(block, "Can't have a nullptr block");
        atomGroupRangeValidation(natoms, gid, *block);
        /* Now go over the atoms in the group */
        for (int j = block->index[gid]; (j < block->index[gid + 1]); j++)
        {
            const int aj = block->a[j];
            /* Lookup up the old group number */
            const int ognr = cbuf[aj];
            if (ognr != NOGID)
            {
                gmx_fatal(FARGS, "Atom %d in multiple %s groups (%d and %d)", aj + 1, title,
                          ognr + 1, i + 1);
            }
            else
            {
                /* Store the group number in buffer */
                if (grptp == egrptpONE)
                {
                    cbuf[aj] = 0;
                }
                else
                {
                    cbuf[aj] = i;
                }
                ntot++;
            }
        }
    }

    /* Now check whether we have done all atoms */
    if (ntot != natoms)
    {
        if (grptp == egrptpALL)
        {
            gmx_fatal(FARGS, "%d atoms are not part of any of the %s groups", natoms - ntot, title);
        }
        else if (grptp == egrptpPART)
        {
            sprintf(warn_buf, "%d atoms are not part of any of the %s groups", natoms - ntot, title);
            warning_note(wi, warn_buf);
        }
        /* Assign all atoms currently unassigned to a rest group */
        for (int j = 0; (j < natoms); j++)
        {
            if (cbuf[j] == NOGID)
            {
                cbuf[j] = grps->size();
            }
        }
        if (grptp != egrptpPART)
        {
            if (bVerbose)
            {
                fprintf(stderr, "Making dummy/rest group for %s containing %d elements\n", title,
                        natoms - ntot);
            }
            /* Add group name "rest" */
            grps->emplace_back(restnm);

            /* Assign the rest name to all atoms not currently assigned to a group */
            for (int j = 0; (j < natoms); j++)
            {
                if (cbuf[j] == NOGID)
                {
                    // group size was not updated before this here, so need to use -1.
                    cbuf[j] = grps->size() - 1;
                }
            }
        }
    }

    if (grps->size() == 1 && (ntot == 0 || ntot == natoms))
    {
        /* All atoms are part of one (or no) group, no index required */
        groups->groupNumbers[gtype].clear();
    }
    else
    {
        for (int j = 0; (j < natoms); j++)
        {
            groups->groupNumbers[gtype].emplace_back(cbuf[j]);
        }
    }

    sfree(cbuf);
}

static void calc_nrdf(const gmx_mtop_t* mtop, t_inputrec* ir, char** gnames)
{
    t_grpopts*     opts;
    pull_params_t* pull;
    int            natoms, imin, jmin;
    int *          nrdf2, *na_vcm, na_tot;
    double *       nrdf_tc, *nrdf_vcm, nrdf_uc, *nrdf_vcm_sub;
    ivec*          dof_vcm;
    int            as;

    /* Calculate nrdf.
     * First calc 3xnr-atoms for each group
     * then subtract half a degree of freedom for each constraint
     *
     * Only atoms and nuclei contribute to the degrees of freedom...
     */

    opts = &ir->opts;

    const SimulationGroups& groups = mtop->groups;
    natoms                         = mtop->natoms;

    /* Allocate one more for a possible rest group */
    /* We need to sum degrees of freedom into doubles,
     * since floats give too low nrdf's above 3 million atoms.
     */
    snew(nrdf_tc, groups.groups[SimulationAtomGroupType::TemperatureCoupling].size() + 1);
    snew(nrdf_vcm, groups.groups[SimulationAtomGroupType::MassCenterVelocityRemoval].size() + 1);
    snew(dof_vcm, groups.groups[SimulationAtomGroupType::MassCenterVelocityRemoval].size() + 1);
    snew(na_vcm, groups.groups[SimulationAtomGroupType::MassCenterVelocityRemoval].size() + 1);
    snew(nrdf_vcm_sub, groups.groups[SimulationAtomGroupType::MassCenterVelocityRemoval].size() + 1);

    for (gmx::index i = 0; i < gmx::ssize(groups.groups[SimulationAtomGroupType::TemperatureCoupling]); i++)
    {
        nrdf_tc[i] = 0;
    }
    for (gmx::index i = 0;
         i < gmx::ssize(groups.groups[SimulationAtomGroupType::MassCenterVelocityRemoval]) + 1; i++)
    {
        nrdf_vcm[i] = 0;
        clear_ivec(dof_vcm[i]);
        na_vcm[i]       = 0;
        nrdf_vcm_sub[i] = 0;
    }
    snew(nrdf2, natoms);
    for (const AtomProxy atomP : AtomRange(*mtop))
    {
        const t_atom& local = atomP.atom();
        int           i     = atomP.globalAtomNumber();
        nrdf2[i]            = 0;
        if (local.ptype == eptAtom || local.ptype == eptNucleus)
        {
            int g = getGroupType(groups, SimulationAtomGroupType::Freeze, i);
            for (int d = 0; d < DIM; d++)
            {
                if (opts->nFreeze[g][d] == 0)
                {
                    /* Add one DOF for particle i (counted as 2*1) */
                    nrdf2[i] += 2;
                    /* VCM group i has dim d as a DOF */
                    dof_vcm[getGroupType(groups, SimulationAtomGroupType::MassCenterVelocityRemoval, i)][d] =
                            1;
                }
            }
            nrdf_tc[getGroupType(groups, SimulationAtomGroupType::TemperatureCoupling, i)] +=
                    0.5 * nrdf2[i];
            nrdf_vcm[getGroupType(groups, SimulationAtomGroupType::MassCenterVelocityRemoval, i)] +=
                    0.5 * nrdf2[i];
        }
    }

    as = 0;
    for (const gmx_molblock_t& molb : mtop->molblock)
    {
        const gmx_moltype_t& molt = mtop->moltype[molb.type];
        const t_atom*        atom = molt.atoms.atom;
        for (int mol = 0; mol < molb.nmol; mol++)
        {
            for (int ftype = F_CONSTR; ftype <= F_CONSTRNC; ftype++)
            {
                gmx::ArrayRef<const int> ia = molt.ilist[ftype].iatoms;
                for (int i = 0; i < molt.ilist[ftype].size();)
                {
                    /* Subtract degrees of freedom for the constraints,
                     * if the particles still have degrees of freedom left.
                     * If one of the particles is a vsite or a shell, then all
                     * constraint motion will go there, but since they do not
                     * contribute to the constraints the degrees of freedom do not
                     * change.
                     */
                    int ai = as + ia[i + 1];
                    int aj = as + ia[i + 2];
                    if (((atom[ia[i + 1]].ptype == eptNucleus) || (atom[ia[i + 1]].ptype == eptAtom))
                        && ((atom[ia[i + 2]].ptype == eptNucleus) || (atom[ia[i + 2]].ptype == eptAtom)))
                    {
                        if (nrdf2[ai] > 0)
                        {
                            jmin = 1;
                        }
                        else
                        {
                            jmin = 2;
                        }
                        if (nrdf2[aj] > 0)
                        {
                            imin = 1;
                        }
                        else
                        {
                            imin = 2;
                        }
                        imin = std::min(imin, nrdf2[ai]);
                        jmin = std::min(jmin, nrdf2[aj]);
                        nrdf2[ai] -= imin;
                        nrdf2[aj] -= jmin;
                        nrdf_tc[getGroupType(groups, SimulationAtomGroupType::TemperatureCoupling, ai)] -=
                                0.5 * imin;
                        nrdf_tc[getGroupType(groups, SimulationAtomGroupType::TemperatureCoupling, aj)] -=
                                0.5 * jmin;
                        nrdf_vcm[getGroupType(groups, SimulationAtomGroupType::MassCenterVelocityRemoval, ai)] -=
                                0.5 * imin;
                        nrdf_vcm[getGroupType(groups, SimulationAtomGroupType::MassCenterVelocityRemoval, aj)] -=
                                0.5 * jmin;
                    }
                    i += interaction_function[ftype].nratoms + 1;
                }
            }
            gmx::ArrayRef<const int> ia = molt.ilist[F_SETTLE].iatoms;
            for (int i = 0; i < molt.ilist[F_SETTLE].size();)
            {
                /* Subtract 1 dof from every atom in the SETTLE */
                for (int j = 0; j < 3; j++)
                {
                    int ai = as + ia[i + 1 + j];
                    imin   = std::min(2, nrdf2[ai]);
                    nrdf2[ai] -= imin;
                    nrdf_tc[getGroupType(groups, SimulationAtomGroupType::TemperatureCoupling, ai)] -=
                            0.5 * imin;
                    nrdf_vcm[getGroupType(groups, SimulationAtomGroupType::MassCenterVelocityRemoval, ai)] -=
                            0.5 * imin;
                }
                i += 4;
            }
            as += molt.atoms.nr;
        }
    }

    if (ir->bPull)
    {
        /* Correct nrdf for the COM constraints.
         * We correct using the TC and VCM group of the first atom
         * in the reference and pull group. If atoms in one pull group
         * belong to different TC or VCM groups it is anyhow difficult
         * to determine the optimal nrdf assignment.
         */
        pull = ir->pull.get();

        for (int i = 0; i < pull->ncoord; i++)
        {
            if (pull->coord[i].eType != epullCONSTRAINT)
            {
                continue;
            }

            imin = 1;

            for (int j = 0; j < 2; j++)
            {
                const t_pull_group* pgrp;

                pgrp = &pull->group[pull->coord[i].group[j]];

                if (!pgrp->ind.empty())
                {
                    /* Subtract 1/2 dof from each group */
                    int ai = pgrp->ind[0];
                    nrdf_tc[getGroupType(groups, SimulationAtomGroupType::TemperatureCoupling, ai)] -=
                            0.5 * imin;
                    nrdf_vcm[getGroupType(groups, SimulationAtomGroupType::MassCenterVelocityRemoval, ai)] -=
                            0.5 * imin;
                    if (nrdf_tc[getGroupType(groups, SimulationAtomGroupType::TemperatureCoupling, ai)] < 0)
                    {
                        gmx_fatal(FARGS,
                                  "Center of mass pulling constraints caused the number of degrees "
                                  "of freedom for temperature coupling group %s to be negative",
                                  gnames[groups.groups[SimulationAtomGroupType::TemperatureCoupling][getGroupType(
                                          groups, SimulationAtomGroupType::TemperatureCoupling, ai)]]);
                    }
                }
                else
                {
                    /* We need to subtract the whole DOF from group j=1 */
                    imin += 1;
                }
            }
        }
    }

    if (ir->nstcomm != 0)
    {
        GMX_RELEASE_ASSERT(!groups.groups[SimulationAtomGroupType::MassCenterVelocityRemoval].empty(),
                           "Expect at least one group when removing COM motion");

        /* We remove COM motion up to dim ndof_com() */
        const int ndim_rm_vcm = ndof_com(ir);

        /* Subtract ndim_rm_vcm (or less with frozen dimensions) from
         * the number of degrees of freedom in each vcm group when COM
         * translation is removed and 6 when rotation is removed as well.
         * Note that we do not and should not include the rest group here.
         */
        for (gmx::index j = 0;
             j < gmx::ssize(groups.groups[SimulationAtomGroupType::MassCenterVelocityRemoval]); j++)
        {
            switch (ir->comm_mode)
            {
                case ecmLINEAR:
                case ecmLINEAR_ACCELERATION_CORRECTION:
                    nrdf_vcm_sub[j] = 0;
                    for (int d = 0; d < ndim_rm_vcm; d++)
                    {
                        if (dof_vcm[j][d])
                        {
                            nrdf_vcm_sub[j]++;
                        }
                    }
                    break;
                case ecmANGULAR: nrdf_vcm_sub[j] = 6; break;
                default: gmx_incons("Checking comm_mode");
            }
        }

        for (gmx::index i = 0;
             i < gmx::ssize(groups.groups[SimulationAtomGroupType::TemperatureCoupling]); i++)
        {
            /* Count the number of atoms of TC group i for every VCM group */
            for (gmx::index j = 0;
                 j < gmx::ssize(groups.groups[SimulationAtomGroupType::MassCenterVelocityRemoval]) + 1; j++)
            {
                na_vcm[j] = 0;
            }
            na_tot = 0;
            for (int ai = 0; ai < natoms; ai++)
            {
                if (getGroupType(groups, SimulationAtomGroupType::TemperatureCoupling, ai) == i)
                {
                    na_vcm[getGroupType(groups, SimulationAtomGroupType::MassCenterVelocityRemoval, ai)]++;
                    na_tot++;
                }
            }
            /* Correct for VCM removal according to the fraction of each VCM
             * group present in this TC group.
             */
            nrdf_uc    = nrdf_tc[i];
            nrdf_tc[i] = 0;
            for (gmx::index j = 0;
                 j < gmx::ssize(groups.groups[SimulationAtomGroupType::MassCenterVelocityRemoval]) + 1; j++)
            {
                if (nrdf_vcm[j] > nrdf_vcm_sub[j])
                {
                    nrdf_tc[i] += nrdf_uc * (static_cast<double>(na_vcm[j]) / static_cast<double>(na_tot))
                                  * (nrdf_vcm[j] - nrdf_vcm_sub[j]) / nrdf_vcm[j];
                }
            }
        }
    }
    for (int i = 0; (i < gmx::ssize(groups.groups[SimulationAtomGroupType::TemperatureCoupling])); i++)
    {
        opts->nrdf[i] = nrdf_tc[i];
        if (opts->nrdf[i] < 0)
        {
            opts->nrdf[i] = 0;
        }
        fprintf(stderr, "Number of degrees of freedom in T-Coupling group %s is %.2f\n",
                gnames[groups.groups[SimulationAtomGroupType::TemperatureCoupling][i]], opts->nrdf[i]);
    }

    sfree(nrdf2);
    sfree(nrdf_tc);
    sfree(nrdf_vcm);
    sfree(dof_vcm);
    sfree(na_vcm);
    sfree(nrdf_vcm_sub);
}

static bool do_egp_flag(t_inputrec* ir, SimulationGroups* groups, const char* option, const char* val, int flag)
{
    /* The maximum number of energy group pairs would be MAXPTR*(MAXPTR+1)/2.
     * But since this is much larger than STRLEN, such a line can not be parsed.
     * The real maximum is the number of names that fit in a string: STRLEN/2.
     */
#define EGP_MAX (STRLEN / 2)
    int  j, k, nr;
    bool bSet;

    auto names = gmx::splitString(val);
    if (names.size() % 2 != 0)
    {
        gmx_fatal(FARGS, "The number of groups for %s is odd", option);
    }
    nr   = groups->groups[SimulationAtomGroupType::EnergyOutput].size();
    bSet = FALSE;
    for (size_t i = 0; i < names.size() / 2; i++)
    {
        // TODO this needs to be replaced by a solution using std::find_if
        j = 0;
        while ((j < nr)
               && gmx_strcasecmp(
                          names[2 * i].c_str(),
                          *(groups->groupNames[groups->groups[SimulationAtomGroupType::EnergyOutput][j]])))
        {
            j++;
        }
        if (j == nr)
        {
            gmx_fatal(FARGS, "%s in %s is not an energy group\n", names[2 * i].c_str(), option);
        }
        k = 0;
        while ((k < nr)
               && gmx_strcasecmp(
                          names[2 * i + 1].c_str(),
                          *(groups->groupNames[groups->groups[SimulationAtomGroupType::EnergyOutput][k]])))
        {
            k++;
        }
        if (k == nr)
        {
            gmx_fatal(FARGS, "%s in %s is not an energy group\n", names[2 * i + 1].c_str(), option);
        }
        if ((j < nr) && (k < nr))
        {
            ir->opts.egp_flags[nr * j + k] |= flag;
            ir->opts.egp_flags[nr * k + j] |= flag;
            bSet = TRUE;
        }
    }

    return bSet;
}


static void make_swap_groups(t_swapcoords* swap, t_blocka* grps, char** gnames)
{
    int          ig = -1, i = 0, gind;
    t_swapGroup* swapg;


    /* Just a quick check here, more thorough checks are in mdrun */
    if (strcmp(swap->grp[eGrpSplit0].molname, swap->grp[eGrpSplit1].molname) == 0)
    {
        gmx_fatal(FARGS, "The split groups can not both be '%s'.", swap->grp[eGrpSplit0].molname);
    }

    /* Get the index atoms of the split0, split1, solvent, and swap groups */
    for (ig = 0; ig < swap->ngrp; ig++)
    {
        swapg      = &swap->grp[ig];
        gind       = search_string(swap->grp[ig].molname, grps->nr, gnames);
        swapg->nat = grps->index[gind + 1] - grps->index[gind];

        if (swapg->nat > 0)
        {
            fprintf(stderr, "%s group '%s' contains %d atoms.\n",
                    ig < 3 ? eSwapFixedGrp_names[ig] : "Swap", swap->grp[ig].molname, swapg->nat);
            snew(swapg->ind, swapg->nat);
            for (i = 0; i < swapg->nat; i++)
            {
                swapg->ind[i] = grps->a[grps->index[gind] + i];
            }
        }
        else
        {
            gmx_fatal(FARGS, "Swap group %s does not contain any atoms.", swap->grp[ig].molname);
        }
    }
}


static void make_IMD_group(t_IMD* IMDgroup, char* IMDgname, t_blocka* grps, char** gnames)
{
    int ig, i;


    ig            = search_string(IMDgname, grps->nr, gnames);
    IMDgroup->nat = grps->index[ig + 1] - grps->index[ig];

    if (IMDgroup->nat > 0)
    {
        fprintf(stderr,
                "Group '%s' with %d atoms can be activated for interactive molecular dynamics "
                "(IMD).\n",
                IMDgname, IMDgroup->nat);
        snew(IMDgroup->ind, IMDgroup->nat);
        for (i = 0; i < IMDgroup->nat; i++)
        {
            IMDgroup->ind[i] = grps->a[grps->index[ig] + i];
        }
    }
}

/* Checks whether atoms are both part of a COM removal group and frozen.
 * If a fully frozen atom is part of a COM removal group, it is removed
 * from the COM removal group. A note is issued if such atoms are present.
 * A warning is issued for atom with one or two dimensions frozen that
 * are part of a COM removal group (mdrun would need to compute COM mass
 * per dimension to handle this correctly).
 * Also issues a warning when non-frozen atoms are not part of a COM
 * removal group while COM removal is active.
 */
static void checkAndUpdateVcmFreezeGroupConsistency(SimulationGroups* groups,
                                                    const int         numAtoms,
                                                    const t_grpopts&  opts,
                                                    warninp_t         wi)
{
    const int vcmRestGroup =
            std::max(int(groups->groups[SimulationAtomGroupType::MassCenterVelocityRemoval].size()), 1);

    int numFullyFrozenVcmAtoms     = 0;
    int numPartiallyFrozenVcmAtoms = 0;
    int numNonVcmAtoms             = 0;
    for (int a = 0; a < numAtoms; a++)
    {
        const int freezeGroup   = getGroupType(*groups, SimulationAtomGroupType::Freeze, a);
        int       numFrozenDims = 0;
        for (int d = 0; d < DIM; d++)
        {
            numFrozenDims += opts.nFreeze[freezeGroup][d];
        }

        const int vcmGroup = getGroupType(*groups, SimulationAtomGroupType::MassCenterVelocityRemoval, a);
        if (vcmGroup < vcmRestGroup)
        {
            if (numFrozenDims == DIM)
            {
                /* Do not remove COM motion for this fully frozen atom */
                if (groups->groupNumbers[SimulationAtomGroupType::MassCenterVelocityRemoval].empty())
                {
                    groups->groupNumbers[SimulationAtomGroupType::MassCenterVelocityRemoval].resize(
                            numAtoms, 0);
                }
                groups->groupNumbers[SimulationAtomGroupType::MassCenterVelocityRemoval][a] = vcmRestGroup;
                numFullyFrozenVcmAtoms++;
            }
            else if (numFrozenDims > 0)
            {
                numPartiallyFrozenVcmAtoms++;
            }
        }
        else if (numFrozenDims < DIM)
        {
            numNonVcmAtoms++;
        }
    }

    if (numFullyFrozenVcmAtoms > 0)
    {
        std::string warningText = gmx::formatString(
                "There are %d atoms that are fully frozen and part of COMM removal group(s), "
                "removing these atoms from the COMM removal group(s)",
                numFullyFrozenVcmAtoms);
        warning_note(wi, warningText.c_str());
    }
    if (numPartiallyFrozenVcmAtoms > 0 && numPartiallyFrozenVcmAtoms < numAtoms)
    {
        std::string warningText = gmx::formatString(
                "There are %d atoms that are frozen along less then %d dimensions and part of COMM "
                "removal group(s), due to limitations in the code these still contribute to the "
                "mass of the COM along frozen dimensions and therefore the COMM correction will be "
                "too small.",
                numPartiallyFrozenVcmAtoms, DIM);
        warning(wi, warningText.c_str());
    }
    if (numNonVcmAtoms > 0)
    {
        std::string warningText = gmx::formatString(
                "%d atoms are not part of any center of mass motion removal group.\n"
                "This may lead to artifacts.\n"
                "In most cases one should use one group for the whole system.",
                numNonVcmAtoms);
        warning(wi, warningText.c_str());
    }
}

void do_index(const char*                   mdparin,
              const char*                   ndx,
              gmx_mtop_t*                   mtop,
              bool                          bVerbose,
              const gmx::MdModulesNotifier& notifier,
              t_inputrec*                   ir,
              warninp_t                     wi)
{
    t_blocka* defaultIndexGroups;
    int       natoms;
    t_symtab* symtab;
    t_atoms   atoms_all;
    char**    gnames;
    int       nr;
    real      tau_min;
    int       nstcmin;
    int       i, j, k, restnm;
    bool      bExcl, bTable, bAnneal;
    char      warn_buf[STRLEN];

    if (bVerbose)
    {
        fprintf(stderr, "processing index file...\n");
    }
    if (ndx == nullptr)
    {
        snew(defaultIndexGroups, 1);
        snew(defaultIndexGroups->index, 1);
        snew(gnames, 1);
        atoms_all = gmx_mtop_global_atoms(mtop);
        analyse(&atoms_all, defaultIndexGroups, &gnames, FALSE, TRUE);
        done_atom(&atoms_all);
    }
    else
    {
        defaultIndexGroups = init_index(ndx, &gnames);
    }

    SimulationGroups* groups = &mtop->groups;
    natoms                   = mtop->natoms;
    symtab                   = &mtop->symtab;

    for (int i = 0; (i < defaultIndexGroups->nr); i++)
    {
        groups->groupNames.emplace_back(put_symtab(symtab, gnames[i]));
    }
    groups->groupNames.emplace_back(put_symtab(symtab, "rest"));
    restnm = groups->groupNames.size() - 1;
    GMX_RELEASE_ASSERT(restnm == defaultIndexGroups->nr, "Size of allocations must match");
    srenew(gnames, defaultIndexGroups->nr + 1);
    gnames[restnm] = *(groups->groupNames.back());

    set_warning_line(wi, mdparin, -1);

    auto temperatureCouplingTauValues       = gmx::splitString(inputrecStrings->tau_t);
    auto temperatureCouplingReferenceValues = gmx::splitString(inputrecStrings->ref_t);
    auto temperatureCouplingGroupNames      = gmx::splitString(inputrecStrings->tcgrps);
    if (temperatureCouplingTauValues.size() != temperatureCouplingGroupNames.size()
        || temperatureCouplingReferenceValues.size() != temperatureCouplingGroupNames.size())
    {
        gmx_fatal(FARGS,
                  "Invalid T coupling input: %zu groups, %zu ref-t values and "
                  "%zu tau-t values",
                  temperatureCouplingGroupNames.size(), temperatureCouplingReferenceValues.size(),
                  temperatureCouplingTauValues.size());
    }

    const bool useReferenceTemperature = integratorHasReferenceTemperature(ir);
    do_numbering(natoms, groups, temperatureCouplingGroupNames, defaultIndexGroups, gnames,
                 SimulationAtomGroupType::TemperatureCoupling, restnm,
                 useReferenceTemperature ? egrptpALL : egrptpALL_GENREST, bVerbose, wi);
    nr            = groups->groups[SimulationAtomGroupType::TemperatureCoupling].size();
    ir->opts.ngtc = nr;
    snew(ir->opts.nrdf, nr);
    snew(ir->opts.tau_t, nr);
    snew(ir->opts.ref_t, nr);
    if (ir->eI == eiBD && ir->bd_fric == 0)
    {
        fprintf(stderr, "bd-fric=0, so tau-t will be used as the inverse friction constant(s)\n");
    }

    if (useReferenceTemperature)
    {
        if (size_t(nr) != temperatureCouplingReferenceValues.size())
        {
            gmx_fatal(FARGS, "Not enough ref-t and tau-t values!");
        }

        tau_min = 1e20;
        convertReals(wi, temperatureCouplingTauValues, "tau-t", ir->opts.tau_t);
        for (i = 0; (i < nr); i++)
        {
            if ((ir->eI == eiBD) && ir->opts.tau_t[i] <= 0)
            {
                sprintf(warn_buf, "With integrator %s tau-t should be larger than 0", ei_names[ir->eI]);
                warning_error(wi, warn_buf);
            }

            if (ir->etc != etcVRESCALE && ir->opts.tau_t[i] == 0)
            {
                warning_note(
                        wi,
                        "tau-t = -1 is the value to signal that a group should not have "
                        "temperature coupling. Treating your use of tau-t = 0 as if you used -1.");
            }

            if (ir->opts.tau_t[i] >= 0)
            {
                tau_min = std::min(tau_min, ir->opts.tau_t[i]);
            }
        }
        if (ir->etc != etcNO && ir->nsttcouple == -1)
        {
            ir->nsttcouple = ir_optimal_nsttcouple(ir);
        }

        if (EI_VV(ir->eI))
        {
            if ((ir->etc == etcNOSEHOOVER) && (ir->epc == epcBERENDSEN))
            {
                gmx_fatal(FARGS,
                          "Cannot do Nose-Hoover temperature with Berendsen pressure control with "
                          "md-vv; use either vrescale temperature with berendsen pressure or "
                          "Nose-Hoover temperature with MTTK pressure");
            }
            if (ir->epc == epcMTTK)
            {
                if (ir->etc != etcNOSEHOOVER)
                {
                    gmx_fatal(FARGS,
                              "Cannot do MTTK pressure coupling without Nose-Hoover temperature "
                              "control");
                }
                else
                {
                    if (ir->nstpcouple != ir->nsttcouple)
                    {
                        int mincouple  = std::min(ir->nstpcouple, ir->nsttcouple);
                        ir->nstpcouple = ir->nsttcouple = mincouple;
                        sprintf(warn_buf,
                                "for current Trotter decomposition methods with vv, nsttcouple and "
                                "nstpcouple must be equal.  Both have been reset to "
                                "min(nsttcouple,nstpcouple) = %d",
                                mincouple);
                        warning_note(wi, warn_buf);
                    }
                }
            }
        }
        /* velocity verlet with averaged kinetic energy KE = 0.5*(v(t+1/2) - v(t-1/2)) is implemented
           primarily for testing purposes, and does not work with temperature coupling other than 1 */

        if (ETC_ANDERSEN(ir->etc))
        {
            if (ir->nsttcouple != 1)
            {
                ir->nsttcouple = 1;
                sprintf(warn_buf,
                        "Andersen temperature control methods assume nsttcouple = 1; there is no "
                        "need for larger nsttcouple > 1, since no global parameters are computed. "
                        "nsttcouple has been reset to 1");
                warning_note(wi, warn_buf);
            }
        }
        nstcmin = tcouple_min_integration_steps(ir->etc);
        if (nstcmin > 1)
        {
            if (tau_min / (ir->delta_t * ir->nsttcouple) < nstcmin - 10 * GMX_REAL_EPS)
            {
                sprintf(warn_buf,
                        "For proper integration of the %s thermostat, tau-t (%g) should be at "
                        "least %d times larger than nsttcouple*dt (%g)",
                        ETCOUPLTYPE(ir->etc), tau_min, nstcmin, ir->nsttcouple * ir->delta_t);
                warning(wi, warn_buf);
            }
        }
        convertReals(wi, temperatureCouplingReferenceValues, "ref-t", ir->opts.ref_t);
        for (i = 0; (i < nr); i++)
        {
            if (ir->opts.ref_t[i] < 0)
            {
                gmx_fatal(FARGS, "ref-t for group %d negative", i);
            }
        }
        /* set the lambda mc temperature to the md integrator temperature (which should be defined
           if we are in this conditional) if mc_temp is negative */
        if (ir->expandedvals->mc_temp < 0)
        {
            ir->expandedvals->mc_temp = ir->opts.ref_t[0]; /*for now, set to the first reft */
        }
    }

    /* Simulated annealing for each group. There are nr groups */
    auto simulatedAnnealingGroupNames = gmx::splitString(inputrecStrings->anneal);
    if (simulatedAnnealingGroupNames.size() == 1
        && gmx::equalCaseInsensitive(simulatedAnnealingGroupNames[0], "N", 1))
    {
        simulatedAnnealingGroupNames.resize(0);
    }
    if (!simulatedAnnealingGroupNames.empty() && gmx::ssize(simulatedAnnealingGroupNames) != nr)
    {
        gmx_fatal(FARGS, "Wrong number of annealing values: %zu (for %d groups)\n",
                  simulatedAnnealingGroupNames.size(), nr);
    }
    else
    {
        snew(ir->opts.annealing, nr);
        snew(ir->opts.anneal_npoints, nr);
        snew(ir->opts.anneal_time, nr);
        snew(ir->opts.anneal_temp, nr);
        for (i = 0; i < nr; i++)
        {
            ir->opts.annealing[i]      = eannNO;
            ir->opts.anneal_npoints[i] = 0;
            ir->opts.anneal_time[i]    = nullptr;
            ir->opts.anneal_temp[i]    = nullptr;
        }
        if (!simulatedAnnealingGroupNames.empty())
        {
            bAnneal = FALSE;
            for (i = 0; i < nr; i++)
            {
                if (gmx::equalCaseInsensitive(simulatedAnnealingGroupNames[i], "N", 1))
                {
                    ir->opts.annealing[i] = eannNO;
                }
                else if (gmx::equalCaseInsensitive(simulatedAnnealingGroupNames[i], "S", 1))
                {
                    ir->opts.annealing[i] = eannSINGLE;
                    bAnneal               = TRUE;
                }
                else if (gmx::equalCaseInsensitive(simulatedAnnealingGroupNames[i], "P", 1))
                {
                    ir->opts.annealing[i] = eannPERIODIC;
                    bAnneal               = TRUE;
                }
            }
            if (bAnneal)
            {
                /* Read the other fields too */
                auto simulatedAnnealingPoints = gmx::splitString(inputrecStrings->anneal_npoints);
                if (simulatedAnnealingPoints.size() != simulatedAnnealingGroupNames.size())
                {
                    gmx_fatal(FARGS, "Found %zu annealing-npoints values for %zu groups\n",
                              simulatedAnnealingPoints.size(), simulatedAnnealingGroupNames.size());
                }
                convertInts(wi, simulatedAnnealingPoints, "annealing points", ir->opts.anneal_npoints);
                size_t numSimulatedAnnealingFields = 0;
                for (i = 0; i < nr; i++)
                {
                    if (ir->opts.anneal_npoints[i] == 1)
                    {
                        gmx_fatal(
                                FARGS,
                                "Please specify at least a start and an end point for annealing\n");
                    }
                    snew(ir->opts.anneal_time[i], ir->opts.anneal_npoints[i]);
                    snew(ir->opts.anneal_temp[i], ir->opts.anneal_npoints[i]);
                    numSimulatedAnnealingFields += ir->opts.anneal_npoints[i];
                }

                auto simulatedAnnealingTimes = gmx::splitString(inputrecStrings->anneal_time);

                if (simulatedAnnealingTimes.size() != numSimulatedAnnealingFields)
                {
                    gmx_fatal(FARGS, "Found %zu annealing-time values, wanted %zu\n",
                              simulatedAnnealingTimes.size(), numSimulatedAnnealingFields);
                }
                auto simulatedAnnealingTemperatures = gmx::splitString(inputrecStrings->anneal_temp);
                if (simulatedAnnealingTemperatures.size() != numSimulatedAnnealingFields)
                {
                    gmx_fatal(FARGS, "Found %zu annealing-temp values, wanted %zu\n",
                              simulatedAnnealingTemperatures.size(), numSimulatedAnnealingFields);
                }

                std::vector<real> allSimulatedAnnealingTimes(numSimulatedAnnealingFields);
                std::vector<real> allSimulatedAnnealingTemperatures(numSimulatedAnnealingFields);
                convertReals(wi, simulatedAnnealingTimes, "anneal-time",
                             allSimulatedAnnealingTimes.data());
                convertReals(wi, simulatedAnnealingTemperatures, "anneal-temp",
                             allSimulatedAnnealingTemperatures.data());
                for (i = 0, k = 0; i < nr; i++)
                {
                    for (j = 0; j < ir->opts.anneal_npoints[i]; j++)
                    {
                        ir->opts.anneal_time[i][j] = allSimulatedAnnealingTimes[k];
                        ir->opts.anneal_temp[i][j] = allSimulatedAnnealingTemperatures[k];
                        if (j == 0)
                        {
                            if (ir->opts.anneal_time[i][0] > (ir->init_t + GMX_REAL_EPS))
                            {
                                gmx_fatal(FARGS, "First time point for annealing > init_t.\n");
                            }
                        }
                        else
                        {
                            /* j>0 */
                            if (ir->opts.anneal_time[i][j] < ir->opts.anneal_time[i][j - 1])
                            {
                                gmx_fatal(FARGS,
                                          "Annealing timepoints out of order: t=%f comes after "
                                          "t=%f\n",
                                          ir->opts.anneal_time[i][j], ir->opts.anneal_time[i][j - 1]);
                            }
                        }
                        if (ir->opts.anneal_temp[i][j] < 0)
                        {
                            gmx_fatal(FARGS, "Found negative temperature in annealing: %f\n",
                                      ir->opts.anneal_temp[i][j]);
                        }
                        k++;
                    }
                }
                /* Print out some summary information, to make sure we got it right */
                for (i = 0; i < nr; i++)
                {
                    if (ir->opts.annealing[i] != eannNO)
                    {
                        j = groups->groups[SimulationAtomGroupType::TemperatureCoupling][i];
                        fprintf(stderr, "Simulated annealing for group %s: %s, %d timepoints\n",
                                *(groups->groupNames[j]), eann_names[ir->opts.annealing[i]],
                                ir->opts.anneal_npoints[i]);
                        fprintf(stderr, "Time (ps)   Temperature (K)\n");
                        /* All terms except the last one */
                        for (j = 0; j < (ir->opts.anneal_npoints[i] - 1); j++)
                        {
                            fprintf(stderr, "%9.1f      %5.1f\n", ir->opts.anneal_time[i][j],
                                    ir->opts.anneal_temp[i][j]);
                        }

                        /* Finally the last one */
                        j = ir->opts.anneal_npoints[i] - 1;
                        if (ir->opts.annealing[i] == eannSINGLE)
                        {
                            fprintf(stderr, "%9.1f-     %5.1f\n", ir->opts.anneal_time[i][j],
                                    ir->opts.anneal_temp[i][j]);
                        }
                        else
                        {
                            fprintf(stderr, "%9.1f      %5.1f\n", ir->opts.anneal_time[i][j],
                                    ir->opts.anneal_temp[i][j]);
                            if (std::fabs(ir->opts.anneal_temp[i][j] - ir->opts.anneal_temp[i][0]) > GMX_REAL_EPS)
                            {
                                warning_note(wi,
                                             "There is a temperature jump when your annealing "
                                             "loops back.\n");
                            }
                        }
                    }
                }
            }
        }
    }

    if (ir->bPull)
    {
<<<<<<< HEAD
        process_pull_groups(ir->pull->group, inputrecStrings->pullGroupNames, defaultIndexGroups, gnames);
=======
        for (int i = 1; i < ir->pull->ngroup; i++)
        {
            const int gid = search_string(is->pull_grp[i], defaultIndexGroups->nr, gnames);
            GMX_ASSERT(defaultIndexGroups, "Must have initialized default index groups");
            atomGroupRangeValidation(natoms, gid, *defaultIndexGroups);
        }

        make_pull_groups(ir->pull, is->pull_grp, defaultIndexGroups, gnames);
>>>>>>> b056f961

        checkPullCoords(ir->pull->group, ir->pull->coord);
    }

    if (ir->bRot)
    {
        make_rotation_groups(ir->rot, inputrecStrings->rotateGroupNames, defaultIndexGroups, gnames);
    }

    if (ir->eSwapCoords != eswapNO)
    {
        make_swap_groups(ir->swap, defaultIndexGroups, gnames);
    }

    /* Make indices for IMD session */
    if (ir->bIMD)
    {
        make_IMD_group(ir->imd, inputrecStrings->imd_grp, defaultIndexGroups, gnames);
    }

    gmx::IndexGroupsAndNames defaultIndexGroupsAndNames(
            *defaultIndexGroups, gmx::arrayRefFromArray(gnames, defaultIndexGroups->nr));
    notifier.preProcessingNotifications_.notify(defaultIndexGroupsAndNames);

    auto accelerations          = gmx::splitString(inputrecStrings->acc);
    auto accelerationGroupNames = gmx::splitString(inputrecStrings->accgrps);
    if (accelerationGroupNames.size() * DIM != accelerations.size())
    {
        gmx_fatal(FARGS, "Invalid Acceleration input: %zu groups and %zu acc. values",
                  accelerationGroupNames.size(), accelerations.size());
    }
    do_numbering(natoms, groups, accelerationGroupNames, defaultIndexGroups, gnames,
                 SimulationAtomGroupType::Acceleration, restnm, egrptpALL_GENREST, bVerbose, wi);
    nr = groups->groups[SimulationAtomGroupType::Acceleration].size();
    snew(ir->opts.acc, nr);
    ir->opts.ngacc = nr;

    convertRvecs(wi, accelerations, "anneal-time", ir->opts.acc);

    auto freezeDims       = gmx::splitString(inputrecStrings->frdim);
    auto freezeGroupNames = gmx::splitString(inputrecStrings->freeze);
    if (freezeDims.size() != DIM * freezeGroupNames.size())
    {
        gmx_fatal(FARGS, "Invalid Freezing input: %zu groups and %zu freeze values",
                  freezeGroupNames.size(), freezeDims.size());
    }
    do_numbering(natoms, groups, freezeGroupNames, defaultIndexGroups, gnames,
                 SimulationAtomGroupType::Freeze, restnm, egrptpALL_GENREST, bVerbose, wi);
    nr             = groups->groups[SimulationAtomGroupType::Freeze].size();
    ir->opts.ngfrz = nr;
    snew(ir->opts.nFreeze, nr);
    for (i = k = 0; (size_t(i) < freezeGroupNames.size()); i++)
    {
        for (j = 0; (j < DIM); j++, k++)
        {
            ir->opts.nFreeze[i][j] = static_cast<int>(gmx::equalCaseInsensitive(freezeDims[k], "Y", 1));
            if (!ir->opts.nFreeze[i][j])
            {
                if (!gmx::equalCaseInsensitive(freezeDims[k], "N", 1))
                {
                    sprintf(warn_buf,
                            "Please use Y(ES) or N(O) for freezedim only "
                            "(not %s)",
                            freezeDims[k].c_str());
                    warning(wi, warn_buf);
                }
            }
        }
    }
    for (; (i < nr); i++)
    {
        for (j = 0; (j < DIM); j++)
        {
            ir->opts.nFreeze[i][j] = 0;
        }
    }

    auto energyGroupNames = gmx::splitString(inputrecStrings->energy);
    do_numbering(natoms, groups, energyGroupNames, defaultIndexGroups, gnames,
                 SimulationAtomGroupType::EnergyOutput, restnm, egrptpALL_GENREST, bVerbose, wi);
    add_wall_energrps(groups, ir->nwall, symtab);
    ir->opts.ngener    = groups->groups[SimulationAtomGroupType::EnergyOutput].size();
    auto vcmGroupNames = gmx::splitString(inputrecStrings->vcm);
    do_numbering(natoms, groups, vcmGroupNames, defaultIndexGroups, gnames,
                 SimulationAtomGroupType::MassCenterVelocityRemoval, restnm,
                 vcmGroupNames.empty() ? egrptpALL_GENREST : egrptpPART, bVerbose, wi);

    if (ir->comm_mode != ecmNO)
    {
        checkAndUpdateVcmFreezeGroupConsistency(groups, natoms, ir->opts, wi);
    }

    /* Now we have filled the freeze struct, so we can calculate NRDF */
    calc_nrdf(mtop, ir, gnames);

    auto user1GroupNames = gmx::splitString(inputrecStrings->user1);
    do_numbering(natoms, groups, user1GroupNames, defaultIndexGroups, gnames,
                 SimulationAtomGroupType::User1, restnm, egrptpALL_GENREST, bVerbose, wi);
    auto user2GroupNames = gmx::splitString(inputrecStrings->user2);
    do_numbering(natoms, groups, user2GroupNames, defaultIndexGroups, gnames,
                 SimulationAtomGroupType::User2, restnm, egrptpALL_GENREST, bVerbose, wi);
    auto compressedXGroupNames = gmx::splitString(inputrecStrings->x_compressed_groups);
    do_numbering(natoms, groups, compressedXGroupNames, defaultIndexGroups, gnames,
                 SimulationAtomGroupType::CompressedPositionOutput, restnm, egrptpONE, bVerbose, wi);
    auto orirefFitGroupNames = gmx::splitString(inputrecStrings->orirefitgrp);
    do_numbering(natoms, groups, orirefFitGroupNames, defaultIndexGroups, gnames,
                 SimulationAtomGroupType::OrientationRestraintsFit, restnm, egrptpALL_GENREST,
                 bVerbose, wi);

    /* MiMiC QMMM input processing */
    auto qmGroupNames = gmx::splitString(inputrecStrings->QMMM);
    if (qmGroupNames.size() > 1)
    {
        gmx_fatal(FARGS, "Currently, having more than one QM group in MiMiC is not supported");
    }
    /* group rest, if any, is always MM! */
    do_numbering(natoms, groups, qmGroupNames, defaultIndexGroups, gnames,
                 SimulationAtomGroupType::QuantumMechanics, restnm, egrptpALL_GENREST, bVerbose, wi);
    ir->opts.ngQM = qmGroupNames.size();

    /* end of MiMiC QMMM input */

    if (bVerbose)
    {
        for (auto group : gmx::keysOf(groups->groups))
        {
            fprintf(stderr, "%-16s has %zu element(s):", shortName(group), groups->groups[group].size());
            for (const auto& entry : groups->groups[group])
            {
                fprintf(stderr, " %s", *(groups->groupNames[entry]));
            }
            fprintf(stderr, "\n");
        }
    }

    nr = groups->groups[SimulationAtomGroupType::EnergyOutput].size();
    snew(ir->opts.egp_flags, nr * nr);

    bExcl = do_egp_flag(ir, groups, "energygrp-excl", inputrecStrings->egpexcl, EGP_EXCL);
    if (bExcl && ir->cutoff_scheme == ecutsVERLET)
    {
        warning_error(wi, "Energy group exclusions are currently not supported");
    }
    if (bExcl && EEL_FULL(ir->coulombtype))
    {
        warning(wi, "Can not exclude the lattice Coulomb energy between energy groups");
    }

    bTable = do_egp_flag(ir, groups, "energygrp-table", inputrecStrings->egptable, EGP_TABLE);
    if (bTable && !(ir->vdwtype == evdwUSER) && !(ir->coulombtype == eelUSER)
        && !(ir->coulombtype == eelPMEUSER) && !(ir->coulombtype == eelPMEUSERSWITCH))
    {
        gmx_fatal(FARGS,
                  "Can only have energy group pair tables in combination with user tables for VdW "
                  "and/or Coulomb");
    }

    /* final check before going out of scope if simulated tempering variables
     * need to be set to default values.
     */
    if ((ir->expandedvals->nstexpanded < 0) && ir->bSimTemp)
    {
        ir->expandedvals->nstexpanded = 2 * static_cast<int>(ir->opts.tau_t[0] / ir->delta_t);
        warning(wi, gmx::formatString(
                            "the value for nstexpanded was not specified for "
                            " expanded ensemble simulated tempering. It is set to 2*tau_t (%d) "
                            "by default, but it is recommended to set it to an explicit value!",
                            ir->expandedvals->nstexpanded));
    }
    for (i = 0; (i < defaultIndexGroups->nr); i++)
    {
        sfree(gnames[i]);
    }
    sfree(gnames);
    done_blocka(defaultIndexGroups);
    sfree(defaultIndexGroups);
}


static void check_disre(const gmx_mtop_t* mtop)
{
    if (gmx_mtop_ftype_count(mtop, F_DISRES) > 0)
    {
        const gmx_ffparams_t& ffparams  = mtop->ffparams;
        int                   ndouble   = 0;
        int                   old_label = -1;
        for (int i = 0; i < ffparams.numTypes(); i++)
        {
            int ftype = ffparams.functype[i];
            if (ftype == F_DISRES)
            {
                int label = ffparams.iparams[i].disres.label;
                if (label == old_label)
                {
                    fprintf(stderr, "Distance restraint index %d occurs twice\n", label);
                    ndouble++;
                }
                old_label = label;
            }
        }
        if (ndouble > 0)
        {
            gmx_fatal(FARGS,
                      "Found %d double distance restraint indices,\n"
                      "probably the parameters for multiple pairs in one restraint "
                      "are not identical\n",
                      ndouble);
        }
    }
}

static bool absolute_reference(const t_inputrec* ir, const gmx_mtop_t* sys, const bool posres_only, ivec AbsRef)
{
    int                  d, g, i;
    gmx_mtop_ilistloop_t iloop;
    int                  nmol;
    const t_iparams*     pr;

    clear_ivec(AbsRef);

    if (!posres_only)
    {
        /* Check the COM */
        for (d = 0; d < DIM; d++)
        {
            AbsRef[d] = (d < ndof_com(ir) ? 0 : 1);
        }
        /* Check for freeze groups */
        for (g = 0; g < ir->opts.ngfrz; g++)
        {
            for (d = 0; d < DIM; d++)
            {
                if (ir->opts.nFreeze[g][d] != 0)
                {
                    AbsRef[d] = 1;
                }
            }
        }
    }

    /* Check for position restraints */
    iloop = gmx_mtop_ilistloop_init(sys);
    while (const InteractionLists* ilist = gmx_mtop_ilistloop_next(iloop, &nmol))
    {
        if (nmol > 0 && (AbsRef[XX] == 0 || AbsRef[YY] == 0 || AbsRef[ZZ] == 0))
        {
            for (i = 0; i < (*ilist)[F_POSRES].size(); i += 2)
            {
                pr = &sys->ffparams.iparams[(*ilist)[F_POSRES].iatoms[i]];
                for (d = 0; d < DIM; d++)
                {
                    if (pr->posres.fcA[d] != 0)
                    {
                        AbsRef[d] = 1;
                    }
                }
            }
            for (i = 0; i < (*ilist)[F_FBPOSRES].size(); i += 2)
            {
                /* Check for flat-bottom posres */
                pr = &sys->ffparams.iparams[(*ilist)[F_FBPOSRES].iatoms[i]];
                if (pr->fbposres.k != 0)
                {
                    switch (pr->fbposres.geom)
                    {
                        case efbposresSPHERE: AbsRef[XX] = AbsRef[YY] = AbsRef[ZZ] = 1; break;
                        case efbposresCYLINDERX: AbsRef[YY] = AbsRef[ZZ] = 1; break;
                        case efbposresCYLINDERY: AbsRef[XX] = AbsRef[ZZ] = 1; break;
                        case efbposresCYLINDER:
                        /* efbposres is a synonym for efbposresCYLINDERZ for backwards compatibility */
                        case efbposresCYLINDERZ: AbsRef[XX] = AbsRef[YY] = 1; break;
                        case efbposresX: /* d=XX */
                        case efbposresY: /* d=YY */
                        case efbposresZ: /* d=ZZ */
                            d         = pr->fbposres.geom - efbposresX;
                            AbsRef[d] = 1;
                            break;
                        default:
                            gmx_fatal(FARGS,
                                      " Invalid geometry for flat-bottom position restraint.\n"
                                      "Expected nr between 1 and %d. Found %d\n",
                                      efbposresNR - 1, pr->fbposres.geom);
                    }
                }
            }
        }
    }

    return (AbsRef[XX] != 0 && AbsRef[YY] != 0 && AbsRef[ZZ] != 0);
}

static void check_combination_rule_differences(const gmx_mtop_t* mtop,
                                               int               state,
                                               bool* bC6ParametersWorkWithGeometricRules,
                                               bool* bC6ParametersWorkWithLBRules,
                                               bool* bLBRulesPossible)
{
    int         ntypes, tpi, tpj;
    int*        typecount;
    real        tol;
    double      c6i, c6j, c12i, c12j;
    double      c6, c6_geometric, c6_LB;
    double      sigmai, sigmaj, epsi, epsj;
    bool        bCanDoLBRules, bCanDoGeometricRules;
    const char* ptr;

    /* A tolerance of 1e-5 seems reasonable for (possibly hand-typed)
     * force-field floating point parameters.
     */
    tol = 1e-5;
    ptr = getenv("GMX_LJCOMB_TOL");
    if (ptr != nullptr)
    {
        double dbl;
        double gmx_unused canary;

        if (sscanf(ptr, "%lf%lf", &dbl, &canary) != 1)
        {
            gmx_fatal(FARGS,
                      "Could not parse a single floating-point number from GMX_LJCOMB_TOL (%s)", ptr);
        }
        tol = dbl;
    }

    *bC6ParametersWorkWithLBRules        = TRUE;
    *bC6ParametersWorkWithGeometricRules = TRUE;
    bCanDoLBRules                        = TRUE;
    ntypes                               = mtop->ffparams.atnr;
    snew(typecount, ntypes);
    gmx_mtop_count_atomtypes(mtop, state, typecount);
    *bLBRulesPossible = TRUE;
    for (tpi = 0; tpi < ntypes; ++tpi)
    {
        c6i  = mtop->ffparams.iparams[(ntypes + 1) * tpi].lj.c6;
        c12i = mtop->ffparams.iparams[(ntypes + 1) * tpi].lj.c12;
        for (tpj = tpi; tpj < ntypes; ++tpj)
        {
            c6j          = mtop->ffparams.iparams[(ntypes + 1) * tpj].lj.c6;
            c12j         = mtop->ffparams.iparams[(ntypes + 1) * tpj].lj.c12;
            c6           = mtop->ffparams.iparams[ntypes * tpi + tpj].lj.c6;
            c6_geometric = std::sqrt(c6i * c6j);
            if (!gmx_numzero(c6_geometric))
            {
                if (!gmx_numzero(c12i) && !gmx_numzero(c12j))
                {
                    sigmai = gmx::sixthroot(c12i / c6i);
                    sigmaj = gmx::sixthroot(c12j / c6j);
                    epsi   = c6i * c6i / (4.0 * c12i);
                    epsj   = c6j * c6j / (4.0 * c12j);
                    c6_LB  = 4.0 * std::sqrt(epsi * epsj) * gmx::power6(0.5 * (sigmai + sigmaj));
                }
                else
                {
                    *bLBRulesPossible = FALSE;
                    c6_LB             = c6_geometric;
                }
                bCanDoLBRules = gmx_within_tol(c6_LB, c6, tol);
            }

            if (!bCanDoLBRules)
            {
                *bC6ParametersWorkWithLBRules = FALSE;
            }

            bCanDoGeometricRules = gmx_within_tol(c6_geometric, c6, tol);

            if (!bCanDoGeometricRules)
            {
                *bC6ParametersWorkWithGeometricRules = FALSE;
            }
        }
    }
    sfree(typecount);
}

static void check_combination_rules(const t_inputrec* ir, const gmx_mtop_t* mtop, warninp_t wi)
{
    bool bLBRulesPossible, bC6ParametersWorkWithGeometricRules, bC6ParametersWorkWithLBRules;

    check_combination_rule_differences(mtop, 0, &bC6ParametersWorkWithGeometricRules,
                                       &bC6ParametersWorkWithLBRules, &bLBRulesPossible);
    if (ir->ljpme_combination_rule == eljpmeLB)
    {
        if (!bC6ParametersWorkWithLBRules || !bLBRulesPossible)
        {
            warning(wi,
                    "You are using arithmetic-geometric combination rules "
                    "in LJ-PME, but your non-bonded C6 parameters do not "
                    "follow these rules.");
        }
    }
    else
    {
        if (!bC6ParametersWorkWithGeometricRules)
        {
            if (ir->eDispCorr != edispcNO)
            {
                warning_note(wi,
                             "You are using geometric combination rules in "
                             "LJ-PME, but your non-bonded C6 parameters do "
                             "not follow these rules. "
                             "This will introduce very small errors in the forces and energies in "
                             "your simulations. Dispersion correction will correct total energy "
                             "and/or pressure for isotropic systems, but not forces or surface "
                             "tensions.");
            }
            else
            {
                warning_note(wi,
                             "You are using geometric combination rules in "
                             "LJ-PME, but your non-bonded C6 parameters do "
                             "not follow these rules. "
                             "This will introduce very small errors in the forces and energies in "
                             "your simulations. If your system is homogeneous, consider using "
                             "dispersion correction "
                             "for the total energy and pressure.");
            }
        }
    }
}

void triple_check(const char* mdparin, t_inputrec* ir, gmx_mtop_t* sys, warninp_t wi)
{
    // Not meeting MTS requirements should have resulted in a fatal error, so we can assert here
    gmx::assertMtsRequirements(*ir);

    char                      err_buf[STRLEN];
    int                       i, m, c, nmol;
    bool                      bCharge, bAcc;
    real *                    mgrp, mt;
    rvec                      acc;
    gmx_mtop_atomloop_block_t aloopb;
    ivec                      AbsRef;
    char                      warn_buf[STRLEN];

    set_warning_line(wi, mdparin, -1);

    if (absolute_reference(ir, sys, false, AbsRef))
    {
        warning_note(wi,
                     "Removing center of mass motion in the presence of position restraints might "
                     "cause artifacts. When you are using position restraints to equilibrate a "
                     "macro-molecule, the artifacts are usually negligible.");
    }

    if (ir->cutoff_scheme == ecutsVERLET && ir->verletbuf_tol > 0 && ir->nstlist > 1
        && ((EI_MD(ir->eI) || EI_SD(ir->eI)) && (ir->etc == etcVRESCALE || ir->etc == etcBERENDSEN)))
    {
        /* Check if a too small Verlet buffer might potentially
         * cause more drift than the thermostat can couple off.
         */
        /* Temperature error fraction for warning and suggestion */
        const real T_error_warn    = 0.002;
        const real T_error_suggest = 0.001;
        /* For safety: 2 DOF per atom (typical with constraints) */
        const real nrdf_at = 2;
        real       T, tau, max_T_error;
        int        i;

        T   = 0;
        tau = 0;
        for (i = 0; i < ir->opts.ngtc; i++)
        {
            T   = std::max(T, ir->opts.ref_t[i]);
            tau = std::max(tau, ir->opts.tau_t[i]);
        }
        if (T > 0)
        {
            /* This is a worst case estimate of the temperature error,
             * assuming perfect buffer estimation and no cancelation
             * of errors. The factor 0.5 is because energy distributes
             * equally over Ekin and Epot.
             */
            max_T_error = 0.5 * tau * ir->verletbuf_tol / (nrdf_at * BOLTZ * T);
            if (max_T_error > T_error_warn)
            {
                sprintf(warn_buf,
                        "With a verlet-buffer-tolerance of %g kJ/mol/ps, a reference temperature "
                        "of %g and a tau_t of %g, your temperature might be off by up to %.1f%%. "
                        "To ensure the error is below %.1f%%, decrease verlet-buffer-tolerance to "
                        "%.0e or decrease tau_t.",
                        ir->verletbuf_tol, T, tau, 100 * max_T_error, 100 * T_error_suggest,
                        ir->verletbuf_tol * T_error_suggest / max_T_error);
                warning(wi, warn_buf);
            }
        }
    }

    if (ETC_ANDERSEN(ir->etc))
    {
        int i;

        for (i = 0; i < ir->opts.ngtc; i++)
        {
            sprintf(err_buf,
                    "all tau_t must currently be equal using Andersen temperature control, "
                    "violated for group %d",
                    i);
            CHECK(ir->opts.tau_t[0] != ir->opts.tau_t[i]);
            sprintf(err_buf,
                    "all tau_t must be positive using Andersen temperature control, "
                    "tau_t[%d]=%10.6f",
                    i, ir->opts.tau_t[i]);
            CHECK(ir->opts.tau_t[i] < 0);
        }

        if (ir->etc == etcANDERSENMASSIVE && ir->comm_mode != ecmNO)
        {
            for (i = 0; i < ir->opts.ngtc; i++)
            {
                int nsteps = gmx::roundToInt(ir->opts.tau_t[i] / ir->delta_t);
                sprintf(err_buf,
                        "tau_t/delta_t for group %d for temperature control method %s must be a "
                        "multiple of nstcomm (%d), as velocities of atoms in coupled groups are "
                        "randomized every time step. The input tau_t (%8.3f) leads to %d steps per "
                        "randomization",
                        i, etcoupl_names[ir->etc], ir->nstcomm, ir->opts.tau_t[i], nsteps);
                CHECK(nsteps % ir->nstcomm != 0);
            }
        }
    }

    if (EI_DYNAMICS(ir->eI) && !EI_SD(ir->eI) && ir->eI != eiBD && ir->comm_mode == ecmNO
        && !(absolute_reference(ir, sys, FALSE, AbsRef) || ir->nsteps <= 10) && !ETC_ANDERSEN(ir->etc))
    {
        warning(wi,
                "You are not using center of mass motion removal (mdp option comm-mode), numerical "
                "rounding errors can lead to build up of kinetic energy of the center of mass");
    }

    if (ir->epc == epcPARRINELLORAHMAN && ir->etc == etcNOSEHOOVER)
    {
        real tau_t_max = 0;
        for (int g = 0; g < ir->opts.ngtc; g++)
        {
            tau_t_max = std::max(tau_t_max, ir->opts.tau_t[g]);
        }
        if (ir->tau_p < 1.9 * tau_t_max)
        {
            std::string message = gmx::formatString(
                    "With %s T-coupling and %s p-coupling, "
                    "%s (%g) should be at least twice as large as %s (%g) to avoid resonances",
                    etcoupl_names[ir->etc], epcoupl_names[ir->epc], "tau-p", ir->tau_p, "tau-t",
                    tau_t_max);
            warning(wi, message.c_str());
        }
    }

    /* Check for pressure coupling with absolute position restraints */
    if (ir->epc != epcNO && ir->refcoord_scaling == erscNO)
    {
        absolute_reference(ir, sys, TRUE, AbsRef);
        {
            for (m = 0; m < DIM; m++)
            {
                if (AbsRef[m] && norm2(ir->compress[m]) > 0)
                {
                    warning(wi,
                            "You are using pressure coupling with absolute position restraints, "
                            "this will give artifacts. Use the refcoord_scaling option.");
                    break;
                }
            }
        }
    }

    bCharge = FALSE;
    aloopb  = gmx_mtop_atomloop_block_init(sys);
    const t_atom* atom;
    while (gmx_mtop_atomloop_block_next(aloopb, &atom, &nmol))
    {
        if (atom->q != 0 || atom->qB != 0)
        {
            bCharge = TRUE;
        }
    }

    if (!bCharge)
    {
        if (EEL_FULL(ir->coulombtype))
        {
            sprintf(err_buf,
                    "You are using full electrostatics treatment %s for a system without charges.\n"
                    "This costs a lot of performance for just processing zeros, consider using %s "
                    "instead.\n",
                    EELTYPE(ir->coulombtype), EELTYPE(eelCUT));
            warning(wi, err_buf);
        }
    }
    else
    {
        if (ir->coulombtype == eelCUT && ir->rcoulomb > 0)
        {
            sprintf(err_buf,
                    "You are using a plain Coulomb cut-off, which might produce artifacts.\n"
                    "You might want to consider using %s electrostatics.\n",
                    EELTYPE(eelPME));
            warning_note(wi, err_buf);
        }
    }

    /* Check if combination rules used in LJ-PME are the same as in the force field */
    if (EVDW_PME(ir->vdwtype))
    {
        check_combination_rules(ir, sys, wi);
    }

    /* Generalized reaction field */
    if (ir->coulombtype == eelGRF_NOTUSED)
    {
        warning_error(wi,
                      "Generalized reaction-field electrostatics is no longer supported. "
                      "You can use normal reaction-field instead and compute the reaction-field "
                      "constant by hand.");
    }

    bAcc = FALSE;
    for (int i = 0; (i < gmx::ssize(sys->groups.groups[SimulationAtomGroupType::Acceleration])); i++)
    {
        for (m = 0; (m < DIM); m++)
        {
            if (fabs(ir->opts.acc[i][m]) > 1e-6)
            {
                bAcc = TRUE;
            }
        }
    }
    if (bAcc)
    {
        clear_rvec(acc);
        snew(mgrp, sys->groups.groups[SimulationAtomGroupType::Acceleration].size());
        for (const AtomProxy atomP : AtomRange(*sys))
        {
            const t_atom& local = atomP.atom();
            int           i     = atomP.globalAtomNumber();
            mgrp[getGroupType(sys->groups, SimulationAtomGroupType::Acceleration, i)] += local.m;
        }
        mt = 0.0;
        for (i = 0; (i < gmx::ssize(sys->groups.groups[SimulationAtomGroupType::Acceleration])); i++)
        {
            for (m = 0; (m < DIM); m++)
            {
                acc[m] += ir->opts.acc[i][m] * mgrp[i];
            }
            mt += mgrp[i];
        }
        for (m = 0; (m < DIM); m++)
        {
            if (fabs(acc[m]) > 1e-6)
            {
                const char* dim[DIM] = { "X", "Y", "Z" };
                fprintf(stderr, "Net Acceleration in %s direction, will %s be corrected\n", dim[m],
                        ir->nstcomm != 0 ? "" : "not");
                if (ir->nstcomm != 0 && m < ndof_com(ir))
                {
                    acc[m] /= mt;
                    for (i = 0;
                         (i < gmx::ssize(sys->groups.groups[SimulationAtomGroupType::Acceleration])); i++)
                    {
                        ir->opts.acc[i][m] -= acc[m];
                    }
                }
            }
        }
        sfree(mgrp);
    }

    if (ir->efep != efepNO && ir->fepvals->sc_alpha != 0
        && !gmx_within_tol(sys->ffparams.reppow, 12.0, 10 * GMX_DOUBLE_EPS))
    {
        gmx_fatal(FARGS, "Soft-core interactions are only supported with VdW repulsion power 12");
    }

    if (ir->bPull)
    {
        bool bWarned;

        bWarned = FALSE;
        for (i = 0; i < ir->pull->ncoord && !bWarned; i++)
        {
            if (ir->pull->coord[i].group[0] == 0 || ir->pull->coord[i].group[1] == 0)
            {
                absolute_reference(ir, sys, FALSE, AbsRef);
                for (m = 0; m < DIM; m++)
                {
                    if (ir->pull->coord[i].dim[m] && !AbsRef[m])
                    {
                        warning(wi,
                                "You are using an absolute reference for pulling, but the rest of "
                                "the system does not have an absolute reference. This will lead to "
                                "artifacts.");
                        bWarned = TRUE;
                        break;
                    }
                }
            }
        }

        for (i = 0; i < 3; i++)
        {
            for (m = 0; m <= i; m++)
            {
                if ((ir->epc != epcNO && ir->compress[i][m] != 0) || ir->deform[i][m] != 0)
                {
                    for (c = 0; c < ir->pull->ncoord; c++)
                    {
                        if (ir->pull->coord[c].eGeom == epullgDIRPBC && ir->pull->coord[c].vec[m] != 0)
                        {
                            gmx_fatal(FARGS,
                                      "Can not have dynamic box while using pull geometry '%s' "
                                      "(dim %c)",
                                      EPULLGEOM(ir->pull->coord[c].eGeom), 'x' + m);
                        }
                    }
                }
            }
        }
    }

    check_disre(sys);
}

void double_check(t_inputrec* ir, matrix box, bool bHasNormalConstraints, bool bHasAnyConstraints, warninp_t wi)
{
    char        warn_buf[STRLEN];
    const char* ptr;

    ptr = check_box(ir->pbcType, box);
    if (ptr)
    {
        warning_error(wi, ptr);
    }

    if (bHasNormalConstraints && ir->eConstrAlg == econtSHAKE)
    {
        if (ir->shake_tol <= 0.0)
        {
            sprintf(warn_buf, "ERROR: shake-tol must be > 0 instead of %g\n", ir->shake_tol);
            warning_error(wi, warn_buf);
        }
    }

    if ((ir->eConstrAlg == econtLINCS) && bHasNormalConstraints)
    {
        /* If we have Lincs constraints: */
        if (ir->eI == eiMD && ir->etc == etcNO && ir->eConstrAlg == econtLINCS && ir->nLincsIter == 1)
        {
            sprintf(warn_buf,
                    "For energy conservation with LINCS, lincs_iter should be 2 or larger.\n");
            warning_note(wi, warn_buf);
        }

        if ((ir->eI == eiCG || ir->eI == eiLBFGS) && (ir->nProjOrder < 8))
        {
            sprintf(warn_buf,
                    "For accurate %s with LINCS constraints, lincs-order should be 8 or more.",
                    ei_names[ir->eI]);
            warning_note(wi, warn_buf);
        }
        if (ir->epc == epcMTTK)
        {
            warning_error(wi, "MTTK not compatible with lincs -- use shake instead.");
        }
    }

    if (bHasAnyConstraints && ir->epc == epcMTTK)
    {
        warning_error(wi, "Constraints are not implemented with MTTK pressure control.");
    }

    if (ir->LincsWarnAngle > 90.0)
    {
        sprintf(warn_buf, "lincs-warnangle can not be larger than 90 degrees, setting it to 90.\n");
        warning(wi, warn_buf);
        ir->LincsWarnAngle = 90.0;
    }

    if (ir->pbcType != PbcType::No)
    {
        if (ir->nstlist == 0)
        {
            warning(wi,
                    "With nstlist=0 atoms are only put into the box at step 0, therefore drifting "
                    "atoms might cause the simulation to crash.");
        }
        if (gmx::square(ir->rlist) >= max_cutoff2(ir->pbcType, box))
        {
            sprintf(warn_buf,
                    "ERROR: The cut-off length is longer than half the shortest box vector or "
                    "longer than the smallest box diagonal element. Increase the box size or "
                    "decrease rlist.\n");
            warning_error(wi, warn_buf);
        }
    }
}<|MERGE_RESOLUTION|>--- conflicted
+++ resolved
@@ -4,7 +4,7 @@
  * Copyright (c) 1991-2000, University of Groningen, The Netherlands.
  * Copyright (c) 2001-2004, The GROMACS development team.
  * Copyright (c) 2013,2014,2015,2016,2017, The GROMACS development team.
- * Copyright (c) 2018,2019,2020, by the GROMACS development team, led by
+ * Copyright (c) 2018,2019,2020,2021, by the GROMACS development team, led by
  * Mark Abraham, David van der Spoel, Berk Hess, and Erik Lindahl,
  * and including many others, as listed in the AUTHORS file in the
  * top-level source directory and at http://www.gromacs.org.
@@ -3770,18 +3770,15 @@
 
     if (ir->bPull)
     {
-<<<<<<< HEAD
-        process_pull_groups(ir->pull->group, inputrecStrings->pullGroupNames, defaultIndexGroups, gnames);
-=======
         for (int i = 1; i < ir->pull->ngroup; i++)
         {
-            const int gid = search_string(is->pull_grp[i], defaultIndexGroups->nr, gnames);
+            const int gid = search_string(inputrecStrings->pullGroupNames[i].c_str(),
+                                          defaultIndexGroups->nr, gnames);
             GMX_ASSERT(defaultIndexGroups, "Must have initialized default index groups");
             atomGroupRangeValidation(natoms, gid, *defaultIndexGroups);
         }
 
-        make_pull_groups(ir->pull, is->pull_grp, defaultIndexGroups, gnames);
->>>>>>> b056f961
+        process_pull_groups(ir->pull->group, inputrecStrings->pullGroupNames, defaultIndexGroups, gnames);
 
         checkPullCoords(ir->pull->group, ir->pull->coord);
     }
