--- conflicted
+++ resolved
@@ -1,7 +1,7 @@
 /*
  * This file is part of the GROMACS molecular simulation package.
  *
- * Copyright (c) 2019, by the GROMACS development team, led by
+ * Copyright (c) 2019,2020, by the GROMACS development team, led by
  * Mark Abraham, David van der Spoel, Berk Hess, and Erik Lindahl,
  * and including many others, as listed in the AUTHORS file in the
  * top-level source directory and at http://www.gromacs.org.
@@ -261,13 +261,10 @@
 
     GMX_ASSERT(dataSize >= 0, "Trying to copy to device buffer before it was allocated.");
 
-<<<<<<< HEAD
     GMX_ASSERT(commandStream != nullptr,
                "No stream is valid for copying with given atom locality.");
-=======
     wallcycle_start_nocount(wcycle_, ewcLAUNCH_GPU);
     wallcycle_sub_start(wcycle_, ewcsLAUNCH_STATE_PROPAGATOR_DATA);
->>>>>>> d30f2cb6
 
     int atomsStartAt, numAtomsToCopy;
     std::tie(atomsStartAt, numAtomsToCopy) = getAtomRangesFromAtomLocality(atomLocality);
@@ -302,13 +299,10 @@
 
     GMX_ASSERT(dataSize >= 0, "Trying to copy from device buffer before it was allocated.");
 
-<<<<<<< HEAD
     GMX_ASSERT(commandStream != nullptr,
                "No stream is valid for copying with given atom locality.");
-=======
     wallcycle_start_nocount(wcycle_, ewcLAUNCH_GPU);
     wallcycle_sub_start(wcycle_, ewcsLAUNCH_STATE_PROPAGATOR_DATA);
->>>>>>> d30f2cb6
 
     int atomsStartAt, numAtomsToCopy;
     std::tie(atomsStartAt, numAtomsToCopy) = getAtomRangesFromAtomLocality(atomLocality);
@@ -339,9 +333,6 @@
 void StatePropagatorDataGpu::Impl::copyCoordinatesToGpu(const gmx::ArrayRef<const gmx::RVec> h_x,
                                                         AtomLocality atomLocality)
 {
-<<<<<<< HEAD
-    copyToDevice(d_x_, h_x, d_xSize_, atomLocality, xCopyStreams_[atomLocality]);
-=======
     GMX_ASSERT(atomLocality < AtomLocality::Count, "Wrong atom locality.");
     CommandStream commandStream = xCopyStreams_[atomLocality];
     GMX_ASSERT(commandStream != nullptr,
@@ -351,7 +342,6 @@
     wallcycle_sub_start(wcycle_, ewcsLAUNCH_STATE_PROPAGATOR_DATA);
 
     copyToDevice(d_x_, h_x, d_xSize_, atomLocality, commandStream);
->>>>>>> d30f2cb6
 
     // markEvent is skipped in OpenCL as:
     //   - it's not needed, copy is done in the same stream as the only consumer task (PME)
@@ -408,11 +398,6 @@
 
 void StatePropagatorDataGpu::Impl::copyCoordinatesFromGpu(gmx::ArrayRef<gmx::RVec> h_x, AtomLocality atomLocality)
 {
-<<<<<<< HEAD
-    copyFromDevice(h_x, d_x_, d_xSize_, atomLocality, xCopyStreams_[atomLocality]);
-    // Note: unlike copyCoordinatesToGpu this is not used in OpenCL, and the conditional is not needed.
-    xReadyOnHost_[atomLocality].markEvent(xCopyStreams_[atomLocality]);
-=======
     GMX_ASSERT(atomLocality < AtomLocality::Count, "Wrong atom locality.");
     CommandStream commandStream = xCopyStreams_[atomLocality];
     GMX_ASSERT(commandStream != nullptr,
@@ -427,7 +412,6 @@
 
     wallcycle_sub_stop(wcycle_, ewcsLAUNCH_STATE_PROPAGATOR_DATA);
     wallcycle_stop(wcycle_, ewcLAUNCH_GPU);
->>>>>>> d30f2cb6
 }
 
 void StatePropagatorDataGpu::Impl::waitCoordinatesReadyOnHost(AtomLocality atomLocality)
@@ -446,10 +430,6 @@
 void StatePropagatorDataGpu::Impl::copyVelocitiesToGpu(const gmx::ArrayRef<const gmx::RVec> h_v,
                                                        AtomLocality atomLocality)
 {
-<<<<<<< HEAD
-    copyToDevice(d_v_, h_v, d_vSize_, atomLocality, vCopyStreams_[atomLocality]);
-    vReadyOnDevice_[atomLocality].markEvent(vCopyStreams_[atomLocality]);
-=======
     GMX_ASSERT(atomLocality < AtomLocality::Count, "Wrong atom locality.");
     CommandStream commandStream = vCopyStreams_[atomLocality];
     GMX_ASSERT(commandStream != nullptr,
@@ -463,7 +443,6 @@
 
     wallcycle_sub_stop(wcycle_, ewcsLAUNCH_STATE_PROPAGATOR_DATA);
     wallcycle_stop(wcycle_, ewcLAUNCH_GPU);
->>>>>>> d30f2cb6
 }
 
 GpuEventSynchronizer* StatePropagatorDataGpu::Impl::getVelocitiesReadyOnDeviceEvent(AtomLocality atomLocality)
@@ -474,10 +453,6 @@
 
 void StatePropagatorDataGpu::Impl::copyVelocitiesFromGpu(gmx::ArrayRef<gmx::RVec> h_v, AtomLocality atomLocality)
 {
-<<<<<<< HEAD
-    copyFromDevice(h_v, d_v_, d_vSize_, atomLocality, vCopyStreams_[atomLocality]);
-    vReadyOnHost_[atomLocality].markEvent(vCopyStreams_[atomLocality]);
-=======
     GMX_ASSERT(atomLocality < AtomLocality::Count, "Wrong atom locality.");
     CommandStream commandStream = vCopyStreams_[atomLocality];
     GMX_ASSERT(commandStream != nullptr,
@@ -491,7 +466,6 @@
 
     wallcycle_sub_stop(wcycle_, ewcsLAUNCH_STATE_PROPAGATOR_DATA);
     wallcycle_stop(wcycle_, ewcLAUNCH_GPU);
->>>>>>> d30f2cb6
 }
 
 void StatePropagatorDataGpu::Impl::waitVelocitiesReadyOnHost(AtomLocality atomLocality)
@@ -510,10 +484,6 @@
 void StatePropagatorDataGpu::Impl::copyForcesToGpu(const gmx::ArrayRef<const gmx::RVec> h_f,
                                                    AtomLocality atomLocality)
 {
-<<<<<<< HEAD
-    copyToDevice(d_f_, h_f, d_fSize_, atomLocality, fCopyStreams_[atomLocality]);
-    fReadyOnDevice_[atomLocality].markEvent(fCopyStreams_[atomLocality]);
-=======
     GMX_ASSERT(atomLocality < AtomLocality::Count, "Wrong atom locality.");
     CommandStream commandStream = fCopyStreams_[atomLocality];
     GMX_ASSERT(commandStream != nullptr,
@@ -527,7 +497,6 @@
 
     wallcycle_sub_stop(wcycle_, ewcsLAUNCH_STATE_PROPAGATOR_DATA);
     wallcycle_stop(wcycle_, ewcLAUNCH_GPU);
->>>>>>> d30f2cb6
 }
 
 GpuEventSynchronizer* StatePropagatorDataGpu::Impl::getForcesReadyOnDeviceEvent(AtomLocality atomLocality,
@@ -550,10 +519,6 @@
 
 void StatePropagatorDataGpu::Impl::copyForcesFromGpu(gmx::ArrayRef<gmx::RVec> h_f, AtomLocality atomLocality)
 {
-<<<<<<< HEAD
-    copyFromDevice(h_f, d_f_, d_fSize_, atomLocality, fCopyStreams_[atomLocality]);
-    fReadyOnHost_[atomLocality].markEvent(fCopyStreams_[atomLocality]);
-=======
     GMX_ASSERT(atomLocality < AtomLocality::Count, "Wrong atom locality.");
     CommandStream commandStream = fCopyStreams_[atomLocality];
     GMX_ASSERT(commandStream != nullptr,
@@ -567,7 +532,6 @@
 
     wallcycle_sub_stop(wcycle_, ewcsLAUNCH_STATE_PROPAGATOR_DATA);
     wallcycle_stop(wcycle_, ewcLAUNCH_GPU);
->>>>>>> d30f2cb6
 }
 
 void StatePropagatorDataGpu::Impl::waitForcesReadyOnHost(AtomLocality atomLocality)
