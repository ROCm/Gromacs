--- conflicted
+++ resolved
@@ -56,30 +56,6 @@
 namespace
 {
 
-<<<<<<< HEAD
-=======
-/*! \brief Adds 2 water molecules with settles */
-void addTwoWaterMolecules(gmx_mtop_t* mtop)
-{
-    gmx_moltype_t moltype;
-    moltype.atoms.nr             = NRAL(F_SETTLE);
-    std::vector<int>& iatoms     = moltype.ilist[F_SETTLE].iatoms;
-    const int         settleType = 0;
-    iatoms.push_back(settleType);
-    iatoms.push_back(0);
-    iatoms.push_back(1);
-    iatoms.push_back(2);
-    int moleculeTypeIndex = mtop->moltype.size();
-    mtop->moltype.push_back(std::move(moltype));
-
-    const int numWaterMolecules = 2;
-    mtop->molblock.emplace_back(gmx_molblock_t{});
-    mtop->molblock.back().type = moleculeTypeIndex;
-    mtop->molblock.back().nmol = numWaterMolecules;
-    mtop->natoms               = mtop->moltype.back().atoms.nr * mtop->molblock.back().nmol;
-}
-
->>>>>>> 34748a77
 /*! \brief
  * Creates dummy topology with two differently sized residues.
  *
