/*
 * This file is part of the GROMACS molecular simulation package.
 *
 * Copyright 1991- The GROMACS Authors
 * and the project initiators Erik Lindahl, Berk Hess and David van der Spoel.
 * Consult the AUTHORS/COPYING files and https://www.gromacs.org for details.
 *
 * GROMACS is free software; you can redistribute it and/or
 * modify it under the terms of the GNU Lesser General Public License
 * as published by the Free Software Foundation; either version 2.1
 * of the License, or (at your option) any later version.
 *
 * GROMACS is distributed in the hope that it will be useful,
 * but WITHOUT ANY WARRANTY; without even the implied warranty of
 * MERCHANTABILITY or FITNESS FOR A PARTICULAR PURPOSE.  See the GNU
 * Lesser General Public License for more details.
 *
 * You should have received a copy of the GNU Lesser General Public
 * License along with GROMACS; if not, see
 * https://www.gnu.org/licenses, or write to the Free Software Foundation,
 * Inc., 51 Franklin Street, Fifth Floor, Boston, MA  02110-1301  USA.
 *
 * If you want to redistribute modifications to GROMACS, please
 * consider that scientific software is very special. Version
 * control is crucial - bugs must be traceable. We will be happy to
 * consider code for inclusion in the official distribution, but
 * derived work must not be called official GROMACS. Details are found
 * in the README & COPYING files - if they are missing, get the
 * official version at https://www.gromacs.org.
 *
 * To help us fund GROMACS development, we humbly ask that you cite
 * the research papers on the package. Check out https://www.gromacs.org.
 */
#include "gmxpre.h"

#include "config.h"

#include <cmath>
#include <cstdint>
#include <cstdio>
#include <cstring>

#include <array>
#include <optional>

#include "gromacs/applied_forces/awh/awh.h"
#include "gromacs/domdec/dlbtiming.h"
#include "gromacs/domdec/domdec.h"
#include "gromacs/domdec/domdec_struct.h"
#include "gromacs/domdec/gpuhaloexchange.h"
#include "gromacs/domdec/partition.h"
#include "gromacs/essentialdynamics/edsam.h"
#include "gromacs/ewald/pme.h"
#include "gromacs/ewald/pme_coordinate_receiver_gpu.h"
#include "gromacs/ewald/pme_pp.h"
#include "gromacs/ewald/pme_pp_comm_gpu.h"
#include "gromacs/gmxlib/network.h"
#include "gromacs/gmxlib/nonbonded/nb_free_energy.h"
#include "gromacs/gmxlib/nonbonded/nonbonded.h"
#include "gromacs/gmxlib/nrnb.h"
#include "gromacs/gpu_utils/gpu_utils.h"
#include "gromacs/imd/imd.h"
#include "gromacs/listed_forces/disre.h"
#include "gromacs/listed_forces/listed_forces.h"
#include "gromacs/listed_forces/listed_forces_gpu.h"
#include "gromacs/listed_forces/orires.h"
#include "gromacs/math/arrayrefwithpadding.h"
#include "gromacs/math/functions.h"
#include "gromacs/math/units.h"
#include "gromacs/math/vec.h"
#include "gromacs/math/vecdump.h"
#include "gromacs/mdlib/calcmu.h"
#include "gromacs/mdlib/calcvir.h"
#include "gromacs/mdlib/constr.h"
#include "gromacs/mdlib/dispersioncorrection.h"
#include "gromacs/mdlib/enerdata_utils.h"
#include "gromacs/mdlib/force.h"
#include "gromacs/mdlib/force_flags.h"
#include "gromacs/mdlib/forcerec.h"
#include "gromacs/mdlib/gmx_omp_nthreads.h"
#include "gromacs/mdlib/update.h"
#include "gromacs/mdlib/vsite.h"
#include "gromacs/mdlib/wall.h"
#include "gromacs/mdlib/wholemoleculetransform.h"
#include "gromacs/mdtypes/commrec.h"
#include "gromacs/mdtypes/enerdata.h"
#include "gromacs/mdtypes/forcebuffers.h"
#include "gromacs/mdtypes/forceoutput.h"
#include "gromacs/mdtypes/forcerec.h"
#include "gromacs/mdtypes/iforceprovider.h"
#include "gromacs/mdtypes/inputrec.h"
#include "gromacs/mdtypes/md_enums.h"
#include "gromacs/mdtypes/mdatom.h"
#include "gromacs/mdtypes/multipletimestepping.h"
#include "gromacs/mdtypes/simulation_workload.h"
#include "gromacs/mdtypes/state.h"
#include "gromacs/mdtypes/state_propagator_data_gpu.h"
#include "gromacs/nbnxm/gpu_data_mgmt.h"
#include "gromacs/nbnxm/nbnxm.h"
#include "gromacs/nbnxm/nbnxm_gpu.h"
#include "gromacs/pbcutil/ishift.h"
#include "gromacs/pbcutil/pbc.h"
#include "gromacs/pulling/pull.h"
#include "gromacs/pulling/pull_rotation.h"
#include "gromacs/timing/cyclecounter.h"
#include "gromacs/timing/gpu_timing.h"
#include "gromacs/timing/wallcycle.h"
#include "gromacs/timing/wallcyclereporting.h"
#include "gromacs/timing/walltime_accounting.h"
#include "gromacs/topology/topology.h"
#include "gromacs/utility/arrayref.h"
#include "gromacs/utility/basedefinitions.h"
#include "gromacs/utility/cstringutil.h"
#include "gromacs/utility/exceptions.h"
#include "gromacs/utility/fatalerror.h"
#include "gromacs/utility/fixedcapacityvector.h"
#include "gromacs/utility/gmxassert.h"
#include "gromacs/utility/gmxmpi.h"
#include "gromacs/utility/logger.h"
#include "gromacs/utility/smalloc.h"
#include "gromacs/utility/strconvert.h"
#include "gromacs/utility/stringutil.h"
#include "gromacs/utility/sysinfo.h"

#include "gpuforcereduction.h"

using gmx::ArrayRef;
using gmx::AtomLocality;
using gmx::DomainLifetimeWorkload;
using gmx::ForceOutputs;
using gmx::ForceWithShiftForces;
using gmx::InteractionLocality;
using gmx::RVec;
using gmx::SimulationWorkload;
using gmx::StepWorkload;

// TODO: this environment variable allows us to verify before release
// that on less common architectures the total cost of polling is not larger than
// a blocking wait (so polling does not introduce overhead when the static
// PME-first ordering would suffice).
static const bool c_disableAlternatingWait = (getenv("GMX_DISABLE_ALTERNATING_GPU_WAIT") != nullptr);

static void sum_forces(ArrayRef<RVec> f, ArrayRef<const RVec> forceToAdd)
{
    GMX_ASSERT(f.size() >= forceToAdd.size(), "Accumulation buffer should be sufficiently large");
    const int end = forceToAdd.size();

    int gmx_unused nt = gmx_omp_nthreads_get(ModuleMultiThread::Default);
#pragma omp parallel for num_threads(nt) schedule(static)
    for (int i = 0; i < end; i++)
    {
        rvec_inc(f[i], forceToAdd[i]);
    }
}

static void calc_virial(int                              start,
                        int                              homenr,
                        const rvec                       x[],
                        const gmx::ForceWithShiftForces& forceWithShiftForces,
                        tensor                           vir_part,
                        const matrix                     box,
                        t_nrnb*                          nrnb,
                        const t_forcerec*                fr,
                        PbcType                          pbcType)
{
    /* The short-range virial from surrounding boxes */
    const rvec* fshift          = as_rvec_array(forceWithShiftForces.shiftForces().data());
    const rvec* shiftVecPointer = as_rvec_array(fr->shift_vec.data());
    calc_vir(gmx::c_numShiftVectors, shiftVecPointer, fshift, vir_part, pbcType == PbcType::Screw, box);
    inc_nrnb(nrnb, eNR_VIRIAL, gmx::c_numShiftVectors);

    /* Calculate partial virial, for local atoms only, based on short range.
     * Total virial is computed in global_stat, called from do_md
     */
    const rvec* f = as_rvec_array(forceWithShiftForces.force().data());
    f_calc_vir(start, start + homenr, x, f, vir_part, box);
    inc_nrnb(nrnb, eNR_VIRIAL, homenr);

    if (debug)
    {
        pr_rvecs(debug, 0, "vir_part", vir_part, DIM);
    }
}

static void pull_potential_wrapper(const t_commrec*               cr,
                                   const t_inputrec&              ir,
                                   const matrix                   box,
                                   gmx::ArrayRef<const gmx::RVec> x,
                                   const t_mdatoms*               mdatoms,
                                   gmx_enerdata_t*                enerd,
                                   pull_t*                        pull_work,
                                   const real*                    lambda,
                                   double                         t,
                                   gmx_wallcycle*                 wcycle)
{
    t_pbc pbc;
    real  dvdl;

    /* Calculate the center of mass forces, this requires communication,
     * which is why pull_potential is called close to other communication.
     */
    wallcycle_start(wcycle, WallCycleCounter::PullPot);
    set_pbc(&pbc, ir.pbcType, box);
    dvdl = 0;
    enerd->term[F_COM_PULL] +=
            pull_potential(pull_work,
                           mdatoms->massT,
                           pbc,
                           cr,
                           t,
                           lambda[static_cast<int>(FreeEnergyPerturbationCouplingType::Restraint)],
                           x,
                           &dvdl);
    enerd->dvdl_lin[FreeEnergyPerturbationCouplingType::Restraint] += dvdl;
    wallcycle_stop(wcycle, WallCycleCounter::PullPot);
}

static void pme_receive_force_ener(t_forcerec*           fr,
                                   const t_commrec*      cr,
                                   gmx::ForceWithVirial* forceWithVirial,
                                   gmx_enerdata_t*       enerd,
                                   bool                  useGpuPmePpComms,
                                   bool                  receivePmeForceToGpu,
                                   gmx_wallcycle*        wcycle)
{
    real  e_q, e_lj, dvdl_q, dvdl_lj;
    float cycles_ppdpme, cycles_seppme;

    cycles_ppdpme = wallcycle_stop(wcycle, WallCycleCounter::PpDuringPme);
    dd_cycles_add(cr->dd, cycles_ppdpme, ddCyclPPduringPME);

    /* In case of node-splitting, the PP nodes receive the long-range
     * forces, virial and energy from the PME nodes here.
     */
    wallcycle_start(wcycle, WallCycleCounter::PpPmeWaitRecvF);
    dvdl_q  = 0;
    dvdl_lj = 0;
    gmx_pme_receive_f(fr->pmePpCommGpu.get(),
                      cr,
                      forceWithVirial,
                      &e_q,
                      &e_lj,
                      &dvdl_q,
                      &dvdl_lj,
                      useGpuPmePpComms,
                      receivePmeForceToGpu,
                      &cycles_seppme);
    enerd->term[F_COUL_RECIP] += e_q;
    enerd->term[F_LJ_RECIP] += e_lj;
    enerd->dvdl_lin[FreeEnergyPerturbationCouplingType::Coul] += dvdl_q;
    enerd->dvdl_lin[FreeEnergyPerturbationCouplingType::Vdw] += dvdl_lj;

    if (wcycle)
    {
        dd_cycles_add(cr->dd, cycles_seppme, ddCyclPME);
    }
    wallcycle_stop(wcycle, WallCycleCounter::PpPmeWaitRecvF);
}

static void print_large_forces(FILE*                fp,
                               const t_mdatoms*     md,
                               const t_commrec*     cr,
                               int64_t              step,
                               real                 forceTolerance,
                               ArrayRef<const RVec> x,
                               ArrayRef<const RVec> f)
{
    real       force2Tolerance = gmx::square(forceTolerance);
    gmx::index numNonFinite    = 0;
    for (int i = 0; i < md->homenr; i++)
    {
        real force2    = norm2(f[i]);
        bool nonFinite = !std::isfinite(force2);
        if (force2 >= force2Tolerance || nonFinite)
        {
            fprintf(fp,
                    "step %" PRId64 " atom %6d  x %8.3f %8.3f %8.3f  force %12.5e\n",
                    step,
                    ddglatnr(cr->dd, i),
                    x[i][XX],
                    x[i][YY],
                    x[i][ZZ],
                    std::sqrt(force2));
        }
        if (nonFinite)
        {
            numNonFinite++;
        }
    }
    if (numNonFinite > 0)
    {
        /* Note that with MPI this fatal call on one rank might interrupt
         * the printing on other ranks. But we can only avoid that with
         * an expensive MPI barrier that we would need at each step.
         */
        gmx_fatal(FARGS, "At step %" PRId64 " detected non-finite forces on %td atoms", step, numNonFinite);
    }
}

//! When necessary, spreads forces on vsites and computes the virial for \p forceOutputs->forceWithShiftForces()
static void postProcessForceWithShiftForces(t_nrnb*                   nrnb,
                                            gmx_wallcycle*            wcycle,
                                            const matrix              box,
                                            ArrayRef<const RVec>      x,
                                            ForceOutputs*             forceOutputs,
                                            tensor                    vir_force,
                                            const t_mdatoms&          mdatoms,
                                            const t_forcerec&         fr,
                                            gmx::VirtualSitesHandler* vsite,
                                            const StepWorkload&       stepWork)
{
    ForceWithShiftForces& forceWithShiftForces = forceOutputs->forceWithShiftForces();

    /* If we have NoVirSum forces, but we do not calculate the virial,
     * we later sum the forceWithShiftForces buffer together with
     * the noVirSum buffer and spread the combined vsite forces at once.
     */
    if (vsite && (!forceOutputs->haveForceWithVirial() || stepWork.computeVirial))
    {
        using VirialHandling = gmx::VirtualSitesHandler::VirialHandling;

        auto                 f      = forceWithShiftForces.force();
        auto                 fshift = forceWithShiftForces.shiftForces();
        const VirialHandling virialHandling =
                (stepWork.computeVirial ? VirialHandling::Pbc : VirialHandling::None);
        vsite->spreadForces(x, f, virialHandling, fshift, nullptr, nrnb, box, wcycle);
        forceWithShiftForces.haveSpreadVsiteForces() = true;
    }

    if (stepWork.computeVirial)
    {
        /* Calculation of the virial must be done after vsites! */
        calc_virial(
                0, mdatoms.homenr, as_rvec_array(x.data()), forceWithShiftForces, vir_force, box, nrnb, &fr, fr.pbcType);
    }
}

//! Spread, compute virial for and sum forces, when necessary
static void postProcessForces(const t_commrec*          cr,
                              int64_t                   step,
                              t_nrnb*                   nrnb,
                              gmx_wallcycle*            wcycle,
                              const matrix              box,
                              ArrayRef<const RVec>      x,
                              ForceOutputs*             forceOutputs,
                              tensor                    vir_force,
                              const t_mdatoms*          mdatoms,
                              const t_forcerec*         fr,
                              gmx::VirtualSitesHandler* vsite,
                              const StepWorkload&       stepWork)
{
    // Extract the final output force buffer, which is also the buffer for forces with shift forces
    ArrayRef<RVec> f = forceOutputs->forceWithShiftForces().force();

    if (forceOutputs->haveForceWithVirial())
    {
        auto& forceWithVirial = forceOutputs->forceWithVirial();

        if (vsite)
        {
            /* Spread the mesh force on virtual sites to the other particles...
             * This is parallellized. MPI communication is performed
             * if the constructing atoms aren't local.
             */
            GMX_ASSERT(!stepWork.computeVirial || f.data() != forceWithVirial.force_.data(),
                       "We need separate force buffers for shift and virial forces when "
                       "computing the virial");
            GMX_ASSERT(!stepWork.computeVirial
                               || forceOutputs->forceWithShiftForces().haveSpreadVsiteForces(),
                       "We should spread the force with shift forces separately when computing "
                       "the virial");
            const gmx::VirtualSitesHandler::VirialHandling virialHandling =
                    (stepWork.computeVirial ? gmx::VirtualSitesHandler::VirialHandling::NonLinear
                                            : gmx::VirtualSitesHandler::VirialHandling::None);
            matrix virial = { { 0 } };
            vsite->spreadForces(x, forceWithVirial.force_, virialHandling, {}, virial, nrnb, box, wcycle);
            forceWithVirial.addVirialContribution(virial);
        }

        if (stepWork.computeVirial)
        {
            /* Now add the forces, this is local */
            sum_forces(f, forceWithVirial.force_);

            /* Add the direct virial contributions */
            GMX_ASSERT(
                    forceWithVirial.computeVirial_,
                    "forceWithVirial should request virial computation when we request the virial");
            m_add(vir_force, forceWithVirial.getVirial(), vir_force);

            if (debug)
            {
                pr_rvecs(debug, 0, "vir_force", vir_force, DIM);
            }
        }
    }
    else
    {
        GMX_ASSERT(vsite == nullptr || forceOutputs->forceWithShiftForces().haveSpreadVsiteForces(),
                   "We should have spread the vsite forces (earlier)");
    }

    if (fr->print_force >= 0)
    {
        print_large_forces(stderr, mdatoms, cr, step, fr->print_force, x, f);
    }
}

static void do_nb_verlet(t_forcerec*                fr,
                         const interaction_const_t* ic,
                         gmx_enerdata_t*            enerd,
                         const StepWorkload&        stepWork,
                         const InteractionLocality  ilocality,
                         const int                  clearF,
                         const int64_t              step,
                         t_nrnb*                    nrnb,
                         gmx_wallcycle*             wcycle)
{
    if (!stepWork.computeNonbondedForces)
    {
        /* skip non-bonded calculation */
        return;
    }

    nonbonded_verlet_t* nbv = fr->nbv.get();

    /* GPU kernel launch overhead is already timed separately */
    if (!nbv->useGpu())
    {
        /* When dynamic pair-list  pruning is requested, we need to prune
         * at nstlistPrune steps.
         */
        if (nbv->isDynamicPruningStepCpu(step))
        {
            /* Prune the pair-list beyond fr->ic->rlistPrune using
             * the current coordinates of the atoms.
             */
            wallcycle_sub_start(wcycle, WallCycleSubCounter::NonbondedPruning);
            nbv->dispatchPruneKernelCpu(ilocality, fr->shift_vec);
            wallcycle_sub_stop(wcycle, WallCycleSubCounter::NonbondedPruning);
        }
    }

    nbv->dispatchNonbondedKernel(
            ilocality,
            *ic,
            stepWork,
            clearF,
            fr->shift_vec,
            enerd->grpp.energyGroupPairTerms[fr->haveBuckingham ? NonBondedEnergyTerms::BuckinghamSR
                                                                : NonBondedEnergyTerms::LJSR],
            enerd->grpp.energyGroupPairTerms[NonBondedEnergyTerms::CoulombSR],
            nrnb);
}

static inline void clearRVecs(ArrayRef<RVec> v, const bool useOpenmpThreading)
{
    int nth = gmx_omp_nthreads_get_simple_rvec_task(ModuleMultiThread::Default, v.ssize());

    /* Note that we would like to avoid this conditional by putting it
     * into the omp pragma instead, but then we still take the full
     * omp parallel for overhead (at least with gcc5).
     */
    if (!useOpenmpThreading || nth == 1)
    {
        for (RVec& elem : v)
        {
            clear_rvec(elem);
        }
    }
    else
    {
#pragma omp parallel for num_threads(nth) schedule(static)
        for (gmx::index i = 0; i < v.ssize(); i++)
        {
            clear_rvec(v[i]);
        }
    }
}

/*! \brief Return an estimate of the average kinetic energy or 0 when unreliable
 *
 * \param groupOptions  Group options, containing T-coupling options
 */
static real averageKineticEnergyEstimate(const t_grpopts& groupOptions)
{
    real nrdfCoupled   = 0;
    real nrdfUncoupled = 0;
    real kineticEnergy = 0;
    for (int g = 0; g < groupOptions.ngtc; g++)
    {
        if (groupOptions.tau_t[g] >= 0)
        {
            nrdfCoupled += groupOptions.nrdf[g];
            kineticEnergy += groupOptions.nrdf[g] * 0.5 * groupOptions.ref_t[g] * gmx::c_boltz;
        }
        else
        {
            nrdfUncoupled += groupOptions.nrdf[g];
        }
    }

    /* This conditional with > also catches nrdf=0 */
    if (nrdfCoupled > nrdfUncoupled)
    {
        return kineticEnergy * (nrdfCoupled + nrdfUncoupled) / nrdfCoupled;
    }
    else
    {
        return 0;
    }
}

/*! \brief This routine checks that the potential energy is finite.
 *
 * Always checks that the potential energy is finite. If step equals
 * inputrec.init_step also checks that the magnitude of the potential energy
 * is reasonable. Terminates with a fatal error when a check fails.
 * Note that passing this check does not guarantee finite forces,
 * since those use slightly different arithmetics. But in most cases
 * there is just a narrow coordinate range where forces are not finite
 * and energies are finite.
 *
 * \param[in] step      The step number, used for checking and printing
 * \param[in] enerd     The energy data; the non-bonded group energies need to be added to
 *                      \c enerd.term[F_EPOT] before calling this routine
 * \param[in] inputrec  The input record
 */
static void checkPotentialEnergyValidity(int64_t step, const gmx_enerdata_t& enerd, const t_inputrec& inputrec)
{
    /* Threshold valid for comparing absolute potential energy against
     * the kinetic energy. Normally one should not consider absolute
     * potential energy values, but with a factor of one million
     * we should never get false positives.
     */
    constexpr real c_thresholdFactor = 1e6;

    bool energyIsNotFinite    = !std::isfinite(enerd.term[F_EPOT]);
    real averageKineticEnergy = 0;
    /* We only check for large potential energy at the initial step,
     * because that is by far the most likely step for this too occur
     * and because computing the average kinetic energy is not free.
     * Note: nstcalcenergy >> 1 often does not allow to catch large energies
     * before they become NaN.
     */
    if (step == inputrec.init_step && EI_DYNAMICS(inputrec.eI))
    {
        averageKineticEnergy = averageKineticEnergyEstimate(inputrec.opts);
    }

    if (energyIsNotFinite
        || (averageKineticEnergy > 0 && enerd.term[F_EPOT] > c_thresholdFactor * averageKineticEnergy))
    {
        GMX_THROW(gmx::InternalError(gmx::formatString(
                "Step %" PRId64
                ": The total potential energy is %g, which is %s. The LJ and electrostatic "
                "contributions to the energy are %g and %g, respectively. A %s potential energy "
                "can be caused by overlapping interactions in bonded interactions or very large%s "
                "coordinate values. Usually this is caused by a badly- or non-equilibrated initial "
                "configuration, incorrect interactions or parameters in the topology.",
                step,
                enerd.term[F_EPOT],
                energyIsNotFinite ? "not finite" : "extremely high",
                enerd.term[F_LJ],
                enerd.term[F_COUL_SR],
                energyIsNotFinite ? "non-finite" : "very high",
                energyIsNotFinite ? " or Nan" : "")));
    }
}

/*! \brief Return true if there are special forces computed this step.
 *
 * The conditionals exactly correspond to those in computeSpecialForces().
 */
static bool haveSpecialForces(const t_inputrec&          inputrec,
                              const gmx::ForceProviders& forceProviders,
                              const pull_t*              pull_work,
                              const bool                 computeForces,
                              const gmx_edsam*           ed)
{

    return ((computeForces && forceProviders.hasForceProvider()) || // forceProviders
            (inputrec.bPull && pull_have_potential(*pull_work)) ||  // pull
            inputrec.bRot ||                                        // enforced rotation
            (ed != nullptr) ||                                      // flooding
            (inputrec.bIMD && computeForces));                      // IMD
}

/*! \brief Compute forces and/or energies for special algorithms
 *
 * The intention is to collect all calls to algorithms that compute
 * forces on local atoms only and that do not contribute to the local
 * virial sum (but add their virial contribution separately).
 * Eventually these should likely all become ForceProviders.
 * Within this function the intention is to have algorithms that do
 * global communication at the end, so global barriers within the MD loop
 * are as close together as possible.
 *
 * \param[in]     fplog            The log file
 * \param[in]     cr               The communication record
 * \param[in]     inputrec         The input record
 * \param[in]     awh              The Awh module (nullptr if none in use).
 * \param[in]     enforcedRotation Enforced rotation module.
 * \param[in]     imdSession       The IMD session
 * \param[in]     pull_work        The pull work structure.
 * \param[in]     step             The current MD step
 * \param[in]     t                The current time
 * \param[in,out] wcycle           Wallcycle accounting struct
 * \param[in,out] forceProviders   Pointer to a list of force providers
 * \param[in]     box              The unit cell
 * \param[in]     x                The coordinates
 * \param[in]     mdatoms          Per atom properties
 * \param[in]     lambda           Array of free-energy lambda values
 * \param[in]     stepWork         Step schedule flags
 * \param[in,out] forceWithVirialMtsLevel0  Force and virial for MTS level0 forces
 * \param[in,out] forceWithVirialMtsLevel1  Force and virial for MTS level1 forces, can be nullptr
 * \param[in,out] enerd            Energy buffer
 * \param[in,out] ed               Essential dynamics pointer
 * \param[in]     didNeighborSearch Tells if we did neighbor searching this step, used for ED sampling
 *
 * \todo Remove didNeighborSearch, which is used incorrectly.
 * \todo Convert all other algorithms called here to ForceProviders.
 */
static void computeSpecialForces(FILE*                          fplog,
                                 const t_commrec*               cr,
                                 const t_inputrec&              inputrec,
                                 gmx::Awh*                      awh,
                                 gmx_enfrot*                    enforcedRotation,
                                 gmx::ImdSession*               imdSession,
                                 pull_t*                        pull_work,
                                 int64_t                        step,
                                 double                         t,
                                 gmx_wallcycle*                 wcycle,
                                 gmx::ForceProviders*           forceProviders,
                                 const matrix                   box,
                                 gmx::ArrayRef<const gmx::RVec> x,
                                 const t_mdatoms*               mdatoms,
                                 gmx::ArrayRef<const real>      lambda,
                                 const StepWorkload&            stepWork,
                                 gmx::ForceWithVirial*          forceWithVirialMtsLevel0,
                                 gmx::ForceWithVirial*          forceWithVirialMtsLevel1,
                                 gmx_enerdata_t*                enerd,
                                 gmx_edsam*                     ed,
                                 bool                           didNeighborSearch)
{
    /* NOTE: Currently all ForceProviders only provide forces.
     *       When they also provide energies, remove this conditional.
     */
    if (stepWork.computeForces)
    {
        gmx::ForceProviderInput forceProviderInput(
                x,
                mdatoms->homenr,
                gmx::makeArrayRef(mdatoms->chargeA).subArray(0, mdatoms->homenr),
                gmx::makeArrayRef(mdatoms->massT).subArray(0, mdatoms->homenr),
                t,
                step,
                box,
                *cr);
        gmx::ForceProviderOutput forceProviderOutput(forceWithVirialMtsLevel0, enerd);

        /* Collect forces from modules */
        forceProviders->calculateForces(forceProviderInput, &forceProviderOutput);
    }

    const int  pullMtsLevel = forceGroupMtsLevel(inputrec.mtsLevels, gmx::MtsForceGroups::Pull);
    const bool doPulling    = (inputrec.bPull && pull_have_potential(*pull_work)
                            && (pullMtsLevel == 0 || stepWork.computeSlowForces));

    /* pull_potential_wrapper(), awh->applyBiasForcesAndUpdateBias(), pull_apply_forces()
     * have to be called in this order
     */
    if (doPulling)
    {
        pull_potential_wrapper(cr, inputrec, box, x, mdatoms, enerd, pull_work, lambda.data(), t, wcycle);
    }
    if (awh && (pullMtsLevel == 0 || stepWork.computeSlowForces))
    {
        const bool          needForeignEnergyDifferences = awh->needForeignEnergyDifferences(step);
        std::vector<double> foreignLambdaDeltaH, foreignLambdaDhDl;
        if (needForeignEnergyDifferences)
        {
            enerd->foreignLambdaTerms.finalizePotentialContributions(
                    enerd->dvdl_lin, lambda, *inputrec.fepvals);
            std::tie(foreignLambdaDeltaH, foreignLambdaDhDl) = enerd->foreignLambdaTerms.getTerms(cr);
        }

        enerd->term[F_COM_PULL] += awh->applyBiasForcesAndUpdateBias(
                inputrec.pbcType, foreignLambdaDeltaH, foreignLambdaDhDl, box, t, step, wcycle, fplog);
    }
    if (doPulling)
    {
        wallcycle_start_nocount(wcycle, WallCycleCounter::PullPot);
        auto& forceWithVirial = (pullMtsLevel == 0) ? forceWithVirialMtsLevel0 : forceWithVirialMtsLevel1;
        pull_apply_forces(pull_work, mdatoms->massT, cr, forceWithVirial);
        wallcycle_stop(wcycle, WallCycleCounter::PullPot);
    }

    /* Add the forces from enforced rotation potentials (if any) */
    if (inputrec.bRot)
    {
        wallcycle_start(wcycle, WallCycleCounter::RotAdd);
        enerd->term[F_COM_PULL] +=
                add_rot_forces(enforcedRotation, forceWithVirialMtsLevel0->force_, cr, step, t);
        wallcycle_stop(wcycle, WallCycleCounter::RotAdd);
    }

    if (ed)
    {
        /* Note that since init_edsam() is called after the initialization
         * of forcerec, edsam doesn't request the noVirSum force buffer.
         * Thus if no other algorithm (e.g. PME) requires it, the forces
         * here will contribute to the virial.
         */
        do_flood(cr, inputrec, x, forceWithVirialMtsLevel0->force_, ed, box, step, didNeighborSearch);
    }

    /* Add forces from interactive molecular dynamics (IMD), if any */
    if (inputrec.bIMD && stepWork.computeForces)
    {
        imdSession->applyForces(forceWithVirialMtsLevel0->force_);
    }
}

/*! \brief Launch the prepare_step and spread stages of PME GPU.
 *
 * \param[in]  pmedata              The PME structure
 * \param[in]  box                  The box matrix
 * \param[in]  stepWork             Step schedule flags
 * \param[in]  xReadyOnDevice       Event synchronizer indicating that the coordinates are ready in the device memory.
 * \param[in]  lambdaQ              The Coulomb lambda of the current state.
 * \param[in]  wcycle               The wallcycle structure
 */
static inline void launchPmeGpuSpread(gmx_pme_t*            pmedata,
                                      const matrix          box,
                                      const StepWorkload&   stepWork,
                                      GpuEventSynchronizer* xReadyOnDevice,
                                      const real            lambdaQ,
                                      gmx_wallcycle*        wcycle)
{
    pme_gpu_prepare_computation(pmedata, box, wcycle, stepWork);
    bool                           useGpuDirectComm         = false;
    gmx::PmeCoordinateReceiverGpu* pmeCoordinateReceiverGpu = nullptr;
    pme_gpu_launch_spread(
            pmedata, xReadyOnDevice, wcycle, lambdaQ, useGpuDirectComm, pmeCoordinateReceiverGpu);
}

/*! \brief Launch the FFT and gather stages of PME GPU
 *
 * This function only implements setting the output forces (no accumulation).
 *
 * \param[in]  pmedata        The PME structure
 * \param[in]  lambdaQ        The Coulomb lambda of the current system state.
 * \param[in]  wcycle         The wallcycle structure
 * \param[in]  stepWork       Step schedule flags
 */
static void launchPmeGpuFftAndGather(gmx_pme_t*               pmedata,
                                     const real               lambdaQ,
                                     gmx_wallcycle*           wcycle,
                                     const gmx::StepWorkload& stepWork)
{
    pme_gpu_launch_complex_transforms(pmedata, wcycle, stepWork);
    pme_gpu_launch_gather(pmedata, wcycle, lambdaQ);
}

/*! \brief
 *  Polling wait for either of the PME or nonbonded GPU tasks.
 *
 * Instead of a static order in waiting for GPU tasks, this function
 * polls checking which of the two tasks completes first, and does the
 * associated force buffer reduction overlapped with the other task.
 * By doing that, unlike static scheduling order, it can always overlap
 * one of the reductions, regardless of the GPU task completion order.
 *
 * \param[in]     nbv              Nonbonded verlet structure
 * \param[in,out] pmedata          PME module data
 * \param[in,out] forceOutputsNonbonded  Force outputs for the non-bonded forces and shift forces
 * \param[in,out] forceOutputsPme  Force outputs for the PME forces and virial
 * \param[in,out] enerd            Energy data structure results are reduced into
 * \param[in]     lambdaQ          The Coulomb lambda of the current system state.
 * \param[in]     stepWork         Step schedule flags
 * \param[in]     wcycle           The wallcycle structure
 */
static void alternatePmeNbGpuWaitReduce(nonbonded_verlet_t* nbv,
                                        gmx_pme_t*          pmedata,
                                        gmx::ForceOutputs*  forceOutputsNonbonded,
                                        gmx::ForceOutputs*  forceOutputsPme,
                                        gmx_enerdata_t*     enerd,
                                        const real          lambdaQ,
                                        const StepWorkload& stepWork,
                                        gmx_wallcycle*      wcycle)
{
    bool isPmeGpuDone = false;
    bool isNbGpuDone  = false;

    gmx::ArrayRef<const gmx::RVec> pmeGpuForces;

    while (!isPmeGpuDone || !isNbGpuDone)
    {
        if (!isPmeGpuDone)
        {
            GpuTaskCompletion completionType =
                    (isNbGpuDone) ? GpuTaskCompletion::Wait : GpuTaskCompletion::Check;
            isPmeGpuDone = pme_gpu_try_finish_task(
                    pmedata, stepWork, wcycle, &forceOutputsPme->forceWithVirial(), enerd, lambdaQ, completionType);
        }

        if (!isNbGpuDone)
        {
            auto&             forceBuffersNonbonded = forceOutputsNonbonded->forceWithShiftForces();
            GpuTaskCompletion completionType =
                    (isPmeGpuDone) ? GpuTaskCompletion::Wait : GpuTaskCompletion::Check;
            isNbGpuDone = Nbnxm::gpu_try_finish_task(
                    nbv->gpu_nbv,
                    stepWork,
                    AtomLocality::Local,
                    enerd->grpp.energyGroupPairTerms[NonBondedEnergyTerms::LJSR].data(),
                    enerd->grpp.energyGroupPairTerms[NonBondedEnergyTerms::CoulombSR].data(),
                    forceBuffersNonbonded.shiftForces(),
                    completionType,
                    wcycle);

            if (isNbGpuDone)
            {
                nbv->atomdata_add_nbat_f_to_f(AtomLocality::Local, forceBuffersNonbonded.force());
            }
        }
    }
}

/*! \brief Set up the different force buffers; also does clearing.
 *
 * \param[in] forceHelperBuffers        Helper force buffers
 * \param[in] force                     force array
 * \param[in] domainWork                Domain lifetime workload flags
 * \param[in] stepWork                  Step schedule flags
 * \param[in] havePpDomainDecomposition Whether we have a PP domain decomposition
 * \param[out] wcycle                   wallcycle recording structure
 *
 * \returns                             Cleared force output structure
 */
static ForceOutputs setupForceOutputs(ForceHelperBuffers*                 forceHelperBuffers,
                                      gmx::ArrayRefWithPadding<gmx::RVec> force,
                                      const DomainLifetimeWorkload&       domainWork,
                                      const StepWorkload&                 stepWork,
                                      const bool                          havePpDomainDecomposition,
                                      gmx_wallcycle*                      wcycle)
{
    wallcycle_sub_start(wcycle, WallCycleSubCounter::ClearForceBuffer);

    /* NOTE: We assume fr->shiftForces is all zeros here */
    gmx::ForceWithShiftForces forceWithShiftForces(
            force, stepWork.computeVirial, forceHelperBuffers->shiftForces());

    if (stepWork.computeForces
        && (domainWork.haveCpuLocalForceWork || !stepWork.useGpuFBufferOps
            || (havePpDomainDecomposition && !stepWork.useGpuFHalo)))
    {
        /* Clear the short- and long-range forces */
        clearRVecs(forceWithShiftForces.force(), true);

        /* Clear the shift forces */
        clearRVecs(forceWithShiftForces.shiftForces(), false);
    }

    /* If we need to compute the virial, we might need a separate
     * force buffer for algorithms for which the virial is calculated
     * directly, such as PME. Otherwise, forceWithVirial uses the
     * the same force (f in legacy calls) buffer as other algorithms.
     */
    const bool useSeparateForceWithVirialBuffer =
            (stepWork.computeForces
             && (stepWork.computeVirial && forceHelperBuffers->haveDirectVirialContributions()));
    /* forceWithVirial uses the local atom range only */
    gmx::ForceWithVirial forceWithVirial(
            useSeparateForceWithVirialBuffer ? forceHelperBuffers->forceBufferForDirectVirialContributions()
                                             : force.unpaddedArrayRef(),
            stepWork.computeVirial);

    if (useSeparateForceWithVirialBuffer)
    {
        /* TODO: update comment
         * We only compute forces on local atoms. Note that vsites can
         * spread to non-local atoms, but that part of the buffer is
         * cleared separately in the vsite spreading code.
         */
        clearRVecs(forceWithVirial.force_, true);
    }

    wallcycle_sub_stop(wcycle, WallCycleSubCounter::ClearForceBuffer);

    return ForceOutputs(
            forceWithShiftForces, forceHelperBuffers->haveDirectVirialContributions(), forceWithVirial);
}


/*! \brief Set up flags that have the lifetime of the domain indicating what type of work is there to compute.
 */
static DomainLifetimeWorkload setupDomainLifetimeWorkload(const t_inputrec&         inputrec,
                                                          const t_forcerec&         fr,
                                                          const pull_t*             pull_work,
                                                          const gmx_edsam*          ed,
                                                          const t_mdatoms&          mdatoms,
                                                          const SimulationWorkload& simulationWork,
                                                          const StepWorkload&       stepWork)
{
    DomainLifetimeWorkload domainWork;
    // Note that haveSpecialForces is constant over the whole run
    domainWork.haveSpecialForces =
            haveSpecialForces(inputrec, *fr.forceProviders, pull_work, stepWork.computeForces, ed);
    domainWork.haveCpuListedForceWork = false;
    domainWork.haveCpuBondedWork      = false;
    for (const auto& listedForces : fr.listedForces)
    {
        if (listedForces.haveCpuListedForces(*fr.fcdata))
        {
            domainWork.haveCpuListedForceWork = true;
        }
        if (listedForces.haveCpuBondeds())
        {
            domainWork.haveCpuBondedWork = true;
        }
    }
    domainWork.haveGpuBondedWork =
            ((fr.listedForcesGpu != nullptr) && fr.listedForcesGpu->haveInteractions());
    // Note that haveFreeEnergyWork is constant over the whole run
    domainWork.haveFreeEnergyWork =
            (fr.efep != FreeEnergyPerturbationType::No && mdatoms.nPerturbed != 0);
    // We assume we have local force work if there are CPU
    // force tasks including PME or nonbondeds.
    domainWork.haveCpuLocalForceWork =
            domainWork.haveSpecialForces || domainWork.haveCpuListedForceWork
            || domainWork.haveFreeEnergyWork || simulationWork.useCpuNonbonded || simulationWork.useCpuPme
            || simulationWork.haveEwaldSurfaceContribution || inputrec.nwall > 0;
    domainWork.haveCpuNonLocalForceWork = domainWork.haveCpuBondedWork || domainWork.haveFreeEnergyWork;
    domainWork.haveLocalForceContribInCpuBuffer =
            domainWork.haveCpuLocalForceWork || simulationWork.havePpDomainDecomposition;

    return domainWork;
}

/*! \brief Set up force flag stuct from the force bitmask.
 *
 * \param[in]      legacyFlags          Force bitmask flags used to construct the new flags
 * \param[in]      mtsLevels            The multiple time-stepping levels, either empty or 2 levels
 * \param[in]      step                 The current MD step
 * \param[in]      simulationWork       Simulation workload description.
 *
 * \returns New Stepworkload description.
 */
static StepWorkload setupStepWorkload(const int                     legacyFlags,
                                      ArrayRef<const gmx::MtsLevel> mtsLevels,
                                      const int64_t                 step,
                                      const SimulationWorkload&     simulationWork)
{
    GMX_ASSERT(mtsLevels.empty() || mtsLevels.size() == 2, "Expect 0 or 2 MTS levels");
    const bool computeSlowForces = (mtsLevels.empty() || step % mtsLevels[1].stepFactor == 0);

    StepWorkload flags;
    flags.stateChanged                  = ((legacyFlags & GMX_FORCE_STATECHANGED) != 0);
    flags.haveDynamicBox                = ((legacyFlags & GMX_FORCE_DYNAMICBOX) != 0);
    flags.doNeighborSearch              = ((legacyFlags & GMX_FORCE_NS) != 0);
    flags.computeSlowForces             = computeSlowForces;
    flags.computeVirial                 = ((legacyFlags & GMX_FORCE_VIRIAL) != 0);
    flags.computeEnergy                 = ((legacyFlags & GMX_FORCE_ENERGY) != 0);
    flags.computeForces                 = ((legacyFlags & GMX_FORCE_FORCES) != 0);
    flags.useOnlyMtsCombinedForceBuffer = ((legacyFlags & GMX_FORCE_DO_NOT_NEED_NORMAL_FORCE) != 0);
    flags.computeListedForces           = ((legacyFlags & GMX_FORCE_LISTED) != 0);
    flags.computeNonbondedForces =
            ((legacyFlags & GMX_FORCE_NONBONDED) != 0) && simulationWork.computeNonbonded
            && !(simulationWork.computeNonbondedAtMtsLevel1 && !computeSlowForces);
    flags.computeDhdl = ((legacyFlags & GMX_FORCE_DHDL) != 0);

    if (simulationWork.useGpuXBufferOps || simulationWork.useGpuFBufferOps)
    {
        GMX_ASSERT(simulationWork.useGpuNonbonded,
                   "Can only offload buffer ops if nonbonded computation is also offloaded");
    }
    flags.useGpuXBufferOps = simulationWork.useGpuXBufferOps && !flags.doNeighborSearch;
    // on virial steps the CPU reduction path is taken
    flags.useGpuFBufferOps       = simulationWork.useGpuFBufferOps && !flags.computeVirial;
    const bool rankHasGpuPmeTask = simulationWork.useGpuPme && !simulationWork.haveSeparatePmeRank;
    flags.useGpuPmeFReduction    = flags.computeSlowForces && flags.useGpuFBufferOps
                                && (rankHasGpuPmeTask || simulationWork.useGpuPmePpCommunication);
    flags.useGpuXHalo              = simulationWork.useGpuHaloExchange && !flags.doNeighborSearch;
    flags.useGpuFHalo              = simulationWork.useGpuHaloExchange && flags.useGpuFBufferOps;
    flags.haveGpuPmeOnThisRank     = rankHasGpuPmeTask && flags.computeSlowForces;
    flags.computePmeOnSeparateRank = simulationWork.haveSeparatePmeRank && flags.computeSlowForces;
    flags.combineMtsForcesBeforeHaloExchange =
            (flags.computeForces && simulationWork.useMts && flags.computeSlowForces
             && flags.useOnlyMtsCombinedForceBuffer
             && !(flags.computeVirial || simulationWork.useGpuNonbonded || flags.haveGpuPmeOnThisRank));

    return flags;
}


/* \brief Launch end-of-step GPU tasks: buffer clearing and rolling pruning.
 *
 */
static void launchGpuEndOfStepTasks(nonbonded_verlet_t*               nbv,
                                    gmx::ListedForcesGpu*             listedForcesGpu,
                                    gmx_pme_t*                        pmedata,
                                    gmx_enerdata_t*                   enerd,
                                    const gmx::MdrunScheduleWorkload& runScheduleWork,
                                    int64_t                           step,
                                    gmx_wallcycle*                    wcycle)
{
    if (runScheduleWork.simulationWork.useGpuNonbonded && runScheduleWork.stepWork.computeNonbondedForces)
    {
        /* Launch pruning before buffer clearing because the API overhead of the
         * clear kernel launches can leave the GPU idle while it could be running
         * the prune kernel.
         */
        if (nbv->isDynamicPruningStepGpu(step))
        {
            nbv->dispatchPruneKernelGpu(step);
        }

        /* now clear the GPU outputs while we finish the step on the CPU */
        wallcycle_start_nocount(wcycle, WallCycleCounter::LaunchGpu);
        wallcycle_sub_start_nocount(wcycle, WallCycleSubCounter::LaunchGpuNonBonded);
        Nbnxm::gpu_clear_outputs(nbv->gpu_nbv, runScheduleWork.stepWork.computeVirial);
        wallcycle_sub_stop(wcycle, WallCycleSubCounter::LaunchGpuNonBonded);
        wallcycle_stop(wcycle, WallCycleCounter::LaunchGpu);
    }

    if (runScheduleWork.stepWork.haveGpuPmeOnThisRank)
    {
        pme_gpu_reinit_computation(pmedata, wcycle);
    }

    if (runScheduleWork.domainWork.haveGpuBondedWork && runScheduleWork.stepWork.computeEnergy)
    {
        // in principle this should be included in the DD balancing region,
        // but generally it is infrequent so we'll omit it for the sake of
        // simpler code
        listedForcesGpu->waitAccumulateEnergyTerms(enerd);

        listedForcesGpu->clearEnergies();
    }
}

/*! \brief Compute the number of times the "local coordinates ready on device" GPU event will be used as a synchronization point.
 *
 * When some work is offloaded to GPU, force calculation should wait for the atom coordinates to
 * be ready on the device. The coordinates can come either from H2D copy at the beginning of the step,
 * or from the GPU integration at the end of the previous step.
 *
 * In GROMACS, we usually follow the "mark once - wait once" approach. But this event is "consumed"
 * (that is, waited upon either on host or on the device) multiple times, since many tasks
 * in different streams depend on the coordinates.
 *
 * This function return the number of times the event will be consumed based on this step's workload.
 *
 * \param simulationWork Simulation workload flags.
 * \param stepWork Step workload flags.
 * \param pmeSendCoordinatesFromGpu Whether peer-to-peer communication is used for PME coordinates.
 * \return
 */
static int getExpectedLocalXReadyOnDeviceConsumptionCount(gmx_used_in_debug const SimulationWorkload& simulationWork,
                                                          const StepWorkload& stepWork,
                                                          bool pmeSendCoordinatesFromGpu)
{
    int result = 0;
    if (stepWork.computeSlowForces)
    {
        if (pmeSendCoordinatesFromGpu)
        {
            GMX_ASSERT(simulationWork.haveSeparatePmeRank,
                       "GPU PME PP communications require having a separate PME rank");
            // Event is consumed by gmx_pme_send_coordinates for GPU PME PP Communications
            result++;
        }
        if (stepWork.haveGpuPmeOnThisRank)
        {
            // Event is consumed by launchPmeGpuSpread
            result++;
        }
        if (stepWork.computeNonbondedForces && stepWork.useGpuXBufferOps)
        {
            // Event is consumed by convertCoordinatesGpu
            result++;
        }
    }
    if (stepWork.useGpuXHalo)
    {
        // Event is consumed by communicateGpuHaloCoordinates
        result++;
        if (GMX_THREAD_MPI) // Issue #4262
        {
            result++;
        }
    }
    return result;
}

/*! \brief Compute the number of times the "local forces ready on device" GPU event will be used as a synchronization point.
 *
 * In GROMACS, we usually follow the "mark once - wait once" approach. But this event is "consumed"
 * (that is, waited upon either on host or on the device) multiple times, since many tasks
 * in different streams depend on the local forces.
 *
 * \param simulationWork Simulation workload flags.
 * \param domainWork Domain workload flags.
 * \param stepWork Step workload flags.
 * \param useOrEmulateGpuNb Whether GPU non-bonded calculations are used or emulated.
 * \param alternateGpuWait Whether alternating wait/reduce scheme is used.
 * \return The number of times the event will be consumed based on this step's workload.
 */
static int getExpectedLocalFReadyOnDeviceConsumptionCount(const SimulationWorkload& simulationWork,
                                                          const DomainLifetimeWorkload& domainWork,
                                                          const StepWorkload&           stepWork,
                                                          bool useOrEmulateGpuNb,
                                                          bool alternateGpuWait)
{
    int  counter = 0;
    bool eventUsedInGpuForceReduction =
            (domainWork.haveCpuLocalForceWork
             || (simulationWork.havePpDomainDecomposition && !simulationWork.useGpuHaloExchange));
    bool gpuForceReductionUsed = useOrEmulateGpuNb && !alternateGpuWait && stepWork.useGpuFBufferOps
                                 && stepWork.computeNonbondedForces;
    if (gpuForceReductionUsed && eventUsedInGpuForceReduction)
    {
        counter++;
    }
    bool gpuForceHaloUsed = simulationWork.havePpDomainDecomposition && stepWork.computeForces
                            && stepWork.useGpuFHalo;
    if (gpuForceHaloUsed)
    {
        counter++;
    }
    return counter;
}

//! \brief Data structure to hold dipole-related data and staging arrays
struct DipoleData
{
    //! Dipole staging for fast summing over MPI
    gmx::DVec muStaging[2] = { { 0.0, 0.0, 0.0 } };
    //! Dipole staging for states A and B (index 0 and 1 resp.)
    gmx::RVec muStateAB[2] = { { 0.0_real, 0.0_real, 0.0_real } };
};


static void reduceAndUpdateMuTot(DipoleData*                   dipoleData,
                                 const t_commrec*              cr,
                                 const bool                    haveFreeEnergy,
                                 gmx::ArrayRef<const real>     lambda,
                                 rvec                          muTotal,
                                 const DDBalanceRegionHandler& ddBalanceRegionHandler)
{
    if (PAR(cr))
    {
        gmx_sumd(2 * DIM, dipoleData->muStaging[0], cr);
        ddBalanceRegionHandler.reopenRegionCpu();
    }
    for (int i = 0; i < 2; i++)
    {
        for (int j = 0; j < DIM; j++)
        {
            dipoleData->muStateAB[i][j] = dipoleData->muStaging[i][j];
        }
    }

    if (!haveFreeEnergy)
    {
        copy_rvec(dipoleData->muStateAB[0], muTotal);
    }
    else
    {
        for (int j = 0; j < DIM; j++)
        {
            muTotal[j] = (1.0 - lambda[static_cast<int>(FreeEnergyPerturbationCouplingType::Coul)])
                                 * dipoleData->muStateAB[0][j]
                         + lambda[static_cast<int>(FreeEnergyPerturbationCouplingType::Coul)]
                                   * dipoleData->muStateAB[1][j];
        }
    }
}

/*! \brief Combines MTS level0 and level1 force buffers into a full and MTS-combined force buffer.
 *
 * \param[in]     numAtoms        The number of atoms to combine forces for
 * \param[in,out] forceMtsLevel0  Input: F_level0, output: F_level0 + F_level1
 * \param[in,out] forceMts        Input: F_level1, output: F_level0 + mtsFactor * F_level1
 * \param[in]     mtsFactor       The factor between the level0 and level1 time step
 */
static void combineMtsForces(const int      numAtoms,
                             ArrayRef<RVec> forceMtsLevel0,
                             ArrayRef<RVec> forceMts,
                             const real     mtsFactor)
{
    const int gmx_unused numThreads = gmx_omp_nthreads_get(ModuleMultiThread::Default);
#pragma omp parallel for num_threads(numThreads) schedule(static)
    for (int i = 0; i < numAtoms; i++)
    {
        const RVec forceMtsLevel0Tmp = forceMtsLevel0[i];
        forceMtsLevel0[i] += forceMts[i];
        forceMts[i] = forceMtsLevel0Tmp + mtsFactor * forceMts[i];
    }
}

/*! \brief Setup for the local GPU force reduction:
 * reinitialization plus the registration of forces and dependencies.
 *
 * \param [in] runScheduleWork     Schedule workload flag structure
 * \param [in] nbv                 Non-bonded Verlet object
 * \param [in] stateGpu            GPU state propagator object
 * \param [in] gpuForceReduction   GPU force reduction object
 * \param [in] pmePpCommGpu        PME-PP GPU communication object
 * \param [in] pmedata             PME data object
 * \param [in] dd                  Domain decomposition object
 */
static void setupLocalGpuForceReduction(const gmx::MdrunScheduleWorkload* runScheduleWork,
                                        const nonbonded_verlet_t*         nbv,
                                        gmx::StatePropagatorDataGpu*      stateGpu,
                                        gmx::GpuForceReduction*           gpuForceReduction,
                                        gmx::PmePpCommGpu*                pmePpCommGpu,
                                        const gmx_pme_t*                  pmedata,
                                        const gmx_domdec_t*               dd)
{
    GMX_ASSERT(!runScheduleWork->simulationWork.useMts,
               "GPU force reduction is not compatible with MTS");

    // (re-)initialize local GPU force reduction
    const bool accumulate = runScheduleWork->domainWork.haveCpuLocalForceWork
                            || runScheduleWork->simulationWork.havePpDomainDecomposition;
    const int atomStart = 0;
    gpuForceReduction->reinit(stateGpu->getForces(),
                              nbv->getNumAtoms(AtomLocality::Local),
                              nbv->getGridIndices(),
                              atomStart,
                              accumulate,
                              stateGpu->fReducedOnDevice(AtomLocality::Local));

    // register forces and add dependencies
    gpuForceReduction->registerNbnxmForce(Nbnxm::gpu_get_f(nbv->gpu_nbv));

    DeviceBuffer<gmx::RVec> pmeForcePtr;
    GpuEventSynchronizer*   pmeSynchronizer     = nullptr;
    bool                    havePmeContribution = false;

    if (runScheduleWork->simulationWork.useGpuPme && !runScheduleWork->simulationWork.haveSeparatePmeRank)
    {
        pmeForcePtr = pme_gpu_get_device_f(pmedata);
        if (pmeForcePtr)
        {
            pmeSynchronizer     = pme_gpu_get_f_ready_synchronizer(pmedata);
            havePmeContribution = true;
        }
    }
    else if (runScheduleWork->simulationWork.useGpuPmePpCommunication)
    {
        pmeForcePtr = pmePpCommGpu->getGpuForceStagingPtr();
        if (pmeForcePtr)
        {
            if (GMX_THREAD_MPI)
            {
                pmeSynchronizer = pmePpCommGpu->getForcesReadySynchronizer();
            }
            havePmeContribution = true;
        }
    }

    if (havePmeContribution)
    {
        gpuForceReduction->registerRvecForce(pmeForcePtr);
        if (!runScheduleWork->simulationWork.useGpuPmePpCommunication || GMX_THREAD_MPI)
        {
            GMX_ASSERT(pmeSynchronizer != nullptr, "PME force ready cuda event should not be NULL");
            gpuForceReduction->addDependency(pmeSynchronizer);
        }
    }

    if (runScheduleWork->domainWork.haveCpuLocalForceWork
        || (runScheduleWork->simulationWork.havePpDomainDecomposition
            && !runScheduleWork->simulationWork.useGpuHaloExchange))
    {
        gpuForceReduction->addDependency(stateGpu->fReadyOnDevice(AtomLocality::Local));
    }

    if (runScheduleWork->simulationWork.useGpuHaloExchange)
    {
        gpuForceReduction->addDependency(dd->gpuHaloExchange[0][0]->getForcesReadyOnDeviceEvent());
    }
}

/*! \brief Setup for the non-local GPU force reduction:
 * reinitialization plus the registration of forces and dependencies.
 *
 * \param [in] runScheduleWork     Schedule workload flag structure
 * \param [in] nbv                 Non-bonded Verlet object
 * \param [in] stateGpu            GPU state propagator object
 * \param [in] gpuForceReduction   GPU force reduction object
 * \param [in] dd                  Domain decomposition object
 */
static void setupNonLocalGpuForceReduction(const gmx::MdrunScheduleWorkload* runScheduleWork,
                                           const nonbonded_verlet_t*         nbv,
                                           gmx::StatePropagatorDataGpu*      stateGpu,
                                           gmx::GpuForceReduction*           gpuForceReduction,
                                           const gmx_domdec_t*               dd)
{
    // (re-)initialize non-local GPU force reduction
    const bool accumulate = runScheduleWork->domainWork.haveCpuNonLocalForceWork;
    const int  atomStart  = dd_numHomeAtoms(*dd);
    gpuForceReduction->reinit(stateGpu->getForces(),
                              nbv->getNumAtoms(AtomLocality::NonLocal),
                              nbv->getGridIndices(),
                              atomStart,
                              accumulate,
                              stateGpu->fReducedOnDevice(AtomLocality::NonLocal));

    // register forces and add dependencies
    gpuForceReduction->registerNbnxmForce(Nbnxm::gpu_get_f(nbv->gpu_nbv));

    if (runScheduleWork->domainWork.haveCpuNonLocalForceWork)
    {
        gpuForceReduction->addDependency(stateGpu->fReadyOnDevice(AtomLocality::NonLocal));
    }
}


/*! \brief Return the number of local atoms.
 */
static int getLocalAtomCount(const gmx_domdec_t* dd, const t_mdatoms& mdatoms, bool havePPDomainDecomposition)
{
    GMX_ASSERT(!(havePPDomainDecomposition && (dd == nullptr)),
               "Can't have PP decomposition with dd uninitialized!");
    return havePPDomainDecomposition ? dd_numAtomsZones(*dd) : mdatoms.homenr;
}


void do_force(FILE*                               fplog,
              const t_commrec*                    cr,
              const gmx_multisim_t*               ms,
              const t_inputrec&                   inputrec,
              gmx::Awh*                           awh,
              gmx_enfrot*                         enforcedRotation,
              gmx::ImdSession*                    imdSession,
              pull_t*                             pull_work,
              int64_t                             step,
              t_nrnb*                             nrnb,
              gmx_wallcycle*                      wcycle,
              const gmx_localtop_t*               top,
              const matrix                        box,
              gmx::ArrayRefWithPadding<gmx::RVec> x,
              const history_t*                    hist,
              gmx::ForceBuffersView*              forceView,
              tensor                              vir_force,
              const t_mdatoms*                    mdatoms,
              gmx_enerdata_t*                     enerd,
              gmx::ArrayRef<const real>           lambda,
              t_forcerec*                         fr,
              gmx::MdrunScheduleWorkload*         runScheduleWork,
              gmx::VirtualSitesHandler*           vsite,
              rvec                                muTotal,
              double                              t,
              gmx_edsam*                          ed,
              CpuPpLongRangeNonbondeds*           longRangeNonbondeds,
              int                                 legacyFlags,
              const DDBalanceRegionHandler&       ddBalanceRegionHandler)
{
    auto force = forceView->forceWithPadding();
    GMX_ASSERT(force.unpaddedArrayRef().ssize() >= fr->natoms_force_constr,
               "The size of the force buffer should be at least the number of atoms to compute "
               "forces for");

    nonbonded_verlet_t*  nbv = fr->nbv.get();
    interaction_const_t* ic  = fr->ic.get();

    gmx::StatePropagatorDataGpu* stateGpu = fr->stateGpu;

    const SimulationWorkload& simulationWork = runScheduleWork->simulationWork;

    runScheduleWork->stepWork = setupStepWorkload(legacyFlags, inputrec.mtsLevels, step, simulationWork);
    const StepWorkload& stepWork = runScheduleWork->stepWork;

    if (stepWork.doNeighborSearch && gmx::needStateGpu(simulationWork))
    {
        // TODO refactor this to do_md, after partitioning.
        stateGpu->reinit(mdatoms->homenr,
                         getLocalAtomCount(cr->dd, *mdatoms, simulationWork.havePpDomainDecomposition));
        if (stepWork.haveGpuPmeOnThisRank)
        {
            // TODO: This should be moved into PME setup function ( pme_gpu_prepare_computation(...) )
            pme_gpu_set_device_x(fr->pmedata, stateGpu->getCoordinates());
        }
    }

    if (stepWork.useGpuFHalo && !runScheduleWork->domainWork.haveCpuLocalForceWork && !stepWork.doNeighborSearch)
    {
        // GPU Force halo exchange will set a subset of local atoms with remote non-local data
        // First clear local portion of force array, so that untouched atoms are zero.
        // The dependency for this is that forces from previous timestep have been consumed,
        // which is satisfied when getCoordinatesReadyOnDeviceEvent has been marked.
        // On NS steps, the buffer could have already cleared in stateGpu->reinit.
        stateGpu->clearForcesOnGpu(AtomLocality::Local,
                                   stateGpu->getCoordinatesReadyOnDeviceEvent(
                                           AtomLocality::Local, simulationWork, stepWork));
    }

    /* At a search step we need to start the first balancing region
     * somewhere early inside the step after communication during domain
     * decomposition (and not during the previous step as usual).
     */
    if (stepWork.doNeighborSearch)
    {
        ddBalanceRegionHandler.openBeforeForceComputationCpu(DdAllowBalanceRegionReopen::yes);
    }

    clear_mat(vir_force);

    if (fr->pbcType != PbcType::No)
    {
        /* Compute shift vectors every step,
         * because of pressure coupling or box deformation!
         */
        if (stepWork.haveDynamicBox && stepWork.stateChanged)
        {
            calc_shifts(box, fr->shift_vec);
        }

        const bool fillGrid = (stepWork.doNeighborSearch && stepWork.stateChanged);
        const bool calcCGCM = (fillGrid && !haveDDAtomOrdering(*cr));
        if (calcCGCM)
        {
            put_atoms_in_box_omp(fr->pbcType,
                                 box,
                                 x.unpaddedArrayRef().subArray(0, mdatoms->homenr),
                                 gmx_omp_nthreads_get(ModuleMultiThread::Default));
            inc_nrnb(nrnb, eNR_SHIFTX, mdatoms->homenr);
        }
    }

    nbnxn_atomdata_copy_shiftvec(stepWork.haveDynamicBox, fr->shift_vec, nbv->nbat.get());

    const bool pmeSendCoordinatesFromGpu =
            simulationWork.useGpuPmePpCommunication && !(stepWork.doNeighborSearch);
    const bool reinitGpuPmePpComms =
            simulationWork.useGpuPmePpCommunication && (stepWork.doNeighborSearch);

    auto* localXReadyOnDevice = (stepWork.haveGpuPmeOnThisRank || simulationWork.useGpuXBufferOps)
                                        ? stateGpu->getCoordinatesReadyOnDeviceEvent(
                                                AtomLocality::Local, simulationWork, stepWork)
                                        : nullptr;

    GMX_ASSERT(simulationWork.useGpuHaloExchange
                       == ((cr->dd != nullptr) && (!cr->dd->gpuHaloExchange[0].empty())),
               "The GPU halo exchange is active, but it has not been constructed.");

    bool gmx_used_in_debug haveCopiedXFromGpu = false;
    // Copy coordinate from the GPU if update is on the GPU and there
    // are forces to be computed on the CPU, or for the computation of
    // virial, or if host-side data will be transferred from this task
    // to a remote task for halo exchange or PME-PP communication. At
    // search steps the current coordinates are already on the host,
    // hence copy is not needed.
    if (simulationWork.useGpuUpdate && !stepWork.doNeighborSearch
        && (runScheduleWork->domainWork.haveCpuLocalForceWork || stepWork.computeVirial
            || simulationWork.useCpuPmePpCommunication || simulationWork.useCpuHaloExchange
            || simulationWork.computeMuTot))
    {
        stateGpu->copyCoordinatesFromGpu(x.unpaddedArrayRef(), AtomLocality::Local);
        haveCopiedXFromGpu = true;
    }

    // Coordinates on the device are needed if PME or BufferOps are offloaded.
    // The local coordinates can be copied right away.
    // NOTE: Consider moving this copy to right after they are updated and constrained,
    //       if the later is not offloaded.
    if (stepWork.haveGpuPmeOnThisRank || stepWork.useGpuXBufferOps)
    {
        GMX_ASSERT(stateGpu != nullptr, "stateGpu should not be null");
        const int expectedLocalXReadyOnDeviceConsumptionCount =
                getExpectedLocalXReadyOnDeviceConsumptionCount(
                        simulationWork, stepWork, pmeSendCoordinatesFromGpu);

        // We need to copy coordinates when:
        // 1. Update is not offloaded
        // 2. The buffers were reinitialized on search step
        if (!simulationWork.useGpuUpdate || stepWork.doNeighborSearch)
        {
            stateGpu->copyCoordinatesToGpu(x.unpaddedArrayRef(),
                                           AtomLocality::Local,
                                           expectedLocalXReadyOnDeviceConsumptionCount);
        }
        else if (simulationWork.useGpuUpdate)
        {
            stateGpu->setXUpdatedOnDeviceEventExpectedConsumptionCount(
                    expectedLocalXReadyOnDeviceConsumptionCount);
        }
    }

    if (stepWork.computePmeOnSeparateRank)
    {
        /* Send particle coordinates to the pme nodes */
        if (!pmeSendCoordinatesFromGpu && !stepWork.doNeighborSearch && simulationWork.useGpuUpdate)
        {
            GMX_ASSERT(haveCopiedXFromGpu,
                       "a wait should only be triggered if copy has been scheduled");
            stateGpu->waitCoordinatesReadyOnHost(AtomLocality::Local);
        }

        gmx_pme_send_coordinates(fr,
                                 cr,
                                 box,
                                 x.unpaddedArrayRef(),
                                 lambda[static_cast<int>(FreeEnergyPerturbationCouplingType::Coul)],
                                 lambda[static_cast<int>(FreeEnergyPerturbationCouplingType::Vdw)],
                                 (stepWork.computeVirial || stepWork.computeEnergy),
                                 step,
                                 simulationWork.useGpuPmePpCommunication,
                                 reinitGpuPmePpComms,
                                 pmeSendCoordinatesFromGpu,
                                 stepWork.useGpuPmeFReduction,
                                 localXReadyOnDevice,
                                 wcycle);
    }

    if (stepWork.haveGpuPmeOnThisRank)
    {
        launchPmeGpuSpread(fr->pmedata,
                           box,
                           stepWork,
                           localXReadyOnDevice,
                           lambda[static_cast<int>(FreeEnergyPerturbationCouplingType::Coul)],
                           wcycle);
    }

    const gmx::DomainLifetimeWorkload& domainWork = runScheduleWork->domainWork;

    /* do gridding for pair search */
    if (stepWork.doNeighborSearch)
    {
        if (fr->wholeMoleculeTransform && stepWork.stateChanged)
        {
            fr->wholeMoleculeTransform->updateForAtomPbcJumps(x.unpaddedArrayRef(), box);
        }

        wallcycle_start(wcycle, WallCycleCounter::NS);
        if (!haveDDAtomOrdering(*cr))
        {
            const rvec vzero       = { 0.0_real, 0.0_real, 0.0_real };
            const rvec boxDiagonal = { box[XX][XX], box[YY][YY], box[ZZ][ZZ] };
            wallcycle_sub_start(wcycle, WallCycleSubCounter::NBSGridLocal);
            nbnxn_put_on_grid(nbv,
                              box,
                              0,
                              vzero,
                              boxDiagonal,
                              nullptr,
                              { 0, mdatoms->homenr },
                              -1,
                              fr->atomInfo,
                              x.unpaddedArrayRef(),
                              0,
                              nullptr);
            wallcycle_sub_stop(wcycle, WallCycleSubCounter::NBSGridLocal);
        }
        else
        {
            wallcycle_sub_start(wcycle, WallCycleSubCounter::NBSGridNonLocal);
            nbnxn_put_on_grid_nonlocal(nbv, domdec_zones(cr->dd), fr->atomInfo, x.unpaddedArrayRef());
            wallcycle_sub_stop(wcycle, WallCycleSubCounter::NBSGridNonLocal);
        }

        nbv->setAtomProperties(mdatoms->typeA, mdatoms->chargeA, fr->atomInfo);

        wallcycle_stop(wcycle, WallCycleCounter::NS);

        /* initialize the GPU nbnxm atom data and bonded data structures */
        if (simulationWork.useGpuNonbonded)
        {
            // Note: cycle counting only nononbondeds, GPU listed forces counts internally
            wallcycle_start_nocount(wcycle, WallCycleCounter::LaunchGpu);
            wallcycle_sub_start_nocount(wcycle, WallCycleSubCounter::LaunchGpuNonBonded);
            Nbnxm::gpu_init_atomdata(nbv->gpu_nbv, nbv->nbat.get());
            wallcycle_sub_stop(wcycle, WallCycleSubCounter::LaunchGpuNonBonded);
            wallcycle_stop(wcycle, WallCycleCounter::LaunchGpu);

            if (fr->listedForcesGpu)
            {
                /* Now we put all atoms on the grid, we can assign bonded
                 * interactions to the GPU, where the grid order is
                 * needed. Also the xq, f and fshift device buffers have
                 * been reallocated if needed, so the bonded code can
                 * learn about them. */
                // TODO the xq, f, and fshift buffers are now shared
                // resources, so they should be maintained by a
                // higher-level object than the nb module.
                fr->listedForcesGpu->updateInteractionListsAndDeviceBuffers(
                        nbv->getGridIndices(),
                        top->idef,
                        Nbnxm::gpu_get_xq(nbv->gpu_nbv),
                        Nbnxm::gpu_get_f(nbv->gpu_nbv),
                        Nbnxm::gpu_get_fshift(nbv->gpu_nbv));
            }
        }

        // Need to run after the GPU-offload bonded interaction lists
        // are set up to be able to determine whether there is bonded work.
        runScheduleWork->domainWork = setupDomainLifetimeWorkload(
                inputrec, *fr, pull_work, ed, *mdatoms, simulationWork, stepWork);

        wallcycle_start_nocount(wcycle, WallCycleCounter::NS);
        wallcycle_sub_start(wcycle, WallCycleSubCounter::NBSSearchLocal);
        /* Note that with a GPU the launch overhead of the list transfer is not timed separately */
        nbv->constructPairlist(InteractionLocality::Local, top->excls, step, nrnb);

        nbv->setupGpuShortRangeWork(fr->listedForcesGpu.get(), InteractionLocality::Local);

        wallcycle_sub_stop(wcycle, WallCycleSubCounter::NBSSearchLocal);
        wallcycle_stop(wcycle, WallCycleCounter::NS);

        if (simulationWork.useGpuXBufferOps)
        {
            nbv->atomdata_init_copy_x_to_nbat_x_gpu();
        }

        if (simulationWork.useGpuFBufferOps)
        {
            setupLocalGpuForceReduction(runScheduleWork,
                                        fr->nbv.get(),
                                        stateGpu,
                                        fr->gpuForceReduction[gmx::AtomLocality::Local].get(),
                                        fr->pmePpCommGpu.get(),
                                        fr->pmedata,
                                        cr->dd);
            if (runScheduleWork->simulationWork.havePpDomainDecomposition)
            {
                setupNonLocalGpuForceReduction(runScheduleWork,
                                               fr->nbv.get(),
                                               stateGpu,
                                               fr->gpuForceReduction[gmx::AtomLocality::NonLocal].get(),
                                               cr->dd);
            }
        }
    }
    else if (!EI_TPI(inputrec.eI) && stepWork.computeNonbondedForces)
    {
        if (stepWork.useGpuXBufferOps)
        {
            GMX_ASSERT(stateGpu, "stateGpu should be valid when buffer ops are offloaded");
            nbv->convertCoordinatesGpu(AtomLocality::Local, stateGpu->getCoordinates(), localXReadyOnDevice);
        }
        else
        {
            if (simulationWork.useGpuUpdate)
            {
                GMX_ASSERT(stateGpu, "need a valid stateGpu object");
                GMX_ASSERT(haveCopiedXFromGpu,
                           "a wait should only be triggered if copy has been scheduled");
                stateGpu->waitCoordinatesReadyOnHost(AtomLocality::Local);
            }
            nbv->convertCoordinates(AtomLocality::Local, x.unpaddedArrayRef());
        }
    }

    if (simulationWork.useGpuNonbonded && (stepWork.computeNonbondedForces || domainWork.haveGpuBondedWork))
    {
        ddBalanceRegionHandler.openBeforeForceComputationGpu();

        wallcycle_start(wcycle, WallCycleCounter::LaunchGpu);
        wallcycle_sub_start(wcycle, WallCycleSubCounter::LaunchGpuNonBonded);
        Nbnxm::gpu_upload_shiftvec(nbv->gpu_nbv, nbv->nbat.get());
        if (!stepWork.useGpuXBufferOps)
        {
            Nbnxm::gpu_copy_xq_to_gpu(nbv->gpu_nbv, nbv->nbat.get(), AtomLocality::Local);
        }
        wallcycle_sub_stop(wcycle, WallCycleSubCounter::LaunchGpuNonBonded);
        wallcycle_stop(wcycle, WallCycleCounter::LaunchGpu);
        // with X buffer ops offloaded to the GPU on all but the search steps

        // bonded work not split into separate local and non-local, so with DD
        // we can only launch the kernel after non-local coordinates have been received.
        if (domainWork.haveGpuBondedWork && !simulationWork.havePpDomainDecomposition)
        {
            fr->listedForcesGpu->setPbcAndlaunchKernel(fr->pbcType, box, fr->bMolPBC, stepWork);
        }

        /* launch local nonbonded work on GPU */
        wallcycle_start_nocount(wcycle, WallCycleCounter::LaunchGpu);
        wallcycle_sub_start_nocount(wcycle, WallCycleSubCounter::LaunchGpuNonBonded);
        do_nb_verlet(fr, ic, enerd, stepWork, InteractionLocality::Local, enbvClearFNo, step, nrnb, wcycle);
        wallcycle_sub_stop(wcycle, WallCycleSubCounter::LaunchGpuNonBonded);
        wallcycle_stop(wcycle, WallCycleCounter::LaunchGpu);
    }

    if (stepWork.haveGpuPmeOnThisRank)
    {
        // In PME GPU and mixed mode we launch FFT / gather after the
        // X copy/transform to allow overlap as well as after the GPU NB
        // launch to avoid FFT launch overhead hijacking the CPU and delaying
        // the nonbonded kernel.
        launchPmeGpuFftAndGather(fr->pmedata,
                                 lambda[static_cast<int>(FreeEnergyPerturbationCouplingType::Coul)],
                                 wcycle,
                                 stepWork);
    }

    /* Communicate coordinates and sum dipole if necessary +
       do non-local pair search */
    if (simulationWork.havePpDomainDecomposition)
    {
        if (stepWork.doNeighborSearch)
        {
            // TODO: fuse this branch with the above large stepWork.doNeighborSearch block
            wallcycle_start_nocount(wcycle, WallCycleCounter::NS);
            wallcycle_sub_start(wcycle, WallCycleSubCounter::NBSSearchNonLocal);
            /* Note that with a GPU the launch overhead of the list transfer is not timed separately */
            nbv->constructPairlist(InteractionLocality::NonLocal, top->excls, step, nrnb);

            nbv->setupGpuShortRangeWork(fr->listedForcesGpu.get(), InteractionLocality::NonLocal);
            wallcycle_sub_stop(wcycle, WallCycleSubCounter::NBSSearchNonLocal);
            wallcycle_stop(wcycle, WallCycleCounter::NS);
            // TODO refactor this GPU halo exchange re-initialisation
            // to location in do_md where GPU halo exchange is
            // constructed at partitioning, after above stateGpu
            // re-initialization has similarly been refactored
            if (simulationWork.useGpuHaloExchange)
            {
                reinitGpuHaloExchange(*cr, stateGpu->getCoordinates(), stateGpu->getForces());
            }
        }
        else
        {
            GpuEventSynchronizer* gpuCoordinateHaloLaunched = nullptr;
            if (stepWork.useGpuXHalo)
            {
                // The following must be called after local setCoordinates (which records an event
                // when the coordinate data has been copied to the device).
                gpuCoordinateHaloLaunched = communicateGpuHaloCoordinates(*cr, box, localXReadyOnDevice);

                if (domainWork.haveCpuNonLocalForceWork)
                {
                    // non-local part of coordinate buffer must be copied back to host for CPU work
                    stateGpu->copyCoordinatesFromGpu(
                            x.unpaddedArrayRef(), AtomLocality::NonLocal, gpuCoordinateHaloLaunched);
                }
            }
            else
            {
                if (simulationWork.useGpuUpdate)
                {
                    GMX_ASSERT(haveCopiedXFromGpu,
                               "a wait should only be triggered if copy has been scheduled");
                    const bool haveAlreadyWaited =
                            (stepWork.computePmeOnSeparateRank && !pmeSendCoordinatesFromGpu);
                    if (!haveAlreadyWaited)
                    {
                        stateGpu->waitCoordinatesReadyOnHost(AtomLocality::Local);
                    }
                }
                dd_move_x(cr->dd, box, x.unpaddedArrayRef(), wcycle);
            }

            if (stepWork.useGpuXBufferOps)
            {
                if (!stepWork.useGpuXHalo)
                {
                    stateGpu->copyCoordinatesToGpu(x.unpaddedArrayRef(), AtomLocality::NonLocal);
                }
                GpuEventSynchronizer* xReadyOnDeviceEvent = stateGpu->getCoordinatesReadyOnDeviceEvent(
                        AtomLocality::NonLocal, simulationWork, stepWork, gpuCoordinateHaloLaunched);
                if (stepWork.useGpuXHalo && domainWork.haveCpuNonLocalForceWork)
                {
                    /* We already enqueued an event for Gpu Halo exchange completion into the
                     * NonLocal stream when D2H copying the coordinates. */
                    xReadyOnDeviceEvent = nullptr;
                }
                nbv->convertCoordinatesGpu(
                        AtomLocality::NonLocal, stateGpu->getCoordinates(), xReadyOnDeviceEvent);
            }
            else
            {
                nbv->convertCoordinates(AtomLocality::NonLocal, x.unpaddedArrayRef());
            }
        }

        if (simulationWork.useGpuNonbonded)
        {

            if (!stepWork.useGpuXBufferOps)
            {
                wallcycle_start(wcycle, WallCycleCounter::LaunchGpu);
                wallcycle_sub_start(wcycle, WallCycleSubCounter::LaunchGpuNonBonded);
                Nbnxm::gpu_copy_xq_to_gpu(nbv->gpu_nbv, nbv->nbat.get(), AtomLocality::NonLocal);
                wallcycle_sub_stop(wcycle, WallCycleSubCounter::LaunchGpuNonBonded);
                wallcycle_stop(wcycle, WallCycleCounter::LaunchGpu);
            }

            if (domainWork.haveGpuBondedWork)
            {
                fr->listedForcesGpu->setPbcAndlaunchKernel(fr->pbcType, box, fr->bMolPBC, stepWork);
            }

            /* launch non-local nonbonded tasks on GPU */
            wallcycle_start_nocount(wcycle, WallCycleCounter::LaunchGpu);
            wallcycle_sub_start(wcycle, WallCycleSubCounter::LaunchGpuNonBonded);
            do_nb_verlet(fr, ic, enerd, stepWork, InteractionLocality::NonLocal, enbvClearFNo, step, nrnb, wcycle);
            wallcycle_sub_stop(wcycle, WallCycleSubCounter::LaunchGpuNonBonded);
            wallcycle_stop(wcycle, WallCycleCounter::LaunchGpu);
        }
    }

    // With FEP we set up the reduction over threads for local+non-local simultaneously,
    // so we need to do that here after the local and non-local pairlist construction.
    if (stepWork.doNeighborSearch && fr->efep != FreeEnergyPerturbationType::No)
    {
        wallcycle_sub_start(wcycle, WallCycleSubCounter::NonbondedFep);
        nbv->setupFepThreadedForceBuffer(fr->natoms_force_constr);
        wallcycle_sub_stop(wcycle, WallCycleSubCounter::NonbondedFep);
    }

    if (simulationWork.useGpuNonbonded && stepWork.computeNonbondedForces)
    {
        /* launch D2H copy-back F */
        wallcycle_start_nocount(wcycle, WallCycleCounter::LaunchGpu);
        wallcycle_sub_start_nocount(wcycle, WallCycleSubCounter::LaunchGpuNonBonded);

        if (simulationWork.havePpDomainDecomposition)
        {
            Nbnxm::gpu_launch_cpyback(nbv->gpu_nbv, nbv->nbat.get(), stepWork, AtomLocality::NonLocal);
        }
        Nbnxm::gpu_launch_cpyback(nbv->gpu_nbv, nbv->nbat.get(), stepWork, AtomLocality::Local);
        wallcycle_sub_stop(wcycle, WallCycleSubCounter::LaunchGpuNonBonded);

        if (domainWork.haveGpuBondedWork && stepWork.computeEnergy)
        {
            fr->listedForcesGpu->launchEnergyTransfer();
        }
        wallcycle_stop(wcycle, WallCycleCounter::LaunchGpu);
    }

    gmx::ArrayRef<const gmx::RVec> xWholeMolecules;
    if (fr->wholeMoleculeTransform)
    {
        xWholeMolecules = fr->wholeMoleculeTransform->wholeMoleculeCoordinates(x.unpaddedArrayRef(), box);
    }

    // For the rest of the CPU tasks that depend on GPU-update produced coordinates,
    // this wait ensures that the D2H transfer is complete.
    if (simulationWork.useGpuUpdate && !stepWork.doNeighborSearch)
    {
        const bool needCoordsOnHost = (runScheduleWork->domainWork.haveCpuLocalForceWork
                                       || stepWork.computeVirial || simulationWork.computeMuTot);
        const bool haveAlreadyWaited =
                simulationWork.useCpuHaloExchange
                || (stepWork.computePmeOnSeparateRank && !pmeSendCoordinatesFromGpu);
        if (needCoordsOnHost && !haveAlreadyWaited)
        {
            GMX_ASSERT(haveCopiedXFromGpu,
                       "a wait should only be triggered if copy has been scheduled");
            stateGpu->waitCoordinatesReadyOnHost(AtomLocality::Local);
        }
    }

    DipoleData dipoleData;

    if (simulationWork.computeMuTot)
    {
        const int start = 0;

        /* Calculate total (local) dipole moment in a temporary common array.
         * This makes it possible to sum them over nodes faster.
         */
        gmx::ArrayRef<const gmx::RVec> xRef =
                (xWholeMolecules.empty() ? x.unpaddedArrayRef() : xWholeMolecules);
        calc_mu(start,
                mdatoms->homenr,
                xRef,
                mdatoms->chargeA,
                mdatoms->chargeB,
                mdatoms->nChargePerturbed != 0,
                dipoleData.muStaging[0],
                dipoleData.muStaging[1]);

        reduceAndUpdateMuTot(
                &dipoleData, cr, (fr->efep != FreeEnergyPerturbationType::No), lambda, muTotal, ddBalanceRegionHandler);
    }

    /* Reset energies */
    reset_enerdata(enerd);

    if (haveDDAtomOrdering(*cr) && simulationWork.haveSeparatePmeRank)
    {
        wallcycle_start(wcycle, WallCycleCounter::PpDuringPme);
        dd_force_flop_start(cr->dd, nrnb);
    }

    if (inputrec.bRot)
    {
        wallcycle_start(wcycle, WallCycleCounter::Rot);
        do_rotation(cr, enforcedRotation, box, x.unpaddedConstArrayRef(), t, step, stepWork.doNeighborSearch);
        wallcycle_stop(wcycle, WallCycleCounter::Rot);
    }

    /* Start the force cycle counter.
     * Note that a different counter is used for dynamic load balancing.
     */
    wallcycle_start(wcycle, WallCycleCounter::Force);

    /* Set up and clear force outputs:
     * forceOutMtsLevel0:  everything except what is in the other two outputs
     * forceOutMtsLevel1:  PME-mesh and listed-forces group 1
     * forceOutNonbonded: non-bonded forces
     * Without multiple time stepping all point to the same object.
     * With multiple time-stepping the use is different for MTS fast (level0 only) and slow steps.
     */
    ForceOutputs forceOutMtsLevel0 = setupForceOutputs(
            &fr->forceHelperBuffers[0], force, domainWork, stepWork, simulationWork.havePpDomainDecomposition, wcycle);

    // Force output for MTS combined forces, only set at level1 MTS steps
    std::optional<ForceOutputs> forceOutMts =
            (simulationWork.useMts && stepWork.computeSlowForces)
                    ? std::optional(setupForceOutputs(&fr->forceHelperBuffers[1],
                                                      forceView->forceMtsCombinedWithPadding(),
                                                      domainWork,
                                                      stepWork,
                                                      simulationWork.havePpDomainDecomposition,
                                                      wcycle))
                    : std::nullopt;

    ForceOutputs* forceOutMtsLevel1 =
            simulationWork.useMts ? (stepWork.computeSlowForces ? &forceOutMts.value() : nullptr)
                                  : &forceOutMtsLevel0;

    const bool nonbondedAtMtsLevel1 = runScheduleWork->simulationWork.computeNonbondedAtMtsLevel1;

    ForceOutputs* forceOutNonbonded = nonbondedAtMtsLevel1 ? forceOutMtsLevel1 : &forceOutMtsLevel0;

    if (inputrec.bPull && pull_have_constraint(*pull_work))
    {
        clear_pull_forces(pull_work);
    }

    /* We calculate the non-bonded forces, when done on the CPU, here.
     * We do this before calling do_force_lowlevel, because in that
     * function, the listed forces are calculated before PME, which
     * does communication.  With this order, non-bonded and listed
     * force calculation imbalance can be balanced out by the domain
     * decomposition load balancing.
     */

    const bool useOrEmulateGpuNb = simulationWork.useGpuNonbonded || fr->nbv->emulateGpu();

    if (!useOrEmulateGpuNb)
    {
        do_nb_verlet(fr, ic, enerd, stepWork, InteractionLocality::Local, enbvClearFYes, step, nrnb, wcycle);
    }

    if (stepWork.useGpuXHalo && domainWork.haveCpuNonLocalForceWork)
    {
        wallcycle_stop(wcycle, WallCycleCounter::Force);
        /* Wait for non-local coordinate data to be copied from device */
        stateGpu->waitCoordinatesReadyOnHost(AtomLocality::NonLocal);
        wallcycle_start_nocount(wcycle, WallCycleCounter::Force);
    }

    if (fr->efep != FreeEnergyPerturbationType::No && stepWork.computeNonbondedForces)
    {
        /* Calculate the local and non-local free energy interactions here.
         * Happens here on the CPU both with and without GPU.
         */
        nbv->dispatchFreeEnergyKernels(x,
                                       &forceOutNonbonded->forceWithShiftForces(),
                                       fr->use_simd_kernels,
                                       fr->ntype,
                                       fr->rlist,
                                       max_cutoff2(inputrec.pbcType, box),
                                       *fr->ic,
                                       fr->shift_vec,
                                       fr->nbfp,
                                       fr->ljpme_c6grid,
                                       mdatoms->chargeA,
                                       mdatoms->chargeB,
                                       mdatoms->typeA,
                                       mdatoms->typeB,
                                       inputrec.fepvals.get(),
                                       lambda,
                                       enerd,
                                       stepWork,
                                       nrnb);
    }

    if (stepWork.computeNonbondedForces && !useOrEmulateGpuNb)
    {
        if (simulationWork.havePpDomainDecomposition)
        {
            do_nb_verlet(fr, ic, enerd, stepWork, InteractionLocality::NonLocal, enbvClearFNo, step, nrnb, wcycle);
        }

        if (stepWork.computeForces)
        {
            /* Add all the non-bonded force to the normal force array.
             * This can be split into a local and a non-local part when overlapping
             * communication with calculation with domain decomposition.
             */
            wallcycle_stop(wcycle, WallCycleCounter::Force);
            nbv->atomdata_add_nbat_f_to_f(AtomLocality::All,
                                          forceOutNonbonded->forceWithShiftForces().force());
            wallcycle_start_nocount(wcycle, WallCycleCounter::Force);
        }

        /* If there are multiple fshift output buffers we need to reduce them */
        if (stepWork.computeVirial)
        {
            /* This is not in a subcounter because it takes a
               negligible and constant-sized amount of time */
            nbnxn_atomdata_add_nbat_fshift_to_fshift(
                    *nbv->nbat, forceOutNonbonded->forceWithShiftForces().shiftForces());
        }
    }

<<<<<<< HEAD
    if (stepWork.useGpuXHalo && domainWork.haveCpuNonLocalForceWork)
    {
        wallcycle_stop(wcycle, WallCycleCounter::Force);
        /* Wait for non-local coordinate data to be copied from device */
        stateGpu->waitCoordinatesReadyOnHost(AtomLocality::NonLocal);
        wallcycle_start_nocount(wcycle, WallCycleCounter::Force);
    }

=======
>>>>>>> 1fdcd9f0
    // Compute wall interactions, when present.
    // Note: should be moved to special forces.
    if (inputrec.nwall && stepWork.computeNonbondedForces)
    {
        /* foreign lambda component for walls */
        real dvdl_walls = do_walls(inputrec,
                                   *fr,
                                   box,
                                   mdatoms->typeA,
                                   mdatoms->typeB,
                                   mdatoms->cENER,
                                   mdatoms->homenr,
                                   mdatoms->nPerturbed,
                                   x.unpaddedConstArrayRef(),
                                   &forceOutMtsLevel0.forceWithVirial(),
                                   lambda[static_cast<int>(FreeEnergyPerturbationCouplingType::Vdw)],
                                   enerd->grpp.energyGroupPairTerms[NonBondedEnergyTerms::LJSR],
                                   nrnb);
        enerd->dvdl_lin[FreeEnergyPerturbationCouplingType::Vdw] += dvdl_walls;
    }

    if (stepWork.computeListedForces)
    {
        /* Check whether we need to take into account PBC in listed interactions */
        bool needMolPbc = false;
        for (const auto& listedForces : fr->listedForces)
        {
            if (listedForces.haveCpuListedForces(*fr->fcdata))
            {
                needMolPbc = fr->bMolPBC;
            }
        }

        t_pbc pbc;

        if (needMolPbc)
        {
            /* Since all atoms are in the rectangular or triclinic unit-cell,
             * only single box vector shifts (2 in x) are required.
             */
            set_pbc_dd(&pbc, fr->pbcType, haveDDAtomOrdering(*cr) ? cr->dd->numCells : nullptr, TRUE, box);
        }

        for (int mtsIndex = 0; mtsIndex < (simulationWork.useMts && stepWork.computeSlowForces ? 2 : 1);
             mtsIndex++)
        {
            ListedForces& listedForces = fr->listedForces[mtsIndex];
            ForceOutputs& forceOut     = (mtsIndex == 0 ? forceOutMtsLevel0 : *forceOutMtsLevel1);
            listedForces.calculate(wcycle,
                                   box,
                                   inputrec.fepvals.get(),
                                   cr,
                                   ms,
                                   x,
                                   xWholeMolecules,
                                   fr->fcdata.get(),
                                   hist,
                                   &forceOut,
                                   fr,
                                   &pbc,
                                   enerd,
                                   nrnb,
                                   lambda,
                                   mdatoms->chargeA,
                                   mdatoms->chargeB,
                                   makeConstArrayRef(mdatoms->bPerturbed),
                                   mdatoms->cENER,
                                   mdatoms->nPerturbed,
                                   haveDDAtomOrdering(*cr) ? cr->dd->globalAtomIndices.data() : nullptr,
                                   stepWork);
        }
    }

    if (stepWork.computeSlowForces)
    {
        longRangeNonbondeds->calculate(fr->pmedata,
                                       cr,
                                       x.unpaddedConstArrayRef(),
                                       &forceOutMtsLevel1->forceWithVirial(),
                                       enerd,
                                       box,
                                       lambda,
                                       dipoleData.muStateAB,
                                       stepWork,
                                       ddBalanceRegionHandler);
    }

    wallcycle_stop(wcycle, WallCycleCounter::Force);

    // VdW dispersion correction, only computed on master rank to avoid double counting
    if ((stepWork.computeEnergy || stepWork.computeVirial) && fr->dispersionCorrection && MASTER(cr))
    {
        // Calculate long range corrections to pressure and energy
        const DispersionCorrection::Correction correction = fr->dispersionCorrection->calculate(
                box, lambda[static_cast<int>(FreeEnergyPerturbationCouplingType::Vdw)]);

        if (stepWork.computeEnergy)
        {
            enerd->term[F_DISPCORR] = correction.energy;
            enerd->term[F_DVDL_VDW] += correction.dvdl;
            enerd->dvdl_lin[FreeEnergyPerturbationCouplingType::Vdw] += correction.dvdl;
        }
        if (stepWork.computeVirial)
        {
            correction.correctVirial(vir_force);
            enerd->term[F_PDISPCORR] = correction.pressure;
        }
    }

    const bool needToReceivePmeResultsFromSeparateRank = (PAR(cr) && stepWork.computePmeOnSeparateRank);
    const bool needToReceivePmeResults =
            (stepWork.haveGpuPmeOnThisRank || needToReceivePmeResultsFromSeparateRank);

    /* When running free energy perturbations steered by AWH and doing PME calculations on the
     * GPU we must wait for the PME calculation (dhdl) results to finish before sampling the
     * FEP dimension with AWH. */
    const bool needEarlyPmeResults = (awh != nullptr && awh->hasFepLambdaDimension() && needToReceivePmeResults
                                      && stepWork.computeEnergy && stepWork.computeSlowForces);
    if (needEarlyPmeResults)
    {
        if (stepWork.haveGpuPmeOnThisRank)
        {
            pme_gpu_wait_and_reduce(fr->pmedata,
                                    stepWork,
                                    wcycle,
                                    &forceOutMtsLevel1->forceWithVirial(),
                                    enerd,
                                    lambda[static_cast<int>(FreeEnergyPerturbationCouplingType::Coul)]);
        }
        else if (needToReceivePmeResultsFromSeparateRank)
        {
            /* In case of node-splitting, the PP nodes receive the long-range
             * forces, virial and energy from the PME nodes here.
             */
            pme_receive_force_ener(fr,
                                   cr,
                                   &forceOutMtsLevel1->forceWithVirial(),
                                   enerd,
                                   simulationWork.useGpuPmePpCommunication,
                                   stepWork.useGpuPmeFReduction,
                                   wcycle);
        }
    }

    computeSpecialForces(fplog,
                         cr,
                         inputrec,
                         awh,
                         enforcedRotation,
                         imdSession,
                         pull_work,
                         step,
                         t,
                         wcycle,
                         fr->forceProviders,
                         box,
                         x.unpaddedArrayRef(),
                         mdatoms,
                         lambda,
                         stepWork,
                         &forceOutMtsLevel0.forceWithVirial(),
                         forceOutMtsLevel1 ? &forceOutMtsLevel1->forceWithVirial() : nullptr,
                         enerd,
                         ed,
                         stepWork.doNeighborSearch);

    if (simulationWork.havePpDomainDecomposition && stepWork.computeForces && stepWork.useGpuFHalo
        && domainWork.haveCpuLocalForceWork)
    {
        stateGpu->copyForcesToGpu(forceOutMtsLevel0.forceWithShiftForces().force(), AtomLocality::Local);
    }

    GMX_ASSERT(!(nonbondedAtMtsLevel1 && stepWork.useGpuFBufferOps),
               "The schedule below does not allow for nonbonded MTS with GPU buffer ops");
    GMX_ASSERT(!(nonbondedAtMtsLevel1 && stepWork.useGpuFHalo),
               "The schedule below does not allow for nonbonded MTS with GPU halo exchange");
    // Will store the amount of cycles spent waiting for the GPU that
    // will be later used in the DLB accounting.
    float cycles_wait_gpu = 0;
    if (useOrEmulateGpuNb && stepWork.computeNonbondedForces)
    {
        auto& forceWithShiftForces = forceOutNonbonded->forceWithShiftForces();

        /* wait for non-local forces (or calculate in emulation mode) */
        if (simulationWork.havePpDomainDecomposition)
        {
            if (simulationWork.useGpuNonbonded)
            {
                cycles_wait_gpu += Nbnxm::gpu_wait_finish_task(
                        nbv->gpu_nbv,
                        stepWork,
                        AtomLocality::NonLocal,
                        enerd->grpp.energyGroupPairTerms[NonBondedEnergyTerms::LJSR].data(),
                        enerd->grpp.energyGroupPairTerms[NonBondedEnergyTerms::CoulombSR].data(),
                        forceWithShiftForces.shiftForces(),
                        wcycle);
            }
            else
            {
                wallcycle_start_nocount(wcycle, WallCycleCounter::Force);
                do_nb_verlet(
                        fr, ic, enerd, stepWork, InteractionLocality::NonLocal, enbvClearFYes, step, nrnb, wcycle);
                wallcycle_stop(wcycle, WallCycleCounter::Force);
            }

            if (stepWork.useGpuFBufferOps)
            {
                if (domainWork.haveCpuNonLocalForceWork)
                {
                    stateGpu->copyForcesToGpu(forceOutMtsLevel0.forceWithShiftForces().force(),
                                              AtomLocality::NonLocal);
                }


                fr->gpuForceReduction[gmx::AtomLocality::NonLocal]->execute();

                if (!stepWork.useGpuFHalo)
                {
                    /* We don't explicitly wait for the forces to be reduced on device,
                     * but wait for them to finish copying to CPU instead.
                     * So, we manually consume the event, see Issue #3988. */
                    stateGpu->consumeForcesReducedOnDeviceEvent(AtomLocality::NonLocal);
                    // copy from GPU input for dd_move_f()
                    stateGpu->copyForcesFromGpu(forceOutMtsLevel0.forceWithShiftForces().force(),
                                                AtomLocality::NonLocal);
                }
            }
            else
            {
                nbv->atomdata_add_nbat_f_to_f(AtomLocality::NonLocal, forceWithShiftForces.force());
            }

            if (fr->nbv->emulateGpu() && stepWork.computeVirial)
            {
                nbnxn_atomdata_add_nbat_fshift_to_fshift(*nbv->nbat, forceWithShiftForces.shiftForces());
            }
        }
    }

    /* Combining the forces for multiple time stepping before the halo exchange, when possible,
     * avoids an extra halo exchange (when DD is used) and post-processing step.
     */
    if (stepWork.combineMtsForcesBeforeHaloExchange)
    {
        combineMtsForces(getLocalAtomCount(cr->dd, *mdatoms, simulationWork.havePpDomainDecomposition),
                         force.unpaddedArrayRef(),
                         forceView->forceMtsCombined(),
                         inputrec.mtsLevels[1].stepFactor);
    }

    // With both nonbonded and PME offloaded a GPU on the same rank, we use
    // an alternating wait/reduction scheme.
    // When running free energy perturbations steered by AWH and calculating PME on GPU,
    // i.e. if needEarlyPmeResults == true, the PME results have already been reduced above.
    const bool alternateGpuWait = (!c_disableAlternatingWait && stepWork.haveGpuPmeOnThisRank
                                   && simulationWork.useGpuNonbonded && !simulationWork.havePpDomainDecomposition
                                   && !stepWork.useGpuFBufferOps && !needEarlyPmeResults);


    const int expectedLocalFReadyOnDeviceConsumptionCount = getExpectedLocalFReadyOnDeviceConsumptionCount(
            simulationWork, domainWork, stepWork, useOrEmulateGpuNb, alternateGpuWait);
    // If expectedLocalFReadyOnDeviceConsumptionCount == 0, stateGpu can be uninitialized
    if (expectedLocalFReadyOnDeviceConsumptionCount > 0)
    {
        stateGpu->setFReadyOnDeviceEventExpectedConsumptionCount(
                AtomLocality::Local, expectedLocalFReadyOnDeviceConsumptionCount);
    }

    if (simulationWork.havePpDomainDecomposition)
    {
        /* We are done with the CPU compute.
         * We will now communicate the non-local forces.
         * If we use a GPU this will overlap with GPU work, so in that case
         * we do not close the DD force balancing region here.
         */
        ddBalanceRegionHandler.closeAfterForceComputationCpu();

        if (stepWork.computeForces)
        {

            if (stepWork.useGpuFHalo)
            {
                // If there exist CPU forces, data from halo exchange should accumulate into these
                bool accumulateForces = domainWork.haveCpuLocalForceWork;
                gmx::FixedCapacityVector<GpuEventSynchronizer*, 2> gpuForceHaloDependencies;
                gpuForceHaloDependencies.push_back(stateGpu->fReadyOnDevice(AtomLocality::Local));
                gpuForceHaloDependencies.push_back(stateGpu->fReducedOnDevice(AtomLocality::NonLocal));

                communicateGpuHaloForces(*cr, accumulateForces, &gpuForceHaloDependencies);
            }
            else
            {
                if (stepWork.useGpuFBufferOps)
                {
                    stateGpu->waitForcesReadyOnHost(AtomLocality::NonLocal);
                }

                // Without MTS or with MTS at slow steps with uncombined forces we need to
                // communicate the fast forces
                if (!simulationWork.useMts || !stepWork.combineMtsForcesBeforeHaloExchange)
                {
                    dd_move_f(cr->dd, &forceOutMtsLevel0.forceWithShiftForces(), wcycle);
                }
                // With MTS we need to communicate the slow or combined (in forceOutMtsLevel1) forces
                if (simulationWork.useMts && stepWork.computeSlowForces)
                {
                    dd_move_f(cr->dd, &forceOutMtsLevel1->forceWithShiftForces(), wcycle);
                }
            }
        }
    }

    if (alternateGpuWait)
    {
        alternatePmeNbGpuWaitReduce(fr->nbv.get(),
                                    fr->pmedata,
                                    forceOutNonbonded,
                                    forceOutMtsLevel1,
                                    enerd,
                                    lambda[static_cast<int>(FreeEnergyPerturbationCouplingType::Coul)],
                                    stepWork,
                                    wcycle);
    }

    if (!alternateGpuWait && stepWork.haveGpuPmeOnThisRank && !needEarlyPmeResults)
    {
        pme_gpu_wait_and_reduce(fr->pmedata,
                                stepWork,
                                wcycle,
                                &forceOutMtsLevel1->forceWithVirial(),
                                enerd,
                                lambda[static_cast<int>(FreeEnergyPerturbationCouplingType::Coul)]);
    }

    /* Wait for local GPU NB outputs on the non-alternating wait path */
    if (!alternateGpuWait && stepWork.computeNonbondedForces && simulationWork.useGpuNonbonded)
    {
        /* Measured overhead on CUDA and OpenCL with(out) GPU sharing
         * is between 0.5 and 1.5 Mcycles. So 2 MCycles is an overestimate,
         * but even with a step of 0.1 ms the difference is less than 1%
         * of the step time.
         */
        const float gpuWaitApiOverheadMargin = 2e6F; /* cycles */
        const float waitCycles               = Nbnxm::gpu_wait_finish_task(
                nbv->gpu_nbv,
                stepWork,
                AtomLocality::Local,
                enerd->grpp.energyGroupPairTerms[NonBondedEnergyTerms::LJSR].data(),
                enerd->grpp.energyGroupPairTerms[NonBondedEnergyTerms::CoulombSR].data(),
                forceOutNonbonded->forceWithShiftForces().shiftForces(),
                wcycle);

        if (ddBalanceRegionHandler.useBalancingRegion())
        {
            DdBalanceRegionWaitedForGpu waitedForGpu = DdBalanceRegionWaitedForGpu::yes;
            if (stepWork.computeForces && waitCycles <= gpuWaitApiOverheadMargin)
            {
                /* We measured few cycles, it could be that the kernel
                 * and transfer finished earlier and there was no actual
                 * wait time, only API call overhead.
                 * Then the actual time could be anywhere between 0 and
                 * cycles_wait_est. We will use half of cycles_wait_est.
                 */
                waitedForGpu = DdBalanceRegionWaitedForGpu::no;
            }
            ddBalanceRegionHandler.closeAfterForceComputationGpu(cycles_wait_gpu, waitedForGpu);
        }
    }

    if (fr->nbv->emulateGpu())
    {
        // NOTE: emulation kernel is not included in the balancing region,
        // but emulation mode does not target performance anyway
        wallcycle_start_nocount(wcycle, WallCycleCounter::Force);
        do_nb_verlet(fr,
                     ic,
                     enerd,
                     stepWork,
                     InteractionLocality::Local,
                     haveDDAtomOrdering(*cr) ? enbvClearFNo : enbvClearFYes,
                     step,
                     nrnb,
                     wcycle);
        wallcycle_stop(wcycle, WallCycleCounter::Force);
    }

    // If on GPU PME-PP comms path, receive forces from PME before GPU buffer ops
    // TODO refactor this and unify with below default-path call to the same function
    // When running free energy perturbations steered by AWH and calculating PME on GPU,
    // i.e. if needEarlyPmeResults == true, the PME results have already been reduced above.
    if (needToReceivePmeResultsFromSeparateRank && simulationWork.useGpuPmePpCommunication && !needEarlyPmeResults)
    {
        /* In case of node-splitting, the PP nodes receive the long-range
         * forces, virial and energy from the PME nodes here.
         */
        pme_receive_force_ener(fr,
                               cr,
                               &forceOutMtsLevel1->forceWithVirial(),
                               enerd,
                               simulationWork.useGpuPmePpCommunication,
                               stepWork.useGpuPmeFReduction,
                               wcycle);
    }


    /* Do the nonbonded GPU (or emulation) force buffer reduction
     * on the non-alternating path. */
    GMX_ASSERT(!(nonbondedAtMtsLevel1 && stepWork.useGpuFBufferOps),
               "The schedule below does not allow for nonbonded MTS with GPU buffer ops");
    if (useOrEmulateGpuNb && !alternateGpuWait)
    {
        if (stepWork.useGpuFBufferOps)
        {
            ArrayRef<gmx::RVec> forceWithShift = forceOutNonbonded->forceWithShiftForces().force();

            // TODO: move these steps as early as possible:
            // - CPU f H2D should be as soon as all CPU-side forces are done
            // - wait for force reduction does not need to block host (at least not here, it's sufficient to wait
            //   before the next CPU task that consumes the forces: vsite spread or update)
            // - copy is not perfomed if GPU force halo exchange is active, because it would overwrite the result
            //   of the halo exchange. In that case the copy is instead performed above, before the exchange.
            //   These should be unified.
            if (domainWork.haveLocalForceContribInCpuBuffer && !stepWork.useGpuFHalo)
            {
                stateGpu->copyForcesToGpu(forceWithShift, AtomLocality::Local);
            }

            if (stepWork.computeNonbondedForces)
            {
                fr->gpuForceReduction[gmx::AtomLocality::Local]->execute();
            }

            // Copy forces to host if they are needed for update or if virtual sites are enabled.
            // If there are vsites, we need to copy forces every step to spread vsite forces on host.
            // TODO: When the output flags will be included in step workload, this copy can be combined with the
            //       copy call done in sim_utils(...) for the output.
            // NOTE: If there are virtual sites, the forces are modified on host after this D2H copy. Hence,
            //       they should not be copied in do_md(...) for the output.
            if (!simulationWork.useGpuUpdate
                || (simulationWork.useGpuUpdate && haveDDAtomOrdering(*cr) && simulationWork.useCpuPmePpCommunication)
                || vsite)
            {
                if (stepWork.computeNonbondedForces)
                {
                    /* We have previously issued force reduction on the GPU, but we will
                     * not use this event, instead relying on the stream being in-order.
                     * Issue #3988. */
                    stateGpu->consumeForcesReducedOnDeviceEvent(AtomLocality::Local);
                }
                stateGpu->copyForcesFromGpu(forceWithShift, AtomLocality::Local);
                stateGpu->waitForcesReadyOnHost(AtomLocality::Local);
            }
        }
        else if (stepWork.computeNonbondedForces)
        {
            ArrayRef<gmx::RVec> forceWithShift = forceOutNonbonded->forceWithShiftForces().force();
            nbv->atomdata_add_nbat_f_to_f(AtomLocality::Local, forceWithShift);
        }
    }

    if (expectedLocalFReadyOnDeviceConsumptionCount > 0)
    {
        /* The same fReadyOnDevice device synchronizer is later used to track buffer clearing,
         * so we reset the expected consumption value back to the default (1). */
        stateGpu->setFReadyOnDeviceEventExpectedConsumptionCount(AtomLocality::Local, 1);
    }

    launchGpuEndOfStepTasks(
            nbv, fr->listedForcesGpu.get(), fr->pmedata, enerd, *runScheduleWork, step, wcycle);

    if (haveDDAtomOrdering(*cr))
    {
        dd_force_flop_stop(cr->dd, nrnb);
    }

    const bool haveCombinedMtsForces = (stepWork.computeForces && simulationWork.useMts && stepWork.computeSlowForces
                                        && stepWork.combineMtsForcesBeforeHaloExchange);
    if (stepWork.computeForces)
    {
        postProcessForceWithShiftForces(
                nrnb, wcycle, box, x.unpaddedArrayRef(), &forceOutMtsLevel0, vir_force, *mdatoms, *fr, vsite, stepWork);

        if (simulationWork.useMts && stepWork.computeSlowForces && !haveCombinedMtsForces)
        {
            postProcessForceWithShiftForces(
                    nrnb, wcycle, box, x.unpaddedArrayRef(), forceOutMtsLevel1, vir_force, *mdatoms, *fr, vsite, stepWork);
        }
    }

    // TODO refactor this and unify with above GPU PME-PP / GPU update path call to the same function
    // When running free energy perturbations steered by AWH and calculating PME on GPU,
    // i.e. if needEarlyPmeResults == true, the PME results have already been reduced above.
    if (needToReceivePmeResultsFromSeparateRank && simulationWork.useCpuPmePpCommunication && !needEarlyPmeResults)
    {
        /* In case of node-splitting, the PP nodes receive the long-range
         * forces, virial and energy from the PME nodes here.
         */
        pme_receive_force_ener(fr,
                               cr,
                               &forceOutMtsLevel1->forceWithVirial(),
                               enerd,
                               simulationWork.useGpuPmePpCommunication,
                               false,
                               wcycle);
    }

    if (stepWork.computeForces)
    {
        /* If we don't use MTS or if we already combined the MTS forces before, we only
         * need to post-process one ForceOutputs object here, called forceOutCombined,
         * otherwise we have to post-process two outputs and then combine them.
         */
        ForceOutputs& forceOutCombined = (haveCombinedMtsForces ? forceOutMts.value() : forceOutMtsLevel0);
        postProcessForces(
                cr, step, nrnb, wcycle, box, x.unpaddedArrayRef(), &forceOutCombined, vir_force, mdatoms, fr, vsite, stepWork);

        if (simulationWork.useMts && stepWork.computeSlowForces && !haveCombinedMtsForces)
        {
            postProcessForces(
                    cr, step, nrnb, wcycle, box, x.unpaddedArrayRef(), forceOutMtsLevel1, vir_force, mdatoms, fr, vsite, stepWork);

            combineMtsForces(mdatoms->homenr,
                             force.unpaddedArrayRef(),
                             forceView->forceMtsCombined(),
                             inputrec.mtsLevels[1].stepFactor);
        }
    }

    if (stepWork.computeEnergy)
    {
        /* Compute the final potential energy terms */
        accumulatePotentialEnergies(enerd, lambda, inputrec.fepvals.get());

        if (!EI_TPI(inputrec.eI))
        {
            checkPotentialEnergyValidity(step, *enerd, inputrec);
        }
    }

    /* In case we don't have constraints and are using GPUs, the next balancing
     * region starts here.
     * Some "special" work at the end of do_force_cuts?, such as vsite spread,
     * virial calculation and COM pulling, is not thus not included in
     * the balance timing, which is ok as most tasks do communication.
     */
    ddBalanceRegionHandler.openBeforeForceComputationCpu(DdAllowBalanceRegionReopen::no);
}<|MERGE_RESOLUTION|>--- conflicted
+++ resolved
@@ -2013,17 +2013,6 @@
         }
     }
 
-<<<<<<< HEAD
-    if (stepWork.useGpuXHalo && domainWork.haveCpuNonLocalForceWork)
-    {
-        wallcycle_stop(wcycle, WallCycleCounter::Force);
-        /* Wait for non-local coordinate data to be copied from device */
-        stateGpu->waitCoordinatesReadyOnHost(AtomLocality::NonLocal);
-        wallcycle_start_nocount(wcycle, WallCycleCounter::Force);
-    }
-
-=======
->>>>>>> 1fdcd9f0
     // Compute wall interactions, when present.
     // Note: should be moved to special forces.
     if (inputrec.nwall && stepWork.computeNonbondedForces)
