--- conflicted
+++ resolved
@@ -1,12 +1,8 @@
 /*
  * This file is part of the GROMACS molecular simulation package.
  *
-<<<<<<< HEAD
- * Copyright (c) 2013,2014,2015,2016,2017 by the GROMACS development team.
+ * Copyright (c) 2013,2014,2015,2016,2017 The GROMACS development team.
  * Copyright (c) 2018,2019,2020, by the GROMACS development team, led by
-=======
- * Copyright (c) 2013,2014,2015,2016,2017,2018,2019,2020, by the GROMACS development team, led by
->>>>>>> 132bd020
  * Mark Abraham, David van der Spoel, Berk Hess, and Erik Lindahl,
  * and including many others, as listed in the AUTHORS file in the
  * top-level source directory and at http://www.gromacs.org.
