--- conflicted
+++ resolved
@@ -373,25 +373,6 @@
         adat_len    = adat->natoms - adat->natoms_local;
     }
 
-<<<<<<< HEAD
-    /* When we get here all misc operations issues in the local stream are done,
-       so we record that in the local stream and wait for it in the nonlocal one. */
-    if (nb->bUseTwoStreams)
-    {
-        if (iloc == eintLocal)
-        {
-            stat = cudaEventRecord(nb->misc_ops_done, stream);
-            CU_RET_ERR(stat, "cudaEventRecord on misc_ops_done failed");
-        }
-        else
-        {
-            stat = cudaStreamWaitEvent(stream, nb->misc_ops_done, 0);
-            CU_RET_ERR(stat, "cudaStreamWaitEvent on misc_ops_done failed");
-        }
-    }
-
-=======
->>>>>>> 0f4c0a07
     /* beginning of timed HtoD section */
     if (bDoTime)
     {
@@ -406,16 +387,16 @@
     /* When we get here all misc operations issues in the local stream as well as
        the local xq H2D are done,
        so we record that in the local stream and wait for it in the nonlocal one. */
-    if (cu_nb->bUseTwoStreams)
+    if (nb->bUseTwoStreams)
     {
         if (iloc == eintLocal)
         {
-            stat = cudaEventRecord(cu_nb->misc_ops_and_local_H2D_done, stream);
+            stat = cudaEventRecord(nb->misc_ops_and_local_H2D_done, stream);
             CU_RET_ERR(stat, "cudaEventRecord on misc_ops_and_local_H2D_done failed");
         }
         else
         {
-            stat = cudaStreamWaitEvent(stream, cu_nb->misc_ops_and_local_H2D_done, 0);
+            stat = cudaStreamWaitEvent(stream, nb->misc_ops_and_local_H2D_done, 0);
             CU_RET_ERR(stat, "cudaStreamWaitEvent on misc_ops_and_local_H2D_done failed");
         }
     }
