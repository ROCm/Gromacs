--- conflicted
+++ resolved
@@ -1,18 +1,9 @@
 /*
  * This file is part of the GROMACS molecular simulation package.
  *
-<<<<<<< HEAD
  * Copyright 1991- The GROMACS Authors
  * and the project initiators Erik Lindahl, Berk Hess and David van der Spoel.
  * Consult the AUTHORS/COPYING files and https://www.gromacs.org for details.
-=======
- * Copyright (c) 1991-2000, University of Groningen, The Netherlands.
- * Copyright (c) 2001-2004, The GROMACS development team.
- * Copyright (c) 2013-2019,2020,2022, by the GROMACS development team, led by
- * Mark Abraham, David van der Spoel, Berk Hess, and Erik Lindahl,
- * and including many others, as listed in the AUTHORS file in the
- * top-level source directory and at http://www.gromacs.org.
->>>>>>> c3c591bd
  *
  * GROMACS is free software; you can redistribute it and/or
  * modify it under the terms of the GNU Lesser General Public License
@@ -640,19 +631,13 @@
                 *ic, rlist, tableExtensionLength, ic->coulombEwaldTables.get(), ic->vdwEwaldTables.get());
         if (fp != nullptr)
         {
-<<<<<<< HEAD
-            fprintf(fp,
-                    "Initialized non-bonded Ewald tables, spacing: %.2e size: %zu\n\n",
-                    1 / ic->coulombEwaldTables->scale,
-                    ic->coulombEwaldTables->tableF.size());
-=======
             if (EEL_PME_EWALD(ic->eeltype))
             {
                 fprintf(fp,
                         "Initialized non-bonded Coulomb Ewald tables, spacing: %.2e size: %zu\n\n",
-                        1 / ic->coulombEwaldTables->scale, ic->coulombEwaldTables->tableF.size());
-            }
->>>>>>> c3c591bd
+                        1 / ic->coulombEwaldTables->scale,
+                        ic->coulombEwaldTables->tableF.size());
+            }
         }
     }
 }
