/*
 * 
 *                This source code is part of
 * 
 *                 G   R   O   M   A   C   S
 * 
 *          GROningen MAchine for Chemical Simulations
 * 
 *                        VERSION 3.2.0
 * Written by David van der Spoel, Erik Lindahl, Berk Hess, and others.
 * Copyright (c) 1991-2000, University of Groningen, The Netherlands.
 * Copyright (c) 2001-2004, The GROMACS development team,
 * check out http://www.gromacs.org for more information.

 * This program is free software; you can redistribute it and/or
 * modify it under the terms of the GNU General Public License
 * as published by the Free Software Foundation; either version 2
 * of the License, or (at your option) any later version.
 * 
 * If you want to redistribute modifications, please consider that
 * scientific software is very special. Version control is crucial -
 * bugs must be traceable. We will be happy to consider code for
 * inclusion in the official distribution, but derived work must not
 * be called official GROMACS. Details are found in the README & COPYING
 * files - if they are missing, get the official version at www.gromacs.org.
 * 
 * To help us fund GROMACS development, we humbly ask that you cite
 * the papers on the package - you can find them in the top README file.
 * 
 * For more info, check our website at http://www.gromacs.org
 * 
 * And Hey:
 * GROningen Mixture of Alchemy and Childrens' Stories
 */
#ifdef HAVE_CONFIG_H
#include <config.h>
#endif

#include <string.h>
#include "sysstuff.h"
#include "typedefs.h"
#include "smalloc.h"
#include "string2.h"
#include "gmx_fatal.h"
#include "filenm.h"
#include "futil.h"
#include "wman.h"
#include "xdrf.h"
#include "macros.h"

#ifdef GMX_THREADS
#include "thread_mpi.h"
#endif

/* NOTE: this was a cesspool of thread-unsafe code, has now been 
         properly proteced by mutexes (hopefully). */


/* XDR should be available on all platforms now, 
 * but we keep the possibility of turning it off...
 */
#define USE_XDR

/* Use bitflag ... */
#define IS_SET(fn) ((fn.flag & ffSET) != 0)
#define IS_OPT(fn) ((fn.flag & ffOPT) != 0)
#define IS_MULT(fn) ((fn.flag & ffMULT) != 0)
#define UN_SET(fn) (fn.flag = (fn.flag & ~ffSET))
#define DO_SET(fn) (fn.flag = (fn.flag |  ffSET))

enum { eftASC, eftBIN, eftXDR, eftGEN, eftNR };

/* To support multiple file types with one general (eg TRX) we have 
 * these arrays.
 */
static const int trxs[]={
#ifdef USE_XDR 
  efXTC, efTRR, efCPT,
#endif
  efTRJ, efGRO, efG96, efPDB, efG87 };
#define NTRXS asize(trxs)

static const int tros[]={
#ifdef USE_XDR 
  efXTC, efTRR,
#endif
  efTRJ, efGRO, efG96, efPDB, efG87 };
#define NTROS asize(tros)

static const int trns[]={ 
#ifdef USE_XDR
  efTRR, efCPT,
#endif
  efTRJ };
#define NTRNS asize(trns)

static const int stos[]={ efGRO, efG96, efPDB, efBRK, 
			  efENT, efESP, efXYZ};
#define NSTOS asize(stos)

static const int stxs[]={ efGRO, efG96, efPDB, efBRK, efENT, efESP, efXYZ,
#ifdef USE_XDR 
		       efTPR, 
#endif 
		       efTPB, efTPA };
#define NSTXS asize(stxs)

static const int tpxs[]={ 
#ifdef USE_XDR
  efTPR, 
#endif
  efTPB, efTPA };
#define NTPXS asize(tpxs)

static const int tpss[]={ 
#ifdef USE_XDR
  efTPR, 
#endif
  efTPB, efTPA, efGRO, efG96, efPDB, efBRK, efENT };
#define NTPSS asize(tpss)

typedef struct {
  int  ftype;
  const char *ext;
  const char *defnm;
  const char *defopt;
  const char *descr;
  int  ntps;
  const int  *tps;
} t_deffile;
 

/* this array should correspond to the enum in include/types/filenm.h */
static const t_deffile deffile[efNR] = {
  { eftASC, ".mdp", "grompp", "-f", "grompp input file with MD parameters"   },
  { eftASC, ".gct", "gct",    "-f", "General coupling stuff"                 },
  { eftGEN, ".???", "traj",   "-f", "Trajectory: xtc trr trj gro g96 pdb cpt", NTRXS, trxs },
  { eftGEN, ".???", "trajout","-f", "Trajectory: xtc trr trj gro g96 pdb", NTROS, tros },
  { eftGEN, ".???", "traj",   NULL, "Full precision trajectory: trr trj cpt",      NTRNS, trns },
  { eftXDR, ".trr", "traj",   NULL, "Trajectory in portable xdr format"      },
  { eftBIN, ".trj", "traj",   NULL, "Trajectory file (architecture specific)"         },
  { eftXDR, ".xtc", "traj",   NULL, "Compressed trajectory (portable xdr format)"},
  { eftASC, ".g87", "gtraj",  NULL, "Gromos-87 ASCII trajectory format"      },
  { eftXDR, ".edr", "ener",   NULL, "Energy file"                            },
  { eftGEN, ".???", "conf",   "-c", "Structure file: gro g96 pdb tpr etc.",  NSTXS, stxs },
  { eftGEN, ".???", "out",    "-o", "Structure file: gro g96 pdb etc.",         NSTOS, stos },
  { eftASC, ".gro", "conf",   "-c", "Coordinate file in Gromos-87 format"    },
  { eftASC, ".g96", "conf",   "-c", "Coordinate file in Gromos-96 format"    },
  { eftASC, ".pdb", "eiwit",  "-f", "Protein data bank file"                 },
  { eftASC, ".brk", "eiwit",  "-f", "Brookhaven data bank file"              },
  { eftASC, ".ent", "eiwit",  "-f", "Entry in the protein date bank"         },
  { eftASC, ".esp", "conf",   "-f", "Coordinate file in Espresso format"     },
  { eftASC, ".pqr", "state",  "-o", "Coordinate file for MEAD"               },
  { eftASC, ".xyz", "conf",   "-o", "Coordinate file for some other programs"},
  { eftXDR, ".cpt", "state",  "-cp","Checkpoint file"                        },
  { eftASC, ".log", "run",    "-l", "Log file"                               },
  { eftASC, ".xvg", "graph",  "-o", "xvgr/xmgr file"                         },
  { eftASC, ".out", "hello",  "-o", "Generic output file"                    },
  { eftASC, ".ndx", "index",  "-n", "Index file",                            },
  { eftASC, ".top", "topol",  "-p", "Topology file"                          },
  { eftASC, ".itp", "topinc", NULL, "Include file for topology"              },
  { eftGEN, ".???", "topol",  "-s", "Run input file: tpr tpb tpa",              NTPXS, tpxs },
  { eftGEN, ".???", "topol",  "-s", "Structure+mass(db): tpr tpb tpa gro g96 pdb", NTPSS, tpss },
  { eftXDR, ".tpr", "topol",  "-s", "Portable xdr run input file"            },
  { eftASC, ".tpa", "topol",  "-s", "Ascii run input file"                   },
  { eftBIN, ".tpb", "topol",  "-s", "Binary run input file"                  },
  { eftASC, ".tex", "doc",    "-o", "LaTeX file"                             },
  { eftASC, ".rtp", "residue",NULL, "Residue Type file used by pdb2gmx"      },
  { eftASC, ".atp", "atomtp", NULL, "Atomtype file used by pdb2gmx"          },
  { eftASC, ".hdb", "polar",  NULL, "Hydrogen data base"                     },
  { eftASC, ".dat", "nnnice", NULL, "Generic data file"                      },
  { eftASC, ".dlg", "user",   NULL, "Dialog Box data for ngmx"               },
  { eftASC, ".map", "ss",     NULL, "File that maps matrix data to colors"   },
  { eftASC, ".eps", "plot",   NULL, "Encapsulated PostScript (tm) file"      },
  { eftASC, ".mat", "ss",     NULL, "Matrix Data file"			     },
  { eftASC, ".m2p", "ps",     NULL, "Input file for mat2ps"                  },
  { eftXDR, ".mtx", "hessian","-m", "Hessian matrix"                         },
  { eftASC, ".edi", "sam",    NULL, "ED sampling input"                      },
  { eftASC, ".edo", "sam",    NULL, "ED sampling output"                     },
  { eftASC, ".hat", "gk",     NULL, "Fourier transform of spread function"   },
  { eftASC, ".xpm", "root",   NULL, "X PixMap compatible matrix file"        }
};


static char *default_file_name=NULL;

#ifdef GMX_THREADS
static tMPI_Thread_mutex_t filenm_mutex=TMPI_THREAD_MUTEX_INITIALIZER;
#endif

#define NZEXT 2
const char *z_ext[NZEXT] = { ".gz", ".Z" };

void set_default_file_name(const char *name)
{
  int i;
#ifdef GMX_THREADS
  tMPI_Thread_mutex_lock(&filenm_mutex);
#endif
  default_file_name = strdup(name);
#ifdef GMX_THREADS
  tMPI_Thread_mutex_unlock(&filenm_mutex);
#endif

#if 0
  for(i=0; i<efNR; i++)
    deffile[i].defnm = default_file_name;
#endif
}

const char *ftp2ext(int ftp)
{
  if ((0 <= ftp) && (ftp < efNR))
    return deffile[ftp].ext+1;
  else
    return "unknown";
}

const char *ftp2ext_generic(int ftp)
{
  if ((0 <= ftp) && (ftp < efNR)) {
    switch (ftp) {
    case efTRX:
      return "trx";
    case efTRN:
      return "trn";
    case efSTO:
      return "sto";
    case efSTX:
      return "stx";
    case efTPX:
      return "tpx";
    case efTPS:
      return "tps";
    default:
      return ftp2ext(ftp);
    }
  }
  else
    return "unknown";
}

const char *ftp2desc(int ftp)
{
  if ((0 <= ftp) && (ftp < efNR))
    return deffile[ftp].descr;
  else
    return "unknown filetype";
}

const char *ftp2ftype(int ftp)
{
  if ((ftp >= 0) && (ftp < efNR)) {
    switch (deffile[ftp].ftype) {
    case eftASC: 
      return "ASCII";
    case eftBIN: 
      return "Binary";
    case eftXDR: 
      return "XDR portable";
    case eftGEN: 
      return "";
    default: 
      gmx_fatal(FARGS,"Unknown filetype %d in ftp2ftype",deffile[ftp].ftype);
      break;
    }
  }
  return "unknown";
}

const char *ftp2defnm(int ftp)
{
  const char *buf=NULL;

#ifdef GMX_THREADS
  tMPI_Thread_mutex_lock(&filenm_mutex);
#endif

  if (default_file_name)
  {
      buf=default_file_name;
  }
  else
  {
      if ((0 <= ftp) && (ftp < efNR)) 
      {
          buf=deffile[ftp].defnm;
      }
  }
#ifdef GMX_THREADS
  tMPI_Thread_mutex_unlock(&filenm_mutex);
#endif

  return buf;
}

void pr_def(FILE *fp,int ftp)
{
  const t_deffile *df;
  const char *s=NULL;
  char *flst, *tmp;
  const char *ext,*desc;
  const char *defnm;

  df=&(deffile[ftp]);
  defnm=ftp2defnm(ftp);
  /* find default file extension and \tt-ify description */
  /* FIXME: The constness should not be cast away */
  flst=(char *)"";
  if (df->ntps) {
      ext = deffile[df->tps[0]].ext;
      desc= strdup(df->descr);
      tmp = strstr(desc,": ")+1;
      if (tmp) {
          tmp[0] = '\0';
          tmp++;
          snew(flst,strlen(tmp)+6);
          strcpy(flst, " \\tt ");
          strcat(flst, tmp);
      }
  } else {
      ext = df->ext;
      desc= df->descr;
  }
  /* now skip dot */
  if (ext[0])
      ext++;
  else
      ext="";
  /* set file contents type */
  switch (df->ftype) {
      case eftASC: s="Asc";
                   break;
      case eftBIN: s="Bin";
                   break;
      case eftXDR: s="xdr";
                   break;
      case eftGEN: s="";
                   break;
      default: 
                   gmx_fatal(FARGS,"Unimplemented filetype %d %d",ftp,
                             df->ftype);
  }
  fprintf(fp,"\\tt %8s & \\tt %3s & %3s & \\tt %2s & %s%s \\\\[-0.1ex]\n",
          defnm, ext, s, df->defopt ? df->defopt : "", 
          check_tex(desc),check_tex(flst));
}

void pr_fns(FILE *fp,int nf,const t_filenm tfn[])
{
  int  i,f;
  size_t j;
  char buf[256],*wbuf,opt_buf[32];
#define OPTLEN 4
#define NAMELEN 14
  fprintf(fp,"%6s %12s  %-12s %s\n",
	  "Option","Filename","Type","Description");
  fprintf(fp,"------------------------------------------------------------\n");
  for(i=0; (i<nf); i++) {
    for(f=0; (f<tfn[i].nfiles); f++) {
      sprintf(buf, "%4s %14s  %-12s ",
	      (f==0) ? tfn[i].opt : "",tfn[i].fns[f],
	      (f==0) ? fileopt(tfn[i].flag,opt_buf,32) : "");
      if ( f < tfn[i].nfiles-1 )
	fprintf(fp, "%s\n", buf);
    }
    if (tfn[i].nfiles > 0) {
      strcat(buf, deffile[tfn[i].ftp].descr);
      if ( (strlen(tfn[i].opt)>OPTLEN) && 
	   (strlen(tfn[i].opt)<=
	    ((OPTLEN+NAMELEN)-strlen(tfn[i].fns[tfn[i].nfiles-1]))) ) 
      {
	for(j=strlen(tfn[i].opt); 
	    j<strlen(buf)-(strlen(tfn[i].opt)-OPTLEN)+1; j++)
	  buf[j]=buf[j+strlen(tfn[i].opt)-OPTLEN];
      }
      wbuf=wrap_lines(buf,78,35,FALSE);
      fprintf(fp,"%s\n",wbuf);
      sfree(wbuf);
    }
  }
  fprintf(fp,"\n");
  fflush(fp);
}

void pr_fopts(FILE *fp,int nf,const t_filenm tfn[], int shell)
{
  int i,j;
  
  switch (shell) {
  case eshellCSH:
    for(i=0; (i<nf); i++) {
      fprintf(fp," \"n/%s/f:*.",tfn[i].opt);
      if (deffile[tfn[i].ftp].ntps) {
	fprintf(fp,"{");
	for(j=0; j<deffile[tfn[i].ftp].ntps; j++) {
	  if (j>0)
	    fprintf(fp,",");
	  fprintf(fp,"%s",deffile[deffile[tfn[i].ftp].tps[j]].ext+1);
	}
	fprintf(fp,"}");
      } else
	fprintf(fp,"%s",deffile[tfn[i].ftp].ext+1);
      fprintf(fp,"{");
      for(j=0; j<NZEXT; j++)
	fprintf(fp,",%s",z_ext[j]);
      fprintf(fp,"}/\"");
    }
    break;
  case eshellBASH:
    for(i=0; (i<nf); i++) {
	fprintf(fp,"%s) COMPREPLY=( $(compgen -X '!*.",tfn[i].opt);
      if (deffile[tfn[i].ftp].ntps) {
	fprintf(fp,"+(");
	for(j=0; j<deffile[tfn[i].ftp].ntps; j++) {
	  if (j>0)
	    fprintf(fp,"|");
	  fprintf(fp,"%s",deffile[deffile[tfn[i].ftp].tps[j]].ext+1);
	}
	fprintf(fp,")");
      } else
	fprintf(fp,"%s",deffile[tfn[i].ftp].ext+1);
      fprintf(fp,"*(");
      for(j=0; j<NZEXT; j++) {
	if (j>0)
	  fprintf(fp,"|");
	fprintf(fp,"%s",z_ext[j]);
      }
      fprintf(fp,")' -f $c ; compgen -S '/' -X '.*' -d $c ));;\n");
    }
    break;
  case eshellZSH:
    for(i=0; (i<nf); i++) {
      fprintf(fp,"- 'c[-1,%s]' -g '*.",tfn[i].opt);
      if (deffile[tfn[i].ftp].ntps) {
	fprintf(fp,"(");
	for(j=0; j<deffile[tfn[i].ftp].ntps; j++) {
	  if (j>0)
	    fprintf(fp,"|");
	  fprintf(fp,"%s",deffile[deffile[tfn[i].ftp].tps[j]].ext+1);
	}
	fprintf(fp,")");
      } else
	fprintf(fp,"%s",deffile[tfn[i].ftp].ext+1);
      fprintf(fp,"(");
      for(j=0; j<NZEXT; j++)
	fprintf(fp,"|%s",z_ext[j]);
      fprintf(fp,") *(/)' ");
    }
    break;
  }
}

static void check_opts(int nf,t_filenm fnm[])
{
  int       i;
  const t_deffile *df;
  
  for(i=0; (i<nf); i++) {
    df=&(deffile[fnm[i].ftp]);
    if (fnm[i].opt == NULL) {
      if (df->defopt == NULL)
	gmx_fatal(FARGS,"No default cmd-line option for %s (type %d)\n",
		    deffile[fnm[i].ftp].ext,fnm[i].ftp);
      else
	fnm[i].opt=df->defopt;
    }
  }
}

int fn2ftp(const char *fn)
{
    int  i,len;
    const char *feptr;
    const char *eptr;

    if (!fn)
        return efNR;

    len=strlen(fn);
    if ((len >= 4) && (fn[len-4] == '.'))
        feptr=&(fn[len-4]);
    else
        return efNR;

    for(i=0; (i<efNR); i++)
        if ((eptr=deffile[i].ext) != NULL)
            if (strcasecmp(feptr,eptr)==0)
                break;

    return i;
}

static void set_extension(char *buf,int ftp)
{
  int len,extlen;
  const t_deffile *df;

  /* check if extension is already at end of filename */
  df=&(deffile[ftp]);
  len=strlen(buf);
  extlen = strlen(df->ext);
  if ((len <= extlen) || (strcasecmp(&(buf[len-extlen]),df->ext) != 0))
    strcat(buf,df->ext);
}

static void add_filenm(t_filenm *fnm, const char *filenm)
{
  srenew(fnm->fns, fnm->nfiles+1);
  fnm->fns[fnm->nfiles] = strdup(filenm);
  fnm->nfiles++;
}

static void set_grpfnm(t_filenm *fnm,const char *name,bool bCanNotOverride)
{
  char buf[256],buf2[256];
  int  i,type;
  bool bValidExt;
  int  nopts;
  const int  *ftps;
  
  nopts = deffile[fnm->ftp].ntps;
  ftps  = deffile[fnm->ftp].tps;
  if ((nopts == 0) || (ftps == NULL))
    gmx_fatal(FARGS,"nopts == 0 || ftps == NULL");

  bValidExt = FALSE;
  if (name && (bCanNotOverride || (default_file_name == NULL))) {
    strcpy(buf,name);
    /* First check whether we have a valid filename already */
    type = fn2ftp(name);
    for(i=0; (i<nopts) && !bValidExt; i++)
      if (type == ftps[i])
	bValidExt = TRUE;
  } else
    /* No name given, set the default name */
    strcpy(buf,ftp2defnm(fnm->ftp));
  
  if (!bValidExt && (fnm->flag & ffREAD)) { 
    /* for input-files only: search for filenames in the directory */ 
    for(i=0; (i<nopts) && !bValidExt; i++) {
      type = ftps[i];
      strcpy(buf2,buf);
      set_extension(buf2,type);
      if (gmx_fexist(buf2)) {
	bValidExt = TRUE;
	strcpy(buf,buf2);
      }
    }
  }

  if (!bValidExt)
    /* Use the first extension type */
    set_extension(buf,ftps[0]);

  add_filenm(fnm, buf);
}

static void set_filenm(t_filenm *fnm,const char *name,bool bCanNotOverride,
                       bool bReadNode)
{
  /* Set the default filename, extension and option for those fields that 
   * are not already set. An extension is added if not present, if fn = NULL
   * or empty, the default filename is given.
   */
  char buf[256];
  int  i,len,extlen;
  
  if ((fnm->flag & ffREAD) && !bReadNode)
  {
      return;
  }

  if ((fnm->ftp < 0) || (fnm->ftp >= efNR))
    gmx_fatal(FARGS,"file type out of range (%d)",fnm->ftp);

  if (name)
    strcpy(buf, name);
  if ((fnm->flag & ffREAD) && name && gmx_fexist(name)) {
    /* check if filename ends in .gz or .Z, if so remove that: */
    len    = strlen(name);
    for (i=0; i<NZEXT; i++) {
      extlen = strlen(z_ext[i]);
      if (len > extlen)
	if (strcasecmp(name+len-extlen,z_ext[i]) == 0) {
	  buf[len-extlen]='\0';
	  break;
	}
    }
  }
  
  if (deffile[fnm->ftp].ntps)
    set_grpfnm(fnm,name ? buf : NULL,bCanNotOverride);
  else {
    if ((name == NULL) || !(bCanNotOverride || (default_file_name == NULL)))
    {
        const char *defnm=ftp2defnm(fnm->ftp);
        strcpy(buf,defnm);
    }
    set_extension(buf,fnm->ftp);
    
    add_filenm(fnm, buf);
  }
}

static void set_filenms(int nf,t_filenm fnm[],bool bReadNode)
{
  int i;

  for(i=0; (i<nf); i++)
    if (!IS_SET(fnm[i]))
      set_filenm(&(fnm[i]),fnm[i].fn,FALSE,bReadNode);
}

void parse_file_args(int *argc,char *argv[],int nf,t_filenm fnm[],
		     bool bKeep,bool bReadNode)
{
  int  i,j;
  bool *bRemove;

  check_opts(nf,fnm);
  
  for(i=0; (i<nf); i++)
    UN_SET(fnm[i]);
    
  if (*argc > 1) {
    snew(bRemove,(*argc)+1);
    i=1;
    do {
      for(j=0; (j<nf); j++) {
	if (strcmp(argv[i],fnm[j].opt) == 0) {
	  DO_SET(fnm[j]);
	  bRemove[i]=TRUE;
	  i++;
	  /* check if we are out of arguments for this option */
	  if ( (i >= *argc) || (argv[i][0] == '-') )
	    set_filenm(&fnm[j],fnm[j].fn,FALSE,bReadNode);
	  /* sweep up all file arguments for this option */
	  while ((i < *argc) && (argv[i][0] != '-')) {
	    set_filenm(&fnm[j],argv[i],TRUE,bReadNode);
	    bRemove[i]=TRUE;
	    i++;
	    /* only repeat for 'multiple' file options: */
	    if ( ! IS_MULT(fnm[j]) ) 
	      break;
	  }

	  break; /* jump out of 'j' loop */
	}
      }
      /* No file found corresponding to option argv[i] */
      if (j == nf)
	i++;
    } while (i < *argc);
    
    if (!bKeep) {
      /* Remove used entries */
      for(i=j=0; (i<=*argc); i++) {
	if (!bRemove[i])
	  argv[j++]=argv[i];
      }
      (*argc)=j-1;
    }
    sfree(bRemove);
  }
  
  set_filenms(nf,fnm,bReadNode);
	
}

const char *opt2fn(const char *opt,int nfile, const t_filenm fnm[])
{
  int i;
  
  for(i=0; (i<nfile); i++)
    if (strcmp(opt,fnm[i].opt)==0) {
      return fnm[i].fns[0];
    }

  fprintf(stderr,"No option %s\n",opt);
  
  return NULL;
}

<<<<<<< HEAD
char *opt2fn_master(const char *opt, int nfile, t_filenm fnm[], t_commrec *cr ) 
{
    return SIMMASTER(cr)?opt2fn(opt,nfile,fnm):NULL;
}

int opt2fns(char **fns[], const char *opt,int nfile,t_filenm fnm[])
=======
int opt2fns(char **fns[], const char *opt,int nfile, const t_filenm fnm[])
>>>>>>> 8b07b4a4
{
  int i;
  
  for(i=0; (i<nfile); i++)
    if (strcmp(opt,fnm[i].opt)==0) {
      *fns = fnm[i].fns;
      return fnm[i].nfiles;
    }
  
  fprintf(stderr,"No option %s\n",opt);
  return 0;
}

const char *ftp2fn(int ftp,int nfile,const t_filenm fnm[])
{
  int i;
  
  for(i=0; (i<nfile); i++)
    if (ftp == fnm[i].ftp)
      return fnm[i].fns[0];
  
  fprintf(stderr,"ftp2fn: No filetype %s\n",deffile[ftp].ext);
  return NULL;
}

int ftp2fns(char **fns[], int ftp,int nfile, const t_filenm fnm[])
{
  int i;
  
  for(i=0; (i<nfile); i++)
    if (ftp == fnm[i].ftp) {
      *fns = fnm[i].fns;
      return fnm[i].nfiles;
    }
  
  fprintf(stderr,"ftp2fn: No filetype %s\n",deffile[ftp].ext);
  return 0;
}

bool ftp2bSet(int ftp,int nfile,const t_filenm fnm[])
{
  int i;
  
  for(i=0; (i<nfile); i++)
    if (ftp == fnm[i].ftp)
      return (bool) IS_SET(fnm[i]);
      
  fprintf(stderr,"ftp2bSet: No filetype %s\n",deffile[ftp].ext);
  
  return FALSE;
}

bool opt2bSet(const char *opt,int nfile,const t_filenm fnm[])
{
  int i;
  
  for(i=0; (i<nfile); i++)
    if (strcmp(opt,fnm[i].opt)==0)
      return (bool) IS_SET(fnm[i]);

  fprintf(stderr,"No option %s\n",opt);
  
  return FALSE;
}

const char *opt2fn_null(const char *opt,int nfile, const t_filenm fnm[])
{
  int i;
  
  for(i=0; (i<nfile); i++)
    if (strcmp(opt,fnm[i].opt)==0) {
      if (IS_OPT(fnm[i]) && !IS_SET(fnm[i]))
	return NULL;
      else
	return fnm[i].fns[0];
    }
  fprintf(stderr,"No option %s\n",opt);
  return NULL;
}

const char *ftp2fn_null(int ftp,int nfile, const t_filenm fnm[])
{
  int i;
  
  for(i=0; (i<nfile); i++)
    if (ftp == fnm[i].ftp) {
      if (IS_OPT(fnm[i]) && !IS_SET(fnm[i]))
	return NULL;
      else
	return fnm[i].fns[0];
    }
  fprintf(stderr,"ftp2fn: No filetype %s\n",deffile[ftp].ext);
  return NULL;
}

#if 0
static void add_filters(char *filter,int *n,int nf,const int ftp[])
{
  char buf[8];
  int  i;

  sprintf(filter,"*.{");  
  for(i=0; (i<nf); i++) {
    sprintf(buf,"%s",ftp2ext(ftp[i]));
    if (*n > 0)
      strcat(filter,",");
    strcat(filter,buf);
    (*n) ++;
  }
  strcat(filter,"}");
}

char *ftp2filter(int ftp)
{
  int    n;
  static char filter[128];

  filter[0] = '\0';  
  n         = 0;
  switch (ftp) {
  case efTRX:
    add_filters(filter,&n,NTRXS,trxs);
    break;
  case efTRN:
    add_filters(filter,&n,NTRNS,trns);
    break;
  case efSTO:
    add_filters(filter,&n,NSTOS,stos);
    break;
  case efSTX:
    add_filters(filter,&n,NSTXS,stxs);
    break;
  case efTPX:
    add_filters(filter,&n,NTPXS,tpxs);
    break;
  default:
    sprintf(filter,"*%s",ftp2ext(ftp));
    break;
  }
  return filter;
}
#endif


bool is_optional(const t_filenm *fnm)
{
  return ((fnm->flag & ffOPT) == ffOPT);
}

bool is_output(const t_filenm *fnm)
{
  return ((fnm->flag & ffWRITE) == ffWRITE);
}

bool is_set(const t_filenm *fnm)
{
  return ((fnm->flag & ffSET) == ffSET);
}  

 

int add_suffix_to_output_names(t_filenm *fnm, int nfile, const char *suffix)
{
    int   i,j,pos;
    char  buf[STRLEN],newname[STRLEN];
    char  *extpos;

    for( i=0 ; i<nfile ; i++)
    {
        if( is_output(&fnm[i]) && fnm[i].ftp != efCPT )
        {
            /* We never use multiple _outputs_, but we might as well check 
               for it, just in case... */
            for( j=0 ; j<fnm[i].nfiles ; j++)
            {
                strncpy(buf,fnm[i].fns[j],STRLEN-1);
                extpos = strrchr(buf,'.');
                *extpos = '\0';
                sprintf(newname,"%s.%s.%s",buf,suffix,extpos+1);
                free(fnm[i].fns[j]);
                fnm[i].fns[j]=strdup(newname);
            }
        }
    }
    return 0;
}

t_filenm *dup_tfn(int nf, const t_filenm tfn[])
{
    int i,j;
    t_filenm *ret;

    snew(ret, nf);
    for(i=0;i<nf;i++)
    {
        ret[i] = tfn[i]; /* just directly copy all non-string fields */
        if (tfn[i].opt)
            ret[i].opt = strdup(tfn[i].opt);
        else
            ret[i].opt = NULL;

        if (tfn[i].fn)
            ret[i].fn = strdup(tfn[i].fn);
        else
            ret[i].fn = NULL;

        if (tfn[i].nfiles > 0)
        {
            snew(ret[i].fns,tfn[i].nfiles);
            for(j=0;j<tfn[i].nfiles;j++)
            {
                ret[i].fns[j] = strdup(tfn[i].fns[j]);
            }
        }
    }
    return ret;
}
<|MERGE_RESOLUTION|>--- conflicted
+++ resolved
@@ -682,16 +682,13 @@
   return NULL;
 }
 
-<<<<<<< HEAD
-char *opt2fn_master(const char *opt, int nfile, t_filenm fnm[], t_commrec *cr ) 
+const char *opt2fn_master(const char *opt, int nfile, const t_filenm fnm[], 
+                          t_commrec *cr ) 
 {
     return SIMMASTER(cr)?opt2fn(opt,nfile,fnm):NULL;
 }
 
-int opt2fns(char **fns[], const char *opt,int nfile,t_filenm fnm[])
-=======
 int opt2fns(char **fns[], const char *opt,int nfile, const t_filenm fnm[])
->>>>>>> 8b07b4a4
 {
   int i;
   
